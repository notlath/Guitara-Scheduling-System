--- conflicted
+++ resolved
@@ -1,839 +1,826 @@
-# 💆‍♀️ GUITARA: Royal Care Scheduling Management System
-
-<div align="center">
-
-![Project Banner](royal-care-frontend/src/assets/images/banner.png)
-
-**A comprehensive web-based scheduling system for Royal Care Home Service Massage**
-
-_Streamlining operations with automated appointment management, staff coordination, and material tracking_
-
-[![Django](https://img.shields.io/badge/Django-5.1.4-092E20?style=flat&logo=django&logoColor=white)](https://www.djangoproject.com/)
-[![React](https://img.shields.io/badge/React-19.1.0-61DAFB?style=flat&logo=react&logoColor=black)](https://reactjs.org/)
-[![Python](https://img.shields.io/badge/Python-3.12.8-3776AB?style=flat&logo=python&logoColor=white)](https://www.python.org/)
-[![PostgreSQL](https://img.shields.io/badge/PostgreSQL-15.8-336791?style=flat&logo=postgresql&logoColor=white)](https://www.postgresql.org/)
-[![SQLite](https://img.shields.io/badge/SQLite-3.45.3-003B57?style=flat&logo=sqlite&logoColor=white)](https://www.sqlite.org/)
-[![Vite](https://img.shields.io/badge/Vite-6.2.2-646CFF?style=flat&logo=vite&logoColor=white)](https://vitejs.dev/)
-
-![License](https://img.shields.io/badge/License-MIT-green?style=flat)
-![Status](https://img.shields.io/badge/Status-Production%20Ready-brightgreen?style=flat)
-![Updated](https://img.shields.io/badge/Updated-July%202%2C%202025-blue?style=flat)
-
-</div>
-
----
-
-## 📋 Table of Contents
-
-- [🚀 Features](#-features)
-- [💻 Technology Stack](#-technology-stack)
-- [📊 Project Status](#-project-status)
-- [⚡ Quick Start](#-quick-start)
-- [📥 Installation](#-installation)
-- [⚙️ Configuration](#️-configuration)
-- [🔧 Troubleshooting](#-troubleshooting)
-- [📡 API Reference](#-api-reference)
-- [🗄️ Archive & Documentation](#️-archive--documentation)
-- [🤝 Contributing](#-contributing)
-- [📜 License](#-license)
-
----
-
-## 🚀 Features
-
-### 🔐 **Authentication & Security**
-
-- **Two-Factor Authentication** via email verification
-- **Role-Based Access Control** (Operator, Therapist, Driver)
-- **Secure Password Hashing** with bcrypt encryption
-- **Account Protection** with lockout after failed attempts
-- **Session Management** with Knox token authentication
-
-### 👥 **User Management**
-
-- **Multi-Role Support** with custom dashboards for each user type
-- **Role-Based Registration** with operator-controlled account creation
-- **Profile Management** with role-specific field validation
-- **Staff Coordination** tools for real-time status tracking
-
-### 📅 **Advanced Scheduling System**
-
-- **Real-Time Availability** checking with intelligent conflict prevention
-- **Multi-View Calendar** (daily, weekly, monthly perspectives)
-- **Cross-Day Booking** support for extended service sessions
-- **Live Status Updates** with real-time synchronization
-- **Staff Assignment** with automatic availability verification
-- **Appointment Workflow** from creation to completion tracking
-
-### 🚗 **Transportation Management**
-
-- **Driver Assignment** with FIFO (First-In-First-Out) allocation system
-- **Multi-Point Coordination** supporting therapist pickup and drop-off
-- **Real-Time Status Tracking** throughout the entire journey
-- **Pickup Request System** for therapist return transportation
-- **Route Optimization** and status updates at each stage
-
-### 💰 **Payment & Financial Tracking**
-
-- **Multiple Payment Methods** (Cash, GCash, digital payments)
-- **Automated Receipt Generation** with secure verification
-- **Sales Reporting** with comprehensive date range filtering
-- **Transaction Audit Trail** for complete financial transparency
-- **Payment Status Tracking** throughout the appointment lifecycle
-
-### 📦 **Material & Resource Management**
-
-- **Service Catalog** with customizable offerings and pricing
-- **Material Tracking** for consumables (oils, towels, supplies)
-- **Category-Based Organization** (Massage Oil, Supplies, Equipment)
-- **Automatic Deduction** system for booking-based material usage
-- **Reusable vs Consumable** tracking for accurate inventory management
-- **Low-Stock Monitoring** with configurable alert thresholds
-
-### ⏰ **Attendance & Time Management**
-
-- **Digital Check-In/Check-Out** system for all staff
-- **Attendance Status Tracking** (Present, Late, Absent)
-- **Operator Approval Workflow** for attendance verification
-- **Automated Time Calculations** and reporting
-- **Historical Attendance Records** with comprehensive filtering
-
-### 🔄 **Real-Time Features**
-
-- **Live Notifications** for appointment status changes and system events
-- **TanStack Query Integration** with intelligent caching and automatic synchronization
-- **Optimistic Updates** for instant UI responsiveness during user actions
-- **Progressive Data Loading** with skeleton screens and partial data display
-- **Cross-Dashboard Communication** for coordinated operations across multiple windows
-- **Smart Background Sync** that adjusts frequency based on user activity and data staleness
-- **WebSocket Integration** with fallback polling for guaranteed connectivity
-- **Account Status Management** with real-time synchronization for access control
-- **Automatic Request Deduplication** preventing unnecessary API calls
-- **Cache Invalidation Intelligence** ensuring data consistency across components
-
-### 📱 **Modern User Experience**
-
-- **Responsive Design** optimized for desktop, tablet, and mobile devices
-- **Advanced Loading States** with skeleton screens, progress indicators, and optimistic updates
-- **Intelligent Performance** with 75-98% faster response times and sub-second operations
-- **Error Boundaries** with graceful fallback handling and automatic retry logic
-- **Accessibility Features** following WCAG guidelines with keyboard navigation
-- **Progressive Enhancement** ensuring functionality across all browsers
-- **Ultra-Optimized Performance** with code splitting, lazy loading, and smart caching
-- **Real-time Collaboration** allowing multiple users to work simultaneously
-- **Instant Feedback** with optimistic updates and real-time status indicators
-
----
-
-## 💻 Technology Stack
-
-### 🐍 **Backend**
-
-- **Framework**: Django 5.1.4 with Django REST Framework 3.14.0
-- **Language**: Python 3.12.8
-- **Database**: SQLite 3.45.3 (development) / PostgreSQL 15.8 (production)
-- **Authentication**: Django REST Knox with JWT tokens
-- **Real-Time**: Django Channels with WebSocket support
-- **Security**: bcrypt password hashing, CORS headers
-- **Testing**: pytest framework with Django integration
-
-### ⚛️ **Frontend**
-
-<<<<<<< HEAD
-- **Framework**: React 19.1.0 with modern hooks and functional components
-- **Build Tool**: Vite 6.2.2 for fast development and optimized builds
-- **State Management**: Redux Toolkit 2.8.2 for predictable state management
-- **Routing**: React Router DOM 6.22.3 for client-side navigation
-=======
-- **Framework**: React 19.0.0 with modern hooks and functional components
-- **Build Tool**: Vite 6.2.0 for fast development and optimized builds
-- **State Management**: Redux Toolkit 2.6.1 + TanStack Query for optimal data fetching
-- **Data Fetching**: TanStack Query v5 with intelligent caching and optimistic updates
-- **Routing**: React Router DOM 6.22 for client-side navigation
->>>>>>> fdc3ef95
-- **Styling**: CSS Modules with responsive design patterns
-- **Icons**: React Icons 5.5.0 and Material-UI Icons 7.1.1
-- **HTTP Client**: Axios 1.6.2 for API communication with smart deduplication
-- **Testing**: Jest 30.0.0 with React Testing Library 16.3.0
-- **File Operations**: jsPDF 3.0.1 and XLSX 0.18.5 for document generation
-- **Performance**: Optimized with progressive loading, virtual scrolling, and smart memoization
-- **Real-time**: WebSocket integration with automatic cache synchronization
-
-### 🛠️ **Development Tools**
-
-- **Version Control**: Git with organized branching strategy
-- **Code Quality**: ESLint 9.21.0 with React-specific rules and hooks validation
-- **Package Management**: npm (Frontend) / pip with virtual environments (Backend)
-- **Development Server**: Hot reload via Django dev server & Vite HMR
-- **Environment Management**: python-dotenv for secure configuration
-- **Database Tools**: Django ORM with comprehensive migration system
-- **Testing Framework**: Jest with Babel integration and JSDOM environment
-- **Performance Monitoring**: TanStack Query DevTools and custom performance utilities
-- **Background Tasks**: Celery with Redis for async processing
-
-### 🚀 **Infrastructure & Deployment**
-
-- **Development Environment**: Cross-platform automated startup scripts
-- **Database**: SQLite for development with PostgreSQL production support
-- **Authentication**: Django REST Knox with secure token management
-- **Real-Time Communication**: WebSocket support via Django Channels + Redis
-- **Caching**: Multi-layer intelligent caching (Redis + TanStack Query + Browser)
-- **Performance**: Ultra-optimized with sub-second response times
-- **Security**: CSRF protection, secure headers, input sanitization
-- **Monitoring**: Health checks, performance metrics, and error tracking
-- **Production**: Docker deployment with load balancing and auto-scaling
-
-### **Key Dependencies**
-
-**Frontend Core:**
-
-```
-<<<<<<< HEAD
-react==19.1.0
-@reduxjs/toolkit==2.8.2
-react-router-dom==6.22.3
-=======
-react==19.0.0
-@tanstack/react-query==5.0.0
-@reduxjs/toolkit==2.6.1
-react-router-dom==6.22
->>>>>>> fdc3ef95
-axios==1.6.2
-vite==6.2.2
-react-icons==5.5.0
-@mui/icons-material==7.1.1
-file-saver==2.0.5
-jspdf==3.0.1
-xlsx==0.18.5
-```
-
-**Backend Core:**
-
-```
-django==5.1.4
-djangorestframework==3.14.0
-django-rest-knox==4.2.0
-channels==4.0.0
-celery==5.3.0
-redis==5.0.1
-psycopg2-binary==2.9.9
-bcrypt==4.1.2
-django-cors-headers==4.3.1
-websockets==14.2
-```
-
----
-
-## 📊 Project Status
-
-<div align="center">
-
-### 🎯 **Current Status: Production Ready + Performance Optimized**
-
-![Progress](https://img.shields.io/badge/Progress-100%25-brightgreen?style=for-the-badge)
-![Backend](https://img.shields.io/badge/Backend-Complete-success?style=flat)
-![Frontend](https://img.shields.io/badge/Frontend-Complete-success?style=flat)
-![Database](https://img.shields.io/badge/Database-SQLite%20Ready-success?style=flat)
-![Real--time](https://img.shields.io/badge/Real--time-Implemented-success?style=flat)
-![Performance](https://img.shields.io/badge/Performance-Ultra--Optimized-brightgreen?style=flat)
-![TanStack](https://img.shields.io/badge/TanStack%20Query-Migrated-success?style=flat)
-
-</div>
-
-### 🚀 **Major Performance Breakthrough (July 2025)**
-
-The system has undergone a **massive performance optimization** with **TanStack Query migration**:
-
-| **Performance Metric**   | **Before**          | **After**        | **Improvement**     |
-| ------------------------ | ------------------- | ---------------- | ------------------- |
-| **Dashboard Load Time**  | 1200ms              | **<300ms**       | **75% faster** ⚡   |
-| **Appointment Creation** | 800ms               | **<150ms**       | **81% faster** ⚡   |
-| **Real-time Updates**    | 3-10s               | **<50ms**        | **98% faster** ⚡   |
-| **API Calls Reduction**  | Multiple duplicates | **60-80% fewer** | **Massive savings** |
-| **Code Complexity**      | 1,665 lines         | **~400 lines**   | **76% reduction**   |
-
-### 🎯 **Recent Major Achievements**
-
-**✅ TanStack Query Migration Complete**
-
-- **Phase 1**: AppointmentForm migrated (76% code reduction)
-- **Phase 2**: All dashboards migrated to modern query patterns
-- **Phase 3**: Complete legacy system replacement
-
-**✅ Ultra-High Performance Optimization**
-
-- Database query optimization with composite indexes
-- Redis-backed real-time WebSocket infrastructure
-- Intelligent caching with 80%+ hit rates
-- Background task processing with Celery
-
-**✅ Modern Development Infrastructure**
-
-- Progressive data loading with field prioritization
-- Optimistic updates for instant UI feedback
-- Automatic request deduplication
-- Smart background refetching
-
-**✅ Enterprise-Grade Features**
-
-- Real-time synchronization across all dashboards
-- Comprehensive error recovery with retry logic
-- Performance monitoring and health checks
-- Production-ready Docker deployment
-
-## ⚡ Quick Start
-
-<div align="center">
-
-**Get up and running in under 2 minutes!**
-
-</div>
-
-### 🚀 **One-Command Setup (Recommended)**
-
-```bash
-# Clone the repository (if not already done)
-git clone <repository-url>
-cd Guitara-Scheduling-System
-
-# Start everything automatically
-python start_development.py
-```
-
-**What this does:**
-
-- ✅ Checks prerequisites (Python 3.12.8+, Node.js 18+, npm)
-- ✅ Creates Python virtual environment automatically
-- ✅ Installs all backend dependencies
-- ✅ Installs all frontend dependencies with TanStack Query
-- ✅ Starts Django backend in separate terminal (Port 8000)
-- ✅ Starts React frontend in separate terminal (Port 5173)
-- ✅ Opens your browser to http://localhost:5173/
-- ✅ Initializes Redis for optimal performance (if available)
-
-### 🌐 **Access Points**
-
-Once running, you can access:
-
-| Service             | URL                             | Description                   |
-| ------------------- | ------------------------------- | ----------------------------- |
-| 🎨 **Frontend App** | http://localhost:5173/          | Main React application        |
-| 🔌 **Backend API**  | http://localhost:8000/api/      | Django REST API endpoints     |
-| 👑 **Admin Panel**  | http://localhost:8000/admin/    | Django admin interface        |
-| 📚 **API Docs**     | http://localhost:8000/api/docs/ | Interactive API documentation |
-
----
-
-## 🐳 Docker Deployment
-
-<div align="center">
-
-**Deploy with Docker for production-ready setup!**
-
-</div>
-
-### **Quick Docker Setup**
-
-```bash
-# 1. Setup Docker environment
-./docker/setup-docker.sh     # Linux/Mac
-docker\setup-docker.bat      # Windows
-
-# 2. Edit .env file with your configuration
-# (Database, email, etc.)
-
-# 3. Start with Docker Compose
-./docker/docker-manage.sh dev   # Development mode
-./docker/docker-manage.sh prod  # Production mode
-
-# Or use the convenient launchers from root:
-./docker-launch.sh dev          # Linux/Mac
-docker-launch.bat dev           # Windows
-```
-
-### **Docker Services**
-
-| Service            | Description             | Port |
-| ------------------ | ----------------------- | ---- |
-| 🌐 **web**         | Django + ASGI server    | 8000 |
-| 🎯 **celery**      | Background task worker  | -    |
-| ⏰ **celery-beat** | Periodic task scheduler | -    |
-| 📡 **redis**       | Message broker & cache  | 6379 |
-| 🗄️ **postgres**    | Database (optional)     | 5432 |
-
-### **Docker File Structure**
-
-```
-docker/                          # Docker configurations
-├── docker-compose.prod.yml      # Production overrides
-├── docker-compose.dev.yml       # Development overrides
-├── docker-manage.sh/.bat        # Management scripts
-├── setup-docker.sh/.bat         # Initial setup scripts
-└── README.md                    # Docker documentation
-
-docker-compose.yml               # Base configuration (root)
-Dockerfile                       # Main application image (root)
-```
-
-**📖 Full Docker Guide:** [docker/README.md](docker/README.md)
-
----
-
-### 🔑 **Getting Started**
-
-For development and testing:
-
-```
-Access the application at: http://localhost:5173/
-Experience ultra-fast performance with <300ms load times
-Create accounts through the registration system
-Configure roles via the operator dashboard
-Enjoy real-time updates with <50ms latency
-```
-
-### ⚠️ **Prerequisites**
-
-Make sure you have installed:
-
-- **Python 3.12.8+** - [Download here](https://www.python.org/downloads/)
-- **Node.js 18+** - [Download here](https://nodejs.org/) (includes npm)
-- **Git** - [Download here](https://git-scm.com/downloads)
-- **Redis** (optional) - For optimal performance and WebSocket features
-
-## 📥 Installation
-
-### 🔧 **Manual Setup (Advanced Users)**
-
-If you prefer manual control or need to troubleshoot:
-
-#### **Step 1: Backend Setup**
-
-```bash
-# Clone and navigate to project
-git clone <repository-url>
-cd Guitara-Scheduling-System
-
-# Create and activate virtual environment
-python -m venv venv
-
-# Activate virtual environment
-# Windows:
-venv\Scripts\activate
-# macOS/Linux:
-source venv/bin/activate
-
-# Navigate to backend directory
-cd guitara
-
-# Install Python dependencies
-pip install -r requirements.txt
-
-# Run database migrations
-python manage.py migrate
-
-# Create superuser (optional for admin access)
-python manage.py createsuperuser
-
-# Start Django development server
-python manage.py runserver
-```
-
-#### **Step 2: Frontend Setup (New Terminal)**
-
-```bash
-# Navigate to frontend directory
-cd royal-care-frontend
-
-# Install Node.js dependencies
-npm install
-
-# Start React development server
-npm run dev
-```
-
-### 📋 **Project Structure**
-
-```
-Guitara-Scheduling-System/
-├── 📁 guitara/                     # Django Backend (Ultra-Optimized)
-│   ├── manage.py                   # Django management script
-│   ├── requirements.txt            # Python dependencies
-│   ├── db.sqlite3                  # SQLite database (indexed for performance)
-│   ├── authentication/            # Auth module with Knox tokens
-│   ├── core/                       # Core business logic with Celery tasks
-│   ├── scheduling/                 # Scheduling system with WebSocket support
-│   └── guitara/                    # Django project settings + ASGI config
-├── 📁 royal-care-frontend/         # React Frontend (TanStack Query Optimized)
-│   ├── package.json                # Node.js dependencies + TanStack Query
-│   ├── vite.config.js              # Vite configuration for fast builds
-│   ├── src/                        # React source code (modernized)
-│   │   ├── components/             # Reusable UI components with loading states
-│   │   ├── pages/                  # Route-based pages with optimistic updates
-│   │   ├── features/               # Redux slices + TanStack Query hooks
-│   │   ├── hooks/                  # Custom hooks for data fetching
-│   │   ├── services/               # API services with intelligent caching
-│   │   ├── lib/                    # TanStack Query client configuration
-│   │   └── styles/                 # CSS and themes with responsive design
-│   └── public/                     # Static assets
-├── 📁 archive/                     # Development history & comprehensive documentation
-│   ├── scripts/                    # Testing, database, and utility scripts
-│   ├── documentation/              # Implementation guides and summaries
-│   │   ├── PHASE_1_TANSTACK_QUERY_MIGRATION_COMPLETE.md
-│   │   ├── PERFORMANCE_OPTIMIZATION_COMPLETE.md
-│   │   └── DASHBOARD_TANSTACK_QUERY_HOOKS_COMPLETE.md
-│   └── migrations_history/         # Database evolution tracking
-├── 📁 docker/                      # Docker deployment configuration
-│   ├── docker-compose.prod.yml     # Production setup with Redis
-│   ├── docker-manage.sh/.bat       # Management scripts
-│   └── setup-docker.sh/.bat        # Automated Docker setup
-├── start_development.py            # Automated setup script (enhanced)
-├── performance_setup.sh/.bat       # Performance optimization setup
-├── requirements.txt                # Root Python dependencies
-└── README.md                       # This comprehensive guide
-```
-
-### 🗃️ **Database Setup**
-
-The project uses **SQLite** for development (zero configuration required):
-
-- **Location**: `guitara/db.sqlite3`
-- **Migrations**: Automatically applied on first run
-- **Production**: PostgreSQL configuration available in settings
-
-### 🔌 **Environment Variables**
-
-Create `.env` file in `guitara/` directory for email configuration:
-
-```bash
-# Email Settings (for 2FA)
-EMAIL_HOST=smtp.gmail.com
-EMAIL_PORT=587
-EMAIL_USE_TLS=True
-EMAIL_HOST_USER=your-email@gmail.com
-EMAIL_HOST_PASSWORD=your-app-password
-DEFAULT_FROM_EMAIL=Royal Care <noreply@royalcare.com>
-
-# Database (Optional - SQLite used by default)
-DATABASE_URL=sqlite:///db.sqlite3
-
-# Security (Optional - defaults provided)
-SECRET_KEY=your-secret-key-here
-DEBUG=True
-```
-
----
-
-## ⚙️ Configuration
-
-### **Backend Configuration**
-
-- **Database**: The project uses SQLite for development (located at `guitara/db.sqlite3`). For production deployment, configure PostgreSQL in `guitara/guitara/settings.py`.
-- **Environment Variables**: Create a `.env` file in the `guitara/` directory with your email settings for two-factor authentication functionality.
-
-### **Frontend Configuration**
-
-- **API Configuration**: The frontend is pre-configured to connect to the Django backend at `http://localhost:8000/api/`. Update the API base URL in `royal-care-frontend/.env` if deploying to a different environment.
-
----
-
-## 🔧 Troubleshooting
-
-### **Common Issues**
-
-#### **🔍 npm not found (Windows)**
-
-If you see "npm not found" error:
-
-1. **Restart your terminal/command prompt**
-2. **Reinstall Node.js** from https://nodejs.org/ (includes npm)
-3. **Run as Administrator**
-4. The Python starter script will try to find npm in common locations automatically
-
-#### **🐍 Virtual Environment Issues**
-
-```bash
-# If venv creation fails, try:
-python -m pip install --upgrade pip
-python -m venv venv --clear
-```
-
-#### **🔌 Port Already in Use**
-
-```bash
-# If port 8000 or 5173 is busy:
-# Backend: Change port in guitara/manage.py runserver 8001
-# Frontend: Change port in royal-care-frontend/vite.config.js
-```
-
-#### **🗃️ Database Migration Issues**
-
-```bash
-# Reset migrations if needed:
-cd guitara
-python manage.py migrate --fake-initial
-```
-
-#### **📧 Email Configuration Issues**
-
-If 2FA emails aren't sending:
-
-1. Ensure `.env` file exists in `guitara/` directory
-2. Use App Password for Gmail (not regular password)
-3. Check SMTP settings in environment variables
-
-#### **🌐 CORS Issues**
-
-If frontend can't connect to backend:
-
-1. Ensure both servers are running
-2. Check that CORS is properly configured in Django settings
-3. Verify API base URL in frontend configuration
-
-### **🛠️ Development Tips**
-
-- **Hot Reload**: Both Django and Vite support hot reload - changes appear automatically
-- **API Testing**: Use Django admin at http://localhost:8000/admin/ for data management
-- **Performance Monitoring**: Press F12 and check TanStack Query DevTools for cache inspection
-- **Real-time Testing**: Open multiple tabs to see real-time synchronization
-- **Browser DevTools**: Use F12 for React debugging and network inspection
-- **Logs**: Check terminal outputs for both backend and frontend error messages
-- **Database Browser**: Use SQLite browser tools to inspect `guitara/db.sqlite3`
-- **Cache Inspection**: Monitor TanStack Query cache via browser dev tools
-
-### **📞 Getting Help**
-
-If you encounter issues not covered here:
-
-1. Check the [Archive Documentation](archive/README.md) for implementation guides
-2. Review error logs in both terminal windows
-3. Ensure all prerequisites are properly installed
-4. Try the manual installation steps if automated setup fails
-
----
-
-## 📡 API Reference
-
-### **Authentication**
-
-| Method | Endpoint                  | Description                | Auth Required |
-| ------ | ------------------------- | -------------------------- | ------------- |
-| `POST` | `/api/auth/register/`     | Create new user account    | No            |
-| `POST` | `/api/auth/login/`        | User authentication        | No            |
-| `POST` | `/api/auth/logout/`       | End user session           | Yes           |
-| `POST` | `/api/auth/verify-email/` | Email verification for 2FA | No            |
-
-### **User Management**
-
-| Method   | Endpoint              | Description                    | Auth Required |
-| -------- | --------------------- | ------------------------------ | ------------- |
-| `GET`    | `/api/users/`         | List users (role-based access) | Yes           |
-| `GET`    | `/api/users/{id}/`    | Get user details               | Yes           |
-| `PUT`    | `/api/users/{id}/`    | Update user information        | Yes           |
-| `DELETE` | `/api/users/{id}/`    | Remove user account            | Yes           |
-| `GET`    | `/api/users/profile/` | Get current user profile       | Yes           |
-
-### **Scheduling & Appointments**
-
-| Method   | Endpoint                              | Description               | Auth Required |
-| -------- | ------------------------------------- | ------------------------- | ------------- |
-| `GET`    | `/api/scheduling/appointments/`       | Get all appointments      | Yes           |
-| `POST`   | `/api/scheduling/appointments/`       | Create new appointment    | Yes           |
-| `PUT`    | `/api/scheduling/appointments/{id}/`  | Update appointment        | Yes           |
-| `DELETE` | `/api/scheduling/appointments/{id}/`  | Cancel appointment        | Yes           |
-| `GET`    | `/api/scheduling/appointments/today/` | Get today's appointments  | Yes           |
-| `GET`    | `/api/scheduling/availability/`       | Check staff availability  | Yes           |
-| `POST`   | `/api/scheduling/availability/`       | Set availability schedule | Yes           |
-
-### **Services & Materials**
-
-| Method   | Endpoint               | Description                 | Auth Required |
-| -------- | ---------------------- | --------------------------- | ------------- |
-| `GET`    | `/api/services/`       | Get available services      | Yes           |
-| `POST`   | `/api/services/`       | Create new service          | Yes           |
-| `PUT`    | `/api/services/{id}/`  | Update service details      | Yes           |
-| `DELETE` | `/api/services/{id}/`  | Remove service              | Yes           |
-| `GET`    | `/api/materials/`      | Get material inventory      | Yes           |
-| `POST`   | `/api/materials/`      | Add material to inventory   | Yes           |
-| `PUT`    | `/api/materials/{id}/` | Update material information | Yes           |
-
-### **Attendance Tracking**
-
-| Method | Endpoint                        | Description                   | Auth Required |
-| ------ | ------------------------------- | ----------------------------- | ------------- |
-| `POST` | `/api/attendance/check-in/`     | Record staff check-in         | Yes           |
-| `POST` | `/api/attendance/check-out/`    | Record staff check-out        | Yes           |
-| `GET`  | `/api/attendance/records/`      | Get attendance records        | Yes           |
-| `GET`  | `/api/attendance/today-status/` | Get today's attendance status | Yes           |
-| `POST` | `/api/attendance/approve/{id}/` | Approve attendance record     | Yes           |
-
-### **Financial & Reporting**
-
-| Method | Endpoint                      | Description              | Auth Required |
-| ------ | ----------------------------- | ------------------------ | ------------- |
-| `GET`  | `/api/payments/`              | Get payment records      | Yes           |
-| `POST` | `/api/payments/`              | Record new payment       | Yes           |
-| `GET`  | `/api/payments/reports/`      | Generate sales reports   | Yes           |
-| `GET`  | `/api/payments/{id}/receipt/` | Generate payment receipt | Yes           |
-
-**Note**: All authenticated endpoints require a valid Knox token in the Authorization header: `Authorization: Token <your-token>`
-
----
-
-## 🗄️ Archive & Documentation
-
-The project includes a comprehensive `/archive` directory that contains:
-
-- **📋 Test Scripts**: All validation and testing scripts (Python & JavaScript) organized by category
-- **📚 Documentation**: Complete implementation documentation, fix summaries, and progress tracking
-- **🔄 Migration History**: Database migration files and schema evolution tracking
-- **🛠️ Utility Scripts**: Database setup, notification testing, and validation tools
-
-### **Recent Major Documentation**
-
-- **🚀 PHASE_1_TANSTACK_QUERY_MIGRATION_COMPLETE.md** - Complete TanStack Query migration with 76% code reduction
-- **⚡ PERFORMANCE_OPTIMIZATION_COMPLETE.md** - Ultra-high performance optimization (75-98% improvements)
-- **📊 DASHBOARD_TANSTACK_QUERY_HOOKS_COMPLETE.md** - Modern dashboard architecture with real-time sync
-- **🏗️ DATAMANAGER_COMPLETE_REWRITE_SUMMARY.md** - Intelligent data management with progressive loading
-- **🎯 TANSTACK_MIGRATION_PRODUCTION_READY.md** - Production deployment guides and best practices
-
-### **Performance & Architecture Evolution**
-
-- **July 2025** - **MAJOR PERFORMANCE BREAKTHROUGH**: Complete TanStack Query migration and ultra-optimization:
-
-  - **76% code reduction** in core components (1,665 lines → ~400 lines)
-  - **75-98% performance improvement** across all operations
-  - **TanStack Query migration** replacing legacy data management
-  - **Progressive data loading** with intelligent field prioritization
-  - **Optimistic updates** for instant UI feedback
-  - **Advanced caching strategies** with automatic invalidation
-  - **Real-time WebSocket sync** with smart background refetching
-  - **Production-ready Docker deployment** with health monitoring
-
-- **June 2025** - Complete archive organization and documentation cleanup:
-  - All test scripts moved to `archive/scripts/testing/` with organized subdirectories
-  - Documentation updated with proper script references and implementation details
-  - Database migration history preserved in `archive/migrations_history/`
-  - Utility scripts categorized in `archive/scripts/database/`, `archive/scripts/notification/`
-  - **Major Performance Improvements**: Implemented centralized data management reducing API calls by 70%
-  - **Enhanced Real-time Features**: Added optimistic updates and smart sync across dashboards
-  - **Advanced Loading Components**: Comprehensive loading states with skeleton screens and progress indicators
-  - **Account Status Management**: Centralized polling system for disabled account recovery
-
-The archive preserves the complete development history while keeping the main project directories clean and focused on the ultra-optimized, production-ready codebase.
-
-See [Archive README](archive/README.md) for detailed information about archived content and comprehensive migration guides.
-
----
-
-## 🤝 Contributing
-
-We welcome contributions to improve GUITARA! Here's how you can help:
-
-### **How to Contribute**
-
-1. **Fork the repository**
-2. **Create a feature branch** (`git checkout -b feature/AmazingFeature`)
-3. **Make your changes**
-4. **Test your changes** thoroughly
-5. **Commit your changes** (`git commit -m 'Add some AmazingFeature'`)
-6. **Push to the branch** (`git push origin feature/AmazingFeature`)
-7. **Open a Pull Request**
-
-### **Development Guidelines**
-
-- **Code Style**: Follow existing code formatting and conventions
-- **Testing**: Add tests for new features and bug fixes using Jest framework with TanStack Query testing utilities
-- **Documentation**: Update documentation for any API changes or performance improvements
-- **Commit Messages**: Use clear and descriptive commit messages following conventional commits
-- **Security**: Never commit sensitive information like credentials or API keys
-- **Performance**: Consider performance implications and leverage TanStack Query patterns
-
-### **Areas for Contribution**
-
-- 🐛 Bug fixes and improvements
-- 📱 Mobile responsiveness enhancements
-- 🚀 Performance optimizations and TanStack Query migrations
-- 📚 Documentation improvements and migration guides
-- 🧪 Test coverage expansion with modern testing patterns
-- 🌟 New feature development using modern React patterns
-- ⚡ Real-time features and WebSocket enhancements
-
-### **Reporting Issues**
-
-- Use the GitHub issue tracker
-- Provide detailed reproduction steps
-- Include error logs and screenshots
-- Specify your environment (OS, browser, etc.)
-
----
-
-## 📜 License
-
-This project is licensed under the MIT License - see the [LICENSE](LICENSE) file for details.
-
----
-
-## 📝 Development Notes
-
-### **Repository Organization**
-
-This repository has been thoroughly organized for clarity and maintainability:
-
-- **Core Application** - Main application code in `guitara/` (Django backend) and `royal-care-frontend/` (React frontend)
-- **Archive** - Complete archive system containing test scripts, documentation, and development artifacts in organized categories
-- **Root Directory** - Essential project files including automated startup scripts, configuration files, and this README
-
-### **Database Evolution**
-
-The project has evolved through different database configurations:
-
-- **Current**: SQLite for development (file: `guitara/db.sqlite3`)
-- **Production**: PostgreSQL support maintained in settings
-- **History**: Originally used Supabase/PostgreSQL, transitioned to local SQLite for easier development setup
-
-### **Quick Start Scripts**
-
-The project includes a cross-platform automated development environment setup script:
-
-#### **🚀 start_development.py (Recommended)**
-
-A Python script that works on Windows, Linux, and macOS:
-
-```bash
-python start_development.py
-```
-
-**Features:**
-
-- ✅ **Prerequisites Check**: Automatically detects Python, Node.js, and npm
-- ✅ **Smart npm Detection**: Finds npm even if not in PATH (Windows)
-- ✅ **Cross-Platform**: Works on all operating systems
-- ✅ **Separate Terminals**: Opens backend and frontend in separate terminal windows
-- ✅ **Auto Browser**: Automatically opens http://localhost:5173/
-- ✅ **Error Handling**: Provides helpful troubleshooting suggestions
-
-#### **Development Workflow**
-
-1. **First Time Setup**: Run `python start_development.py` to set up everything with TanStack Query support
-2. **Daily Development**: Simply run `python start_development.py` to start both servers with performance monitoring
-3. **Performance Testing**: Use TanStack Query DevTools and browser performance tools
-4. **Manual Control**: If you need fine control, use the manual setup commands in the Installation section
-
-**What You'll Experience:**
-
-- **Django Backend Terminal**: Running on http://127.0.0.1:8000/ with ultra-fast response times
-- **React Frontend Terminal**: Running on http://localhost:5173/ with TanStack Query optimization
-- **Browser**: Automatically opens to the React application with <300ms load times
-- **Real-time Performance**: Sub-50ms updates via optimized WebSocket connections
-
----
-
-<div align="center">
-
-**Built with ❤️ for Royal Care Home Service Massage**
-
-_Empowering massage therapy businesses with ultra-modern, high-performance technology_
-
-🚀 **Now featuring 75-98% performance improvements and enterprise-grade architecture** 🚀
-
-</div>
+# 💆‍♀️ GUITARA: Royal Care Scheduling Management System
+
+<div align="center">
+
+![Project Banner](royal-care-frontend/src/assets/images/banner.png)
+
+**A comprehensive web-based scheduling system for Royal Care Home Service Massage**
+
+_Streamlining operations with automated appointment management, staff coordination, and material tracking_
+
+[![Django](https://img.shields.io/badge/Django-5.1.4-092E20?style=flat&logo=django&logoColor=white)](https://www.djangoproject.com/)
+[![React](https://img.shields.io/badge/React-19.1.0-61DAFB?style=flat&logo=react&logoColor=black)](https://reactjs.org/)
+[![Python](https://img.shields.io/badge/Python-3.12.8-3776AB?style=flat&logo=python&logoColor=white)](https://www.python.org/)
+[![PostgreSQL](https://img.shields.io/badge/PostgreSQL-15.8-336791?style=flat&logo=postgresql&logoColor=white)](https://www.postgresql.org/)
+[![SQLite](https://img.shields.io/badge/SQLite-3.45.3-003B57?style=flat&logo=sqlite&logoColor=white)](https://www.sqlite.org/)
+[![Vite](https://img.shields.io/badge/Vite-6.2.2-646CFF?style=flat&logo=vite&logoColor=white)](https://vitejs.dev/)
+
+![License](https://img.shields.io/badge/License-MIT-green?style=flat)
+![Status](https://img.shields.io/badge/Status-Production%20Ready-brightgreen?style=flat)
+![Updated](https://img.shields.io/badge/Updated-July%202%2C%202025-blue?style=flat)
+
+</div>
+
+---
+
+## 📋 Table of Contents
+
+- [🚀 Features](#-features)
+- [💻 Technology Stack](#-technology-stack)
+- [📊 Project Status](#-project-status)
+- [⚡ Quick Start](#-quick-start)
+- [📥 Installation](#-installation)
+- [⚙️ Configuration](#️-configuration)
+- [🔧 Troubleshooting](#-troubleshooting)
+- [📡 API Reference](#-api-reference)
+- [🗄️ Archive & Documentation](#️-archive--documentation)
+- [🤝 Contributing](#-contributing)
+- [📜 License](#-license)
+
+---
+
+## 🚀 Features
+
+### 🔐 **Authentication & Security**
+
+- **Two-Factor Authentication** via email verification
+- **Role-Based Access Control** (Operator, Therapist, Driver)
+- **Secure Password Hashing** with bcrypt encryption
+- **Account Protection** with lockout after failed attempts
+- **Session Management** with Knox token authentication
+
+### 👥 **User Management**
+
+- **Multi-Role Support** with custom dashboards for each user type
+- **Role-Based Registration** with operator-controlled account creation
+- **Profile Management** with role-specific field validation
+- **Staff Coordination** tools for real-time status tracking
+
+### 📅 **Advanced Scheduling System**
+
+- **Real-Time Availability** checking with intelligent conflict prevention
+- **Multi-View Calendar** (daily, weekly, monthly perspectives)
+- **Cross-Day Booking** support for extended service sessions
+- **Live Status Updates** with real-time synchronization
+- **Staff Assignment** with automatic availability verification
+- **Appointment Workflow** from creation to completion tracking
+
+### 🚗 **Transportation Management**
+
+- **Driver Assignment** with FIFO (First-In-First-Out) allocation system
+- **Multi-Point Coordination** supporting therapist pickup and drop-off
+- **Real-Time Status Tracking** throughout the entire journey
+- **Pickup Request System** for therapist return transportation
+- **Route Optimization** and status updates at each stage
+
+### 💰 **Payment & Financial Tracking**
+
+- **Multiple Payment Methods** (Cash, GCash, digital payments)
+- **Automated Receipt Generation** with secure verification
+- **Sales Reporting** with comprehensive date range filtering
+- **Transaction Audit Trail** for complete financial transparency
+- **Payment Status Tracking** throughout the appointment lifecycle
+
+### 📦 **Material & Resource Management**
+
+- **Service Catalog** with customizable offerings and pricing
+- **Material Tracking** for consumables (oils, towels, supplies)
+- **Category-Based Organization** (Massage Oil, Supplies, Equipment)
+- **Automatic Deduction** system for booking-based material usage
+- **Reusable vs Consumable** tracking for accurate inventory management
+- **Low-Stock Monitoring** with configurable alert thresholds
+
+### ⏰ **Attendance & Time Management**
+
+- **Digital Check-In/Check-Out** system for all staff
+- **Attendance Status Tracking** (Present, Late, Absent)
+- **Operator Approval Workflow** for attendance verification
+- **Automated Time Calculations** and reporting
+- **Historical Attendance Records** with comprehensive filtering
+
+### 🔄 **Real-Time Features**
+
+- **Live Notifications** for appointment status changes and system events
+- **TanStack Query Integration** with intelligent caching and automatic synchronization
+- **Optimistic Updates** for instant UI responsiveness during user actions
+- **Progressive Data Loading** with skeleton screens and partial data display
+- **Cross-Dashboard Communication** for coordinated operations across multiple windows
+- **Smart Background Sync** that adjusts frequency based on user activity and data staleness
+- **WebSocket Integration** with fallback polling for guaranteed connectivity
+- **Account Status Management** with real-time synchronization for access control
+- **Automatic Request Deduplication** preventing unnecessary API calls
+- **Cache Invalidation Intelligence** ensuring data consistency across components
+
+### 📱 **Modern User Experience**
+
+- **Responsive Design** optimized for desktop, tablet, and mobile devices
+- **Advanced Loading States** with skeleton screens, progress indicators, and optimistic updates
+- **Intelligent Performance** with 75-98% faster response times and sub-second operations
+- **Error Boundaries** with graceful fallback handling and automatic retry logic
+- **Accessibility Features** following WCAG guidelines with keyboard navigation
+- **Progressive Enhancement** ensuring functionality across all browsers
+- **Ultra-Optimized Performance** with code splitting, lazy loading, and smart caching
+- **Real-time Collaboration** allowing multiple users to work simultaneously
+- **Instant Feedback** with optimistic updates and real-time status indicators
+
+---
+
+## 💻 Technology Stack
+
+### 🐍 **Backend**
+
+- **Framework**: Django 5.1.4 with Django REST Framework 3.14.0
+- **Language**: Python 3.12.8
+- **Database**: SQLite 3.45.3 (development) / PostgreSQL 15.8 (production)
+- **Authentication**: Django REST Knox with JWT tokens
+- **Real-Time**: Django Channels with WebSocket support
+- **Security**: bcrypt password hashing, CORS headers
+- **Testing**: pytest framework with Django integration
+
+### ⚛️ **Frontend**
+
+- **Framework**: React 19.0.0 with modern hooks and functional components
+- **Build Tool**: Vite 6.2.0 for fast development and optimized builds
+- **State Management**: Redux Toolkit 2.6.1 + TanStack Query for optimal data fetching
+- **Data Fetching**: TanStack Query v5 with intelligent caching and optimistic updates
+- **Routing**: React Router DOM 6.22 for client-side navigation
+- **Styling**: CSS Modules with responsive design patterns
+- **Icons**: React Icons 5.5.0 and Material-UI Icons 7.1.1
+- **HTTP Client**: Axios 1.6.2 for API communication with smart deduplication
+- **Testing**: Jest 30.0.0 with React Testing Library 16.3.0
+- **File Operations**: jsPDF 3.0.1 and XLSX 0.18.5 for document generation
+- **Performance**: Optimized with progressive loading, virtual scrolling, and smart memoization
+- **Real-time**: WebSocket integration with automatic cache synchronization
+
+### 🛠️ **Development Tools**
+
+- **Version Control**: Git with organized branching strategy
+- **Code Quality**: ESLint 9.21.0 with React-specific rules and hooks validation
+- **Package Management**: npm (Frontend) / pip with virtual environments (Backend)
+- **Development Server**: Hot reload via Django dev server & Vite HMR
+- **Environment Management**: python-dotenv for secure configuration
+- **Database Tools**: Django ORM with comprehensive migration system
+- **Testing Framework**: Jest with Babel integration and JSDOM environment
+- **Performance Monitoring**: TanStack Query DevTools and custom performance utilities
+- **Background Tasks**: Celery with Redis for async processing
+
+### 🚀 **Infrastructure & Deployment**
+
+- **Development Environment**: Cross-platform automated startup scripts
+- **Database**: SQLite for development with PostgreSQL production support
+- **Authentication**: Django REST Knox with secure token management
+- **Real-Time Communication**: WebSocket support via Django Channels + Redis
+- **Caching**: Multi-layer intelligent caching (Redis + TanStack Query + Browser)
+- **Performance**: Ultra-optimized with sub-second response times
+- **Security**: CSRF protection, secure headers, input sanitization
+- **Monitoring**: Health checks, performance metrics, and error tracking
+- **Production**: Docker deployment with load balancing and auto-scaling
+
+### **Key Dependencies**
+
+**Frontend Core:**
+
+```
+react==19.0.0
+@tanstack/react-query==5.0.0
+@reduxjs/toolkit==2.6.1
+react-router-dom==6.22
+axios==1.6.2
+vite==6.2.2
+react-icons==5.5.0
+@mui/icons-material==7.1.1
+file-saver==2.0.5
+jspdf==3.0.1
+xlsx==0.18.5
+```
+
+**Backend Core:**
+
+```
+django==5.1.4
+djangorestframework==3.14.0
+django-rest-knox==4.2.0
+channels==4.0.0
+celery==5.3.0
+redis==5.0.1
+psycopg2-binary==2.9.9
+bcrypt==4.1.2
+django-cors-headers==4.3.1
+websockets==14.2
+```
+
+---
+
+## 📊 Project Status
+
+<div align="center">
+
+### 🎯 **Current Status: Production Ready + Performance Optimized**
+
+![Progress](https://img.shields.io/badge/Progress-100%25-brightgreen?style=for-the-badge)
+![Backend](https://img.shields.io/badge/Backend-Complete-success?style=flat)
+![Frontend](https://img.shields.io/badge/Frontend-Complete-success?style=flat)
+![Database](https://img.shields.io/badge/Database-SQLite%20Ready-success?style=flat)
+![Real--time](https://img.shields.io/badge/Real--time-Implemented-success?style=flat)
+![Performance](https://img.shields.io/badge/Performance-Ultra--Optimized-brightgreen?style=flat)
+![TanStack](https://img.shields.io/badge/TanStack%20Query-Migrated-success?style=flat)
+
+</div>
+
+### 🚀 **Major Performance Breakthrough (July 2025)**
+
+The system has undergone a **massive performance optimization** with **TanStack Query migration**:
+
+| **Performance Metric**   | **Before**          | **After**        | **Improvement**     |
+| ------------------------ | ------------------- | ---------------- | ------------------- |
+| **Dashboard Load Time**  | 1200ms              | **<300ms**       | **75% faster** ⚡   |
+| **Appointment Creation** | 800ms               | **<150ms**       | **81% faster** ⚡   |
+| **Real-time Updates**    | 3-10s               | **<50ms**        | **98% faster** ⚡   |
+| **API Calls Reduction**  | Multiple duplicates | **60-80% fewer** | **Massive savings** |
+| **Code Complexity**      | 1,665 lines         | **~400 lines**   | **76% reduction**   |
+
+### 🎯 **Recent Major Achievements**
+
+**✅ TanStack Query Migration Complete**
+
+- **Phase 1**: AppointmentForm migrated (76% code reduction)
+- **Phase 2**: All dashboards migrated to modern query patterns
+- **Phase 3**: Complete legacy system replacement
+
+**✅ Ultra-High Performance Optimization**
+
+- Database query optimization with composite indexes
+- Redis-backed real-time WebSocket infrastructure
+- Intelligent caching with 80%+ hit rates
+- Background task processing with Celery
+
+**✅ Modern Development Infrastructure**
+
+- Progressive data loading with field prioritization
+- Optimistic updates for instant UI feedback
+- Automatic request deduplication
+- Smart background refetching
+
+**✅ Enterprise-Grade Features**
+
+- Real-time synchronization across all dashboards
+- Comprehensive error recovery with retry logic
+- Performance monitoring and health checks
+- Production-ready Docker deployment
+
+## ⚡ Quick Start
+
+<div align="center">
+
+**Get up and running in under 2 minutes!**
+
+</div>
+
+### 🚀 **One-Command Setup (Recommended)**
+
+```bash
+# Clone the repository (if not already done)
+git clone <repository-url>
+cd Guitara-Scheduling-System
+
+# Start everything automatically
+python start_development.py
+```
+
+**What this does:**
+
+- ✅ Checks prerequisites (Python 3.12.8+, Node.js 18+, npm)
+- ✅ Creates Python virtual environment automatically
+- ✅ Installs all backend dependencies
+- ✅ Installs all frontend dependencies with TanStack Query
+- ✅ Starts Django backend in separate terminal (Port 8000)
+- ✅ Starts React frontend in separate terminal (Port 5173)
+- ✅ Opens your browser to http://localhost:5173/
+- ✅ Initializes Redis for optimal performance (if available)
+
+### 🌐 **Access Points**
+
+Once running, you can access:
+
+| Service             | URL                             | Description                   |
+| ------------------- | ------------------------------- | ----------------------------- |
+| 🎨 **Frontend App** | http://localhost:5173/          | Main React application        |
+| 🔌 **Backend API**  | http://localhost:8000/api/      | Django REST API endpoints     |
+| 👑 **Admin Panel**  | http://localhost:8000/admin/    | Django admin interface        |
+| 📚 **API Docs**     | http://localhost:8000/api/docs/ | Interactive API documentation |
+
+---
+
+## 🐳 Docker Deployment
+
+<div align="center">
+
+**Deploy with Docker for production-ready setup!**
+
+</div>
+
+### **Quick Docker Setup**
+
+```bash
+# 1. Setup Docker environment
+./docker/setup-docker.sh     # Linux/Mac
+docker\setup-docker.bat      # Windows
+
+# 2. Edit .env file with your configuration
+# (Database, email, etc.)
+
+# 3. Start with Docker Compose
+./docker/docker-manage.sh dev   # Development mode
+./docker/docker-manage.sh prod  # Production mode
+
+# Or use the convenient launchers from root:
+./docker-launch.sh dev          # Linux/Mac
+docker-launch.bat dev           # Windows
+```
+
+### **Docker Services**
+
+| Service            | Description             | Port |
+| ------------------ | ----------------------- | ---- |
+| 🌐 **web**         | Django + ASGI server    | 8000 |
+| 🎯 **celery**      | Background task worker  | -    |
+| ⏰ **celery-beat** | Periodic task scheduler | -    |
+| 📡 **redis**       | Message broker & cache  | 6379 |
+| 🗄️ **postgres**    | Database (optional)     | 5432 |
+
+### **Docker File Structure**
+
+```
+docker/                          # Docker configurations
+├── docker-compose.prod.yml      # Production overrides
+├── docker-compose.dev.yml       # Development overrides
+├── docker-manage.sh/.bat        # Management scripts
+├── setup-docker.sh/.bat         # Initial setup scripts
+└── README.md                    # Docker documentation
+
+docker-compose.yml               # Base configuration (root)
+Dockerfile                       # Main application image (root)
+```
+
+**📖 Full Docker Guide:** [docker/README.md](docker/README.md)
+
+---
+
+### 🔑 **Getting Started**
+
+For development and testing:
+
+```
+Access the application at: http://localhost:5173/
+Experience ultra-fast performance with <300ms load times
+Create accounts through the registration system
+Configure roles via the operator dashboard
+Enjoy real-time updates with <50ms latency
+```
+
+### ⚠️ **Prerequisites**
+
+Make sure you have installed:
+
+- **Python 3.12.8+** - [Download here](https://www.python.org/downloads/)
+- **Node.js 18+** - [Download here](https://nodejs.org/) (includes npm)
+- **Git** - [Download here](https://git-scm.com/downloads)
+- **Redis** (optional) - For optimal performance and WebSocket features
+
+## 📥 Installation
+
+### 🔧 **Manual Setup (Advanced Users)**
+
+If you prefer manual control or need to troubleshoot:
+
+#### **Step 1: Backend Setup**
+
+```bash
+# Clone and navigate to project
+git clone <repository-url>
+cd Guitara-Scheduling-System
+
+# Create and activate virtual environment
+python -m venv venv
+
+# Activate virtual environment
+# Windows:
+venv\Scripts\activate
+# macOS/Linux:
+source venv/bin/activate
+
+# Navigate to backend directory
+cd guitara
+
+# Install Python dependencies
+pip install -r requirements.txt
+
+# Run database migrations
+python manage.py migrate
+
+# Create superuser (optional for admin access)
+python manage.py createsuperuser
+
+# Start Django development server
+python manage.py runserver
+```
+
+#### **Step 2: Frontend Setup (New Terminal)**
+
+```bash
+# Navigate to frontend directory
+cd royal-care-frontend
+
+# Install Node.js dependencies
+npm install
+
+# Start React development server
+npm run dev
+```
+
+### 📋 **Project Structure**
+
+```
+Guitara-Scheduling-System/
+├── 📁 guitara/                     # Django Backend (Ultra-Optimized)
+│   ├── manage.py                   # Django management script
+│   ├── requirements.txt            # Python dependencies
+│   ├── db.sqlite3                  # SQLite database (indexed for performance)
+│   ├── authentication/            # Auth module with Knox tokens
+│   ├── core/                       # Core business logic with Celery tasks
+│   ├── scheduling/                 # Scheduling system with WebSocket support
+│   └── guitara/                    # Django project settings + ASGI config
+├── 📁 royal-care-frontend/         # React Frontend (TanStack Query Optimized)
+│   ├── package.json                # Node.js dependencies + TanStack Query
+│   ├── vite.config.js              # Vite configuration for fast builds
+│   ├── src/                        # React source code (modernized)
+│   │   ├── components/             # Reusable UI components with loading states
+│   │   ├── pages/                  # Route-based pages with optimistic updates
+│   │   ├── features/               # Redux slices + TanStack Query hooks
+│   │   ├── hooks/                  # Custom hooks for data fetching
+│   │   ├── services/               # API services with intelligent caching
+│   │   ├── lib/                    # TanStack Query client configuration
+│   │   └── styles/                 # CSS and themes with responsive design
+│   └── public/                     # Static assets
+├── 📁 archive/                     # Development history & comprehensive documentation
+│   ├── scripts/                    # Testing, database, and utility scripts
+│   ├── documentation/              # Implementation guides and summaries
+│   │   ├── PHASE_1_TANSTACK_QUERY_MIGRATION_COMPLETE.md
+│   │   ├── PERFORMANCE_OPTIMIZATION_COMPLETE.md
+│   │   └── DASHBOARD_TANSTACK_QUERY_HOOKS_COMPLETE.md
+│   └── migrations_history/         # Database evolution tracking
+├── 📁 docker/                      # Docker deployment configuration
+│   ├── docker-compose.prod.yml     # Production setup with Redis
+│   ├── docker-manage.sh/.bat       # Management scripts
+│   └── setup-docker.sh/.bat        # Automated Docker setup
+├── start_development.py            # Automated setup script (enhanced)
+├── performance_setup.sh/.bat       # Performance optimization setup
+├── requirements.txt                # Root Python dependencies
+└── README.md                       # This comprehensive guide
+```
+
+### 🗃️ **Database Setup**
+
+The project uses **SQLite** for development (zero configuration required):
+
+- **Location**: `guitara/db.sqlite3`
+- **Migrations**: Automatically applied on first run
+- **Production**: PostgreSQL configuration available in settings
+
+### 🔌 **Environment Variables**
+
+Create `.env` file in `guitara/` directory for email configuration:
+
+```bash
+# Email Settings (for 2FA)
+EMAIL_HOST=smtp.gmail.com
+EMAIL_PORT=587
+EMAIL_USE_TLS=True
+EMAIL_HOST_USER=your-email@gmail.com
+EMAIL_HOST_PASSWORD=your-app-password
+DEFAULT_FROM_EMAIL=Royal Care <noreply@royalcare.com>
+
+# Database (Optional - SQLite used by default)
+DATABASE_URL=sqlite:///db.sqlite3
+
+# Security (Optional - defaults provided)
+SECRET_KEY=your-secret-key-here
+DEBUG=True
+```
+
+---
+
+## ⚙️ Configuration
+
+### **Backend Configuration**
+
+- **Database**: The project uses SQLite for development (located at `guitara/db.sqlite3`). For production deployment, configure PostgreSQL in `guitara/guitara/settings.py`.
+- **Environment Variables**: Create a `.env` file in the `guitara/` directory with your email settings for two-factor authentication functionality.
+
+### **Frontend Configuration**
+
+- **API Configuration**: The frontend is pre-configured to connect to the Django backend at `http://localhost:8000/api/`. Update the API base URL in `royal-care-frontend/.env` if deploying to a different environment.
+
+---
+
+## 🔧 Troubleshooting
+
+### **Common Issues**
+
+#### **🔍 npm not found (Windows)**
+
+If you see "npm not found" error:
+
+1. **Restart your terminal/command prompt**
+2. **Reinstall Node.js** from https://nodejs.org/ (includes npm)
+3. **Run as Administrator**
+4. The Python starter script will try to find npm in common locations automatically
+
+#### **🐍 Virtual Environment Issues**
+
+```bash
+# If venv creation fails, try:
+python -m pip install --upgrade pip
+python -m venv venv --clear
+```
+
+#### **🔌 Port Already in Use**
+
+```bash
+# If port 8000 or 5173 is busy:
+# Backend: Change port in guitara/manage.py runserver 8001
+# Frontend: Change port in royal-care-frontend/vite.config.js
+```
+
+#### **🗃️ Database Migration Issues**
+
+```bash
+# Reset migrations if needed:
+cd guitara
+python manage.py migrate --fake-initial
+```
+
+#### **📧 Email Configuration Issues**
+
+If 2FA emails aren't sending:
+
+1. Ensure `.env` file exists in `guitara/` directory
+2. Use App Password for Gmail (not regular password)
+3. Check SMTP settings in environment variables
+
+#### **🌐 CORS Issues**
+
+If frontend can't connect to backend:
+
+1. Ensure both servers are running
+2. Check that CORS is properly configured in Django settings
+3. Verify API base URL in frontend configuration
+
+### **🛠️ Development Tips**
+
+- **Hot Reload**: Both Django and Vite support hot reload - changes appear automatically
+- **API Testing**: Use Django admin at http://localhost:8000/admin/ for data management
+- **Performance Monitoring**: Press F12 and check TanStack Query DevTools for cache inspection
+- **Real-time Testing**: Open multiple tabs to see real-time synchronization
+- **Browser DevTools**: Use F12 for React debugging and network inspection
+- **Logs**: Check terminal outputs for both backend and frontend error messages
+- **Database Browser**: Use SQLite browser tools to inspect `guitara/db.sqlite3`
+- **Cache Inspection**: Monitor TanStack Query cache via browser dev tools
+
+### **📞 Getting Help**
+
+If you encounter issues not covered here:
+
+1. Check the [Archive Documentation](archive/README.md) for implementation guides
+2. Review error logs in both terminal windows
+3. Ensure all prerequisites are properly installed
+4. Try the manual installation steps if automated setup fails
+
+---
+
+## 📡 API Reference
+
+### **Authentication**
+
+| Method | Endpoint                  | Description                | Auth Required |
+| ------ | ------------------------- | -------------------------- | ------------- |
+| `POST` | `/api/auth/register/`     | Create new user account    | No            |
+| `POST` | `/api/auth/login/`        | User authentication        | No            |
+| `POST` | `/api/auth/logout/`       | End user session           | Yes           |
+| `POST` | `/api/auth/verify-email/` | Email verification for 2FA | No            |
+
+### **User Management**
+
+| Method   | Endpoint              | Description                    | Auth Required |
+| -------- | --------------------- | ------------------------------ | ------------- |
+| `GET`    | `/api/users/`         | List users (role-based access) | Yes           |
+| `GET`    | `/api/users/{id}/`    | Get user details               | Yes           |
+| `PUT`    | `/api/users/{id}/`    | Update user information        | Yes           |
+| `DELETE` | `/api/users/{id}/`    | Remove user account            | Yes           |
+| `GET`    | `/api/users/profile/` | Get current user profile       | Yes           |
+
+### **Scheduling & Appointments**
+
+| Method   | Endpoint                              | Description               | Auth Required |
+| -------- | ------------------------------------- | ------------------------- | ------------- |
+| `GET`    | `/api/scheduling/appointments/`       | Get all appointments      | Yes           |
+| `POST`   | `/api/scheduling/appointments/`       | Create new appointment    | Yes           |
+| `PUT`    | `/api/scheduling/appointments/{id}/`  | Update appointment        | Yes           |
+| `DELETE` | `/api/scheduling/appointments/{id}/`  | Cancel appointment        | Yes           |
+| `GET`    | `/api/scheduling/appointments/today/` | Get today's appointments  | Yes           |
+| `GET`    | `/api/scheduling/availability/`       | Check staff availability  | Yes           |
+| `POST`   | `/api/scheduling/availability/`       | Set availability schedule | Yes           |
+
+### **Services & Materials**
+
+| Method   | Endpoint               | Description                 | Auth Required |
+| -------- | ---------------------- | --------------------------- | ------------- |
+| `GET`    | `/api/services/`       | Get available services      | Yes           |
+| `POST`   | `/api/services/`       | Create new service          | Yes           |
+| `PUT`    | `/api/services/{id}/`  | Update service details      | Yes           |
+| `DELETE` | `/api/services/{id}/`  | Remove service              | Yes           |
+| `GET`    | `/api/materials/`      | Get material inventory      | Yes           |
+| `POST`   | `/api/materials/`      | Add material to inventory   | Yes           |
+| `PUT`    | `/api/materials/{id}/` | Update material information | Yes           |
+
+### **Attendance Tracking**
+
+| Method | Endpoint                        | Description                   | Auth Required |
+| ------ | ------------------------------- | ----------------------------- | ------------- |
+| `POST` | `/api/attendance/check-in/`     | Record staff check-in         | Yes           |
+| `POST` | `/api/attendance/check-out/`    | Record staff check-out        | Yes           |
+| `GET`  | `/api/attendance/records/`      | Get attendance records        | Yes           |
+| `GET`  | `/api/attendance/today-status/` | Get today's attendance status | Yes           |
+| `POST` | `/api/attendance/approve/{id}/` | Approve attendance record     | Yes           |
+
+### **Financial & Reporting**
+
+| Method | Endpoint                      | Description              | Auth Required |
+| ------ | ----------------------------- | ------------------------ | ------------- |
+| `GET`  | `/api/payments/`              | Get payment records      | Yes           |
+| `POST` | `/api/payments/`              | Record new payment       | Yes           |
+| `GET`  | `/api/payments/reports/`      | Generate sales reports   | Yes           |
+| `GET`  | `/api/payments/{id}/receipt/` | Generate payment receipt | Yes           |
+
+**Note**: All authenticated endpoints require a valid Knox token in the Authorization header: `Authorization: Token <your-token>`
+
+---
+
+## 🗄️ Archive & Documentation
+
+The project includes a comprehensive `/archive` directory that contains:
+
+- **📋 Test Scripts**: All validation and testing scripts (Python & JavaScript) organized by category
+- **📚 Documentation**: Complete implementation documentation, fix summaries, and progress tracking
+- **🔄 Migration History**: Database migration files and schema evolution tracking
+- **🛠️ Utility Scripts**: Database setup, notification testing, and validation tools
+
+### **Recent Major Documentation**
+
+- **🚀 PHASE_1_TANSTACK_QUERY_MIGRATION_COMPLETE.md** - Complete TanStack Query migration with 76% code reduction
+- **⚡ PERFORMANCE_OPTIMIZATION_COMPLETE.md** - Ultra-high performance optimization (75-98% improvements)
+- **📊 DASHBOARD_TANSTACK_QUERY_HOOKS_COMPLETE.md** - Modern dashboard architecture with real-time sync
+- **🏗️ DATAMANAGER_COMPLETE_REWRITE_SUMMARY.md** - Intelligent data management with progressive loading
+- **🎯 TANSTACK_MIGRATION_PRODUCTION_READY.md** - Production deployment guides and best practices
+
+### **Performance & Architecture Evolution**
+
+- **July 2025** - **MAJOR PERFORMANCE BREAKTHROUGH**: Complete TanStack Query migration and ultra-optimization:
+
+  - **76% code reduction** in core components (1,665 lines → ~400 lines)
+  - **75-98% performance improvement** across all operations
+  - **TanStack Query migration** replacing legacy data management
+  - **Progressive data loading** with intelligent field prioritization
+  - **Optimistic updates** for instant UI feedback
+  - **Advanced caching strategies** with automatic invalidation
+  - **Real-time WebSocket sync** with smart background refetching
+  - **Production-ready Docker deployment** with health monitoring
+
+- **June 2025** - Complete archive organization and documentation cleanup:
+  - All test scripts moved to `archive/scripts/testing/` with organized subdirectories
+  - Documentation updated with proper script references and implementation details
+  - Database migration history preserved in `archive/migrations_history/`
+  - Utility scripts categorized in `archive/scripts/database/`, `archive/scripts/notification/`
+  - **Major Performance Improvements**: Implemented centralized data management reducing API calls by 70%
+  - **Enhanced Real-time Features**: Added optimistic updates and smart sync across dashboards
+  - **Advanced Loading Components**: Comprehensive loading states with skeleton screens and progress indicators
+  - **Account Status Management**: Centralized polling system for disabled account recovery
+
+The archive preserves the complete development history while keeping the main project directories clean and focused on the ultra-optimized, production-ready codebase.
+
+See [Archive README](archive/README.md) for detailed information about archived content and comprehensive migration guides.
+
+---
+
+## 🤝 Contributing
+
+We welcome contributions to improve GUITARA! Here's how you can help:
+
+### **How to Contribute**
+
+1. **Fork the repository**
+2. **Create a feature branch** (`git checkout -b feature/AmazingFeature`)
+3. **Make your changes**
+4. **Test your changes** thoroughly
+5. **Commit your changes** (`git commit -m 'Add some AmazingFeature'`)
+6. **Push to the branch** (`git push origin feature/AmazingFeature`)
+7. **Open a Pull Request**
+
+### **Development Guidelines**
+
+- **Code Style**: Follow existing code formatting and conventions
+- **Testing**: Add tests for new features and bug fixes using Jest framework with TanStack Query testing utilities
+- **Documentation**: Update documentation for any API changes or performance improvements
+- **Commit Messages**: Use clear and descriptive commit messages following conventional commits
+- **Security**: Never commit sensitive information like credentials or API keys
+- **Performance**: Consider performance implications and leverage TanStack Query patterns
+
+### **Areas for Contribution**
+
+- 🐛 Bug fixes and improvements
+- 📱 Mobile responsiveness enhancements
+- 🚀 Performance optimizations and TanStack Query migrations
+- 📚 Documentation improvements and migration guides
+- 🧪 Test coverage expansion with modern testing patterns
+- 🌟 New feature development using modern React patterns
+- ⚡ Real-time features and WebSocket enhancements
+
+### **Reporting Issues**
+
+- Use the GitHub issue tracker
+- Provide detailed reproduction steps
+- Include error logs and screenshots
+- Specify your environment (OS, browser, etc.)
+
+---
+
+## 📜 License
+
+This project is licensed under the MIT License - see the [LICENSE](LICENSE) file for details.
+
+---
+
+## 📝 Development Notes
+
+### **Repository Organization**
+
+This repository has been thoroughly organized for clarity and maintainability:
+
+- **Core Application** - Main application code in `guitara/` (Django backend) and `royal-care-frontend/` (React frontend)
+- **Archive** - Complete archive system containing test scripts, documentation, and development artifacts in organized categories
+- **Root Directory** - Essential project files including automated startup scripts, configuration files, and this README
+
+### **Database Evolution**
+
+The project has evolved through different database configurations:
+
+- **Current**: SQLite for development (file: `guitara/db.sqlite3`)
+- **Production**: PostgreSQL support maintained in settings
+- **History**: Originally used Supabase/PostgreSQL, transitioned to local SQLite for easier development setup
+
+### **Quick Start Scripts**
+
+The project includes a cross-platform automated development environment setup script:
+
+#### **🚀 start_development.py (Recommended)**
+
+A Python script that works on Windows, Linux, and macOS:
+
+```bash
+python start_development.py
+```
+
+**Features:**
+
+- ✅ **Prerequisites Check**: Automatically detects Python, Node.js, and npm
+- ✅ **Smart npm Detection**: Finds npm even if not in PATH (Windows)
+- ✅ **Cross-Platform**: Works on all operating systems
+- ✅ **Separate Terminals**: Opens backend and frontend in separate terminal windows
+- ✅ **Auto Browser**: Automatically opens http://localhost:5173/
+- ✅ **Error Handling**: Provides helpful troubleshooting suggestions
+
+#### **Development Workflow**
+
+1. **First Time Setup**: Run `python start_development.py` to set up everything with TanStack Query support
+2. **Daily Development**: Simply run `python start_development.py` to start both servers with performance monitoring
+3. **Performance Testing**: Use TanStack Query DevTools and browser performance tools
+4. **Manual Control**: If you need fine control, use the manual setup commands in the Installation section
+
+**What You'll Experience:**
+
+- **Django Backend Terminal**: Running on http://127.0.0.1:8000/ with ultra-fast response times
+- **React Frontend Terminal**: Running on http://localhost:5173/ with TanStack Query optimization
+- **Browser**: Automatically opens to the React application with <300ms load times
+- **Real-time Performance**: Sub-50ms updates via optimized WebSocket connections
+
+---
+
+<div align="center">
+
+**Built with ❤️ for Royal Care Home Service Massage**
+
+_Empowering massage therapy businesses with ultra-modern, high-performance technology_
+
+🚀 **Now featuring 75-98% performance improvements and enterprise-grade architecture** 🚀
+
+</div>
import os
import asyncio
from supabase import create_client, Client
from dotenv import load_dotenv
import logging

load_dotenv()  # Loads .env automatically

logger = logging.getLogger(__name__)

# Try to get from environment variables with various naming conventions
def get_supabase_client():
    url = os.getenv("SUPABASE_URL") or os.getenv("VITE_SUPABASE_URL")
    key = os.getenv("SUPABASE_SERVICE_KEY") or os.getenv("VITE_SUPABASE_ANON_KEY")

<<<<<<< HEAD
# Debug output to help diagnose issues
if not url or not key:
    logger.warning("Supabase URL or key not found in environment variables")

try:
    # Create Supabase client with timeout configuration
    supabase: Client = create_client(url, key)
    logger.info("Supabase client created successfully")
except Exception as e:
    logger.error(f"Failed to create Supabase client: {e}")
    supabase = None


def safe_supabase_operation(operation, timeout=10):
    """
    Wrapper for Supabase operations with timeout handling
    """
    if not supabase:
        return None, "Supabase client not available"

    try:
        import signal

        def timeout_handler(signum, frame):
            raise TimeoutError("Supabase operation timed out")

        # Set up timeout
        signal.signal(signal.SIGALRM, timeout_handler)
        signal.alarm(timeout)

        try:
            result = operation()
            signal.alarm(0)  # Cancel the alarm
            return result, None
        except TimeoutError:
            return None, "Operation timed out - Supabase may be unreachable"
        except Exception as e:
            signal.alarm(0)  # Cancel the alarm
            return None, str(e)

    except Exception as e:
        return None, f"Error setting up timeout: {str(e)}"
=======
    # Debug output to help diagnose issues
    if not url or not key:
        import logging
        logger = logging.getLogger(__name__)
        logger.warning("Supabase URL or key not found in environment variables")
    return create_client(url, key)

# Usage: from .supabase_client import get_supabase_client
# supabase = get_supabase_client()  # Call this inside your view or function
>>>>>>> 1a0da913
<|MERGE_RESOLUTION|>--- conflicted
+++ resolved
@@ -13,50 +13,6 @@
     url = os.getenv("SUPABASE_URL") or os.getenv("VITE_SUPABASE_URL")
     key = os.getenv("SUPABASE_SERVICE_KEY") or os.getenv("VITE_SUPABASE_ANON_KEY")
 
-<<<<<<< HEAD
-# Debug output to help diagnose issues
-if not url or not key:
-    logger.warning("Supabase URL or key not found in environment variables")
-
-try:
-    # Create Supabase client with timeout configuration
-    supabase: Client = create_client(url, key)
-    logger.info("Supabase client created successfully")
-except Exception as e:
-    logger.error(f"Failed to create Supabase client: {e}")
-    supabase = None
-
-
-def safe_supabase_operation(operation, timeout=10):
-    """
-    Wrapper for Supabase operations with timeout handling
-    """
-    if not supabase:
-        return None, "Supabase client not available"
-
-    try:
-        import signal
-
-        def timeout_handler(signum, frame):
-            raise TimeoutError("Supabase operation timed out")
-
-        # Set up timeout
-        signal.signal(signal.SIGALRM, timeout_handler)
-        signal.alarm(timeout)
-
-        try:
-            result = operation()
-            signal.alarm(0)  # Cancel the alarm
-            return result, None
-        except TimeoutError:
-            return None, "Operation timed out - Supabase may be unreachable"
-        except Exception as e:
-            signal.alarm(0)  # Cancel the alarm
-            return None, str(e)
-
-    except Exception as e:
-        return None, f"Error setting up timeout: {str(e)}"
-=======
     # Debug output to help diagnose issues
     if not url or not key:
         import logging
@@ -65,5 +21,4 @@
     return create_client(url, key)
 
 # Usage: from .supabase_client import get_supabase_client
-# supabase = get_supabase_client()  # Call this inside your view or function
->>>>>>> 1a0da913
+# supabase = get_supabase_client()  # Call this inside your view or function
import logging
from rest_framework.views import APIView
from rest_framework.response import Response
from rest_framework import status
<<<<<<< HEAD
from .supabase_client import supabase, safe_supabase_operation
from .serializers import (
    TherapistSerializer,
    DriverSerializer,
    OperatorSerializer,
    ServiceSerializer,
    MaterialSerializer,
)
=======
from .supabase_client import get_supabase_client
from .serializers import TherapistSerializer, DriverSerializer, OperatorSerializer, ServiceSerializer, MaterialSerializer
>>>>>>> 1a0da913
from .models import Therapist

logger = logging.getLogger(__name__)


def insert_into_table(table_name, data):
<<<<<<< HEAD
    """
    Insert data into Supabase table with timeout handling
    """

    def operation():
        return supabase.table(table_name).insert(data).execute()

    result, error = safe_supabase_operation(operation, timeout=15)

    if error:
        logger.error(f"Supabase operation failed for {table_name}: {error}")
        return None, error

    if not result:
        logger.error(f"No result returned from Supabase for {table_name}")
        return None, "No result returned from database"

    # Check for Supabase errors
=======
    supabase = get_supabase_client()
    result = supabase.table(table_name).insert(data).execute()
    # Use .error to check for errors (Supabase Python client)
>>>>>>> 1a0da913
    if getattr(result, "error", None):
        logger.error(f"Insert error in {table_name}: {result.error}")
        return None, str(result.error)

    if not result.data or len(result.data) == 0:
        logger.error(f"No data returned after insert into {table_name}")
        return None, "No data returned after insert"

    return result.data, None

<<<<<<< HEAD

=======
>>>>>>> 1a0da913
class RegisterTherapist(APIView):
    def get(self, request):
        supabase = get_supabase_client()
        # Fetch all therapists from Supabase
        result = supabase.table("registration_therapist").select("*").execute()
        if getattr(result, "error", None):
            return Response({"error": str(result.error)}, status=500)
        data = result.data if hasattr(result, "data") else []
        return Response(data)

    def post(self, request):
        # Debug: log raw incoming data and repr
        logger.warning(f"RAW request.data: {request.data}")
        if "first_name" in request.data or "last_name" in request.data:
            logger.warning(
                f"RAW request.data repr: first_name={repr(request.data.get('first_name'))}, last_name={repr(request.data.get('last_name'))}"
            )

        logger.warning(f"Therapist registration payload: {request.data}")
        serializer = TherapistSerializer(data=request.data)
        if serializer.is_valid():
            data = serializer.validated_data
            # Store names as entered (no .title())
            first_name = data["first_name"].strip() if data["first_name"] else ""
            last_name = data["last_name"].strip() if data["last_name"] else ""
            # Debug: log repr to catch invisible chars or slicing
            logger.warning(
                f"Therapist registration validated: first_name={repr(first_name)}, last_name={repr(last_name)}"
            )
            payload = {
                "first_name": first_name,
                "last_name": last_name,
                "username": data["username"],
                "email": data["email"],
                "specialization": data["specialization"],
                "pressure": data["pressure"],
            }
            logger.warning(f"Payload sent to Supabase: {payload}")
            logger.warning(
                f"Payload repr sent to Supabase: {{'first_name': {repr(first_name)}, 'last_name': {repr(last_name)}}}"
            )
            try:
                inserted_data, error = insert_into_table(
                    "registration_therapist", payload
                )
                if error:
                    error_str = str(error).lower()
                    if (
                        "duplicate key" in error_str
                        or "unique constraint" in error_str
                        or "already exists" in error_str
                    ):
                        if "email" in error_str:
                            return Response(
                                {
                                    "error": "A therapist with this email already exists."
                                },
                                status=status.HTTP_400_BAD_REQUEST,
                            )
                        if "username" in error_str:
                            return Response(
                                {
                                    "error": "A therapist with this username already exists."
                                },
                                status=status.HTTP_400_BAD_REQUEST,
                            )
                        return Response(
                            {
                                "error": "A therapist with this information already exists."
                            },
                            status=status.HTTP_400_BAD_REQUEST,
                        )
                    return Response(
                        {"error": error}, status=status.HTTP_400_BAD_REQUEST
                    )
                return Response(
                    {"message": "Therapist registered successfully"},
                    status=status.HTTP_201_CREATED,
                )
            except Exception as exc:
                logger.error(
                    f"Exception during therapist registration: {exc}", exc_info=True
                )
                return Response(
                    {"error": f"Internal server error: {exc}"},
                    status=status.HTTP_500_INTERNAL_SERVER_ERROR,
                )
        logger.warning(f"Therapist serializer errors: {serializer.errors}")
        return Response(serializer.errors, status=status.HTTP_400_BAD_REQUEST)


class RegisterDriver(APIView):
    def get(self, request):
<<<<<<< HEAD
        # Fetch all drivers from Supabase with timeout handling
        def operation():
            return supabase.table("registration_driver").select("*").execute()

        result, error = safe_supabase_operation(operation, timeout=10)

        if error:
            logger.error(f"Failed to fetch drivers: {error}")
            return Response(
                {"error": f"Database connection failed: {error}"}, status=500
            )

        if not result:
            return Response({"error": "No response from database"}, status=500)

        if getattr(result, "error", None):
            return Response({"error": str(result.error)}, status=500)

        data = result.data if hasattr(result, "data") else []
=======
        supabase = get_supabase_client()
        # Fetch all drivers from Supabase
        result = supabase.table('registration_driver').select('*').execute()
        if getattr(result, 'error', None):
            return Response({'error': str(result.error)}, status=500)
        data = result.data if hasattr(result, 'data') else []
>>>>>>> 1a0da913
        return Response(data)

    def post(self, request):
        logger.warning(f"Driver registration payload: {request.data}")
        serializer = DriverSerializer(data=request.data)
        if serializer.is_valid():
            data = serializer.validated_data
            logger.warning(f"Driver registration validated: {data}")

            # Prepare the payload for insertion
            payload = {
                "first_name": data["first_name"],
                "last_name": data["last_name"],
                "username": data["username"],
                "email": data["email"],
            }

            try:
                # Try Supabase first
                inserted_data, error = insert_into_table("registration_driver", payload)

                if error:
                    # Check if it's a timeout/connection error
                    if (
                        "timeout" in error.lower()
                        or "unreachable" in error.lower()
                        or "connection" in error.lower()
                    ):
                        logger.warning(
                            f"Supabase timeout, attempting local storage: {error}"
                        )

                        # Fallback: Store in local Django database
                        try:
                            from core.models import CustomUser

                            # Check if user already exists
                            if CustomUser.objects.filter(
                                username=data["username"]
                            ).exists():
                                return Response(
                                    {
                                        "error": "A driver with this username already exists."
                                    },
                                    status=status.HTTP_400_BAD_REQUEST,
                                )
                            if CustomUser.objects.filter(email=data["email"]).exists():
                                return Response(
                                    {
                                        "error": "A driver with this email already exists."
                                    },
                                    status=status.HTTP_400_BAD_REQUEST,
                                )

                            # Create user in local database
                            user = CustomUser.objects.create(
                                username=data["username"],
                                email=data["email"],
                                first_name=data["first_name"],
                                last_name=data["last_name"],
                                role="driver",
                                is_active=True,
                            )

                            logger.info(
                                f"Driver stored locally due to Supabase issues: {user.username}"
                            )
                            return Response(
                                {
                                    "message": "Driver registered successfully (stored locally due to database connectivity issues)",
                                    "fallback": True,
                                    "user_id": user.id,
                                },
                                status=status.HTTP_201_CREATED,
                            )

                        except Exception as local_error:
                            logger.error(f"Local storage also failed: {local_error}")
                            return Response(
                                {
                                    "error": f"Registration failed: Database unreachable and local storage failed: {str(local_error)}"
                                },
                                status=status.HTTP_500_INTERNAL_SERVER_ERROR,
                            )

                    # Handle other Supabase errors (like duplicates)
                    error_str = str(error).lower()
                    if (
                        "duplicate key" in error_str
                        or "unique constraint" in error_str
                        or "already exists" in error_str
                    ):
                        if "email" in error_str:
                            return Response(
                                {"error": "A driver with this email already exists."},
                                status=status.HTTP_400_BAD_REQUEST,
                            )
                        if "username" in error_str:
                            return Response(
                                {
                                    "error": "A driver with this username already exists."
                                },
                                status=status.HTTP_400_BAD_REQUEST,
                            )
                        return Response(
                            {"error": "A driver with this information already exists."},
                            status=status.HTTP_400_BAD_REQUEST,
                        )
                    return Response(
                        {"error": error}, status=status.HTTP_400_BAD_REQUEST
                    )

                # Success case
                return Response(
                    {"message": "Driver registered successfully"},
                    status=status.HTTP_201_CREATED,
                )

            except Exception as exc:
                logger.error(
                    f"Exception during driver registration: {exc}", exc_info=True
                )
                return Response(
                    {"error": f"Internal server error: {exc}"},
                    status=status.HTTP_500_INTERNAL_SERVER_ERROR,
                )

        logger.warning(f"Driver serializer errors: {serializer.errors}")
        return Response(serializer.errors, status=status.HTTP_400_BAD_REQUEST)


class RegisterOperator(APIView):
    def get(self, request):
        supabase = get_supabase_client()
        # Fetch all operators from Supabase
        result = supabase.table("registration_operator").select("*").execute()
        if getattr(result, "error", None):
            return Response({"error": str(result.error)}, status=500)
        data = result.data if hasattr(result, "data") else []
        return Response(data)

    def post(self, request):
        serializer = OperatorSerializer(data=request.data)
        if serializer.is_valid():
            data = serializer.validated_data
            inserted_data, error = insert_into_table(
                "registration_operator",
                {
                    "first_name": data["first_name"],
                    "last_name": data["last_name"],
                    "username": data["username"],
                    "email": data["email"],
                },
            )
            if error:
                return Response({"error": error}, status=status.HTTP_400_BAD_REQUEST)
            return Response(
                {"message": "Operator registered successfully"},
                status=status.HTTP_201_CREATED,
            )
        return Response(serializer.errors, status=status.HTTP_400_BAD_REQUEST)


class RegisterMaterial(APIView):
    def get(self, request):
        supabase = get_supabase_client()
        # Fetch all materials from Supabase
        result = supabase.table("registration_material").select("*").execute()
        if getattr(result, "error", None):
            return Response({"error": str(result.error)}, status=500)
        data = result.data if hasattr(result, "data") else []
        return Response(data)

    def post(self, request):
        serializer = MaterialSerializer(data=request.data)
        if serializer.is_valid():
            data = serializer.validated_data
            inserted_data, error = insert_into_table(
                "registration_material",
                {"name": data["name"], "description": data["description"]},
            )
            if error:
                return Response({"error": error}, status=status.HTTP_400_BAD_REQUEST)
            return Response(
                {"message": "Material registered successfully"},
                status=status.HTTP_201_CREATED,
            )
        return Response(serializer.errors, status=status.HTTP_400_BAD_REQUEST)


class RegisterService(APIView):
    def get(self, request):
        supabase = get_supabase_client()
        # Fetch all services from Supabase
        result = supabase.table("registration_service").select("*").execute()
        if getattr(result, "error", None):
            return Response({"error": str(result.error)}, status=500)
        data = result.data if hasattr(result, "data") else []
        # Fetch materials for all services
        service_ids = [svc["id"] for svc in data]
        materials_result = (
            supabase.table("registration_material_service")
            .select("*")
            .in_("service_id", service_ids)
            .execute()
            if service_ids
            else None
        )
        materials_data = (
            materials_result.data
            if materials_result and hasattr(materials_result, "data")
            else []
        )
        # Group materials by service_id
        from collections import defaultdict

        mats_by_service = defaultdict(list)
        for mat in materials_data:
            mats_by_service[mat["service_id"]].append(
                {
                    "name": mat.get("material_name", ""),
                    "description": mat.get("material_description", ""),
                }
            )
        # Attach materials to each service
        for svc in data:
            svc["materials"] = mats_by_service.get(svc["id"], [])
        return Response(data)

    def post(self, request):
        serializer = ServiceSerializer(data=request.data)
        if serializer.is_valid():
            data = serializer.validated_data
            logger.warning(
                f"Service registration: duration={data['duration']} (type={type(data['duration'])})"
            )
            # Accept duration as integer (minutes)
            duration = data["duration"]
            if isinstance(duration, str):
                try:
                    duration_minutes = int(duration)
                except Exception:
                    duration_minutes = 0
            elif isinstance(duration, int):
                duration_minutes = duration
            elif hasattr(duration, "total_seconds"):
                duration_minutes = int(duration.total_seconds() // 60)
            else:
                duration_minutes = 0
            service_data = {
                "name": data["name"],
                "description": data["description"],
                "duration": duration_minutes,
                "price": float(data["price"]),
                "oil": data.get("oil"),
                "is_active": True,
            }
            logger.warning(f"Payload sent to Supabase for service: {service_data}")
            try:
                inserted_service, error = insert_into_table(
                    "registration_service", service_data
                )
                if error:
                    logger.error(f"Supabase insert error: {error}")
                    return Response(
                        {"error": error}, status=status.HTTP_400_BAD_REQUEST
                    )
            except Exception as exc:
                logger.error(f"Exception during Supabase insert: {exc}", exc_info=True)
                return Response(
                    {"error": f"Internal server error: {exc}"},
                    status=status.HTTP_500_INTERNAL_SERVER_ERROR,
                )

            service_id = inserted_service[0].get("id")
            if not service_id:
                logger.error("Failed to retrieve service ID after insert")
                return Response(
                    {"error": "Failed to retrieve service ID"},
                    status=status.HTTP_500_INTERNAL_SERVER_ERROR,
                )

            # Insert materials linked to this service, if any
            # PATCH: Use request.data for materials, not serializer.validated_data
            materials = request.data.get("materials", [])
            if isinstance(materials, str):
                import json

                try:
                    materials = json.loads(materials)
                except Exception:
                    materials = []
            if (
                isinstance(materials, list)
                and materials
                and isinstance(materials[0], str)
            ):
                materials = [{"name": m} for m in materials]
            inserted_material_ids = []
            supabase = get_supabase_client()
            for mat in materials:
                material_data = {
                    "service_id": service_id,
                    "material_name": mat.get("name"),
                    "material_description": mat.get("description", ""),
                }
                inserted_material, error = insert_into_table(
                    "registration_material_service", material_data
                )
                if error:
                    logger.error(
                        f"Material insert failed, rolling back service and materials: {error}"
                    )
                    for mid in inserted_material_ids:
                        supabase.table("registration_material_service").delete().eq(
                            "id", mid
                        ).execute()
                    supabase.table("registration_service").delete().eq(
                        "id", service_id
                    ).execute()
                    return Response(
                        {
                            "error": f"Material insert failed: {error}. Transaction rolled back."
                        },
                        status=status.HTTP_400_BAD_REQUEST,
                    )
                inserted_material_ids.append(inserted_material[0].get("id"))
            return Response(
                {"message": "Service registered successfully"},
                status=status.HTTP_201_CREATED,
            )
        logger.warning(f"Service serializer errors: {serializer.errors}")
        return Response(serializer.errors, status=status.HTTP_400_BAD_REQUEST)
<|MERGE_RESOLUTION|>--- conflicted
+++ resolved
@@ -1,515 +1,492 @@
-import logging
-from rest_framework.views import APIView
-from rest_framework.response import Response
-from rest_framework import status
-<<<<<<< HEAD
-from .supabase_client import supabase, safe_supabase_operation
-from .serializers import (
-    TherapistSerializer,
-    DriverSerializer,
-    OperatorSerializer,
-    ServiceSerializer,
-    MaterialSerializer,
-)
-=======
-from .supabase_client import get_supabase_client
-from .serializers import TherapistSerializer, DriverSerializer, OperatorSerializer, ServiceSerializer, MaterialSerializer
->>>>>>> 1a0da913
-from .models import Therapist
-
-logger = logging.getLogger(__name__)
-
-
-def insert_into_table(table_name, data):
-<<<<<<< HEAD
-    """
-    Insert data into Supabase table with timeout handling
-    """
-
-    def operation():
-        return supabase.table(table_name).insert(data).execute()
-
-    result, error = safe_supabase_operation(operation, timeout=15)
-
-    if error:
-        logger.error(f"Supabase operation failed for {table_name}: {error}")
-        return None, error
-
-    if not result:
-        logger.error(f"No result returned from Supabase for {table_name}")
-        return None, "No result returned from database"
-
-    # Check for Supabase errors
-=======
-    supabase = get_supabase_client()
-    result = supabase.table(table_name).insert(data).execute()
-    # Use .error to check for errors (Supabase Python client)
->>>>>>> 1a0da913
-    if getattr(result, "error", None):
-        logger.error(f"Insert error in {table_name}: {result.error}")
-        return None, str(result.error)
-
-    if not result.data or len(result.data) == 0:
-        logger.error(f"No data returned after insert into {table_name}")
-        return None, "No data returned after insert"
-
-    return result.data, None
-
-<<<<<<< HEAD
-
-=======
->>>>>>> 1a0da913
-class RegisterTherapist(APIView):
-    def get(self, request):
-        supabase = get_supabase_client()
-        # Fetch all therapists from Supabase
-        result = supabase.table("registration_therapist").select("*").execute()
-        if getattr(result, "error", None):
-            return Response({"error": str(result.error)}, status=500)
-        data = result.data if hasattr(result, "data") else []
-        return Response(data)
-
-    def post(self, request):
-        # Debug: log raw incoming data and repr
-        logger.warning(f"RAW request.data: {request.data}")
-        if "first_name" in request.data or "last_name" in request.data:
-            logger.warning(
-                f"RAW request.data repr: first_name={repr(request.data.get('first_name'))}, last_name={repr(request.data.get('last_name'))}"
-            )
-
-        logger.warning(f"Therapist registration payload: {request.data}")
-        serializer = TherapistSerializer(data=request.data)
-        if serializer.is_valid():
-            data = serializer.validated_data
-            # Store names as entered (no .title())
-            first_name = data["first_name"].strip() if data["first_name"] else ""
-            last_name = data["last_name"].strip() if data["last_name"] else ""
-            # Debug: log repr to catch invisible chars or slicing
-            logger.warning(
-                f"Therapist registration validated: first_name={repr(first_name)}, last_name={repr(last_name)}"
-            )
-            payload = {
-                "first_name": first_name,
-                "last_name": last_name,
-                "username": data["username"],
-                "email": data["email"],
-                "specialization": data["specialization"],
-                "pressure": data["pressure"],
-            }
-            logger.warning(f"Payload sent to Supabase: {payload}")
-            logger.warning(
-                f"Payload repr sent to Supabase: {{'first_name': {repr(first_name)}, 'last_name': {repr(last_name)}}}"
-            )
-            try:
-                inserted_data, error = insert_into_table(
-                    "registration_therapist", payload
-                )
-                if error:
-                    error_str = str(error).lower()
-                    if (
-                        "duplicate key" in error_str
-                        or "unique constraint" in error_str
-                        or "already exists" in error_str
-                    ):
-                        if "email" in error_str:
-                            return Response(
-                                {
-                                    "error": "A therapist with this email already exists."
-                                },
-                                status=status.HTTP_400_BAD_REQUEST,
-                            )
-                        if "username" in error_str:
-                            return Response(
-                                {
-                                    "error": "A therapist with this username already exists."
-                                },
-                                status=status.HTTP_400_BAD_REQUEST,
-                            )
-                        return Response(
-                            {
-                                "error": "A therapist with this information already exists."
-                            },
-                            status=status.HTTP_400_BAD_REQUEST,
-                        )
-                    return Response(
-                        {"error": error}, status=status.HTTP_400_BAD_REQUEST
-                    )
-                return Response(
-                    {"message": "Therapist registered successfully"},
-                    status=status.HTTP_201_CREATED,
-                )
-            except Exception as exc:
-                logger.error(
-                    f"Exception during therapist registration: {exc}", exc_info=True
-                )
-                return Response(
-                    {"error": f"Internal server error: {exc}"},
-                    status=status.HTTP_500_INTERNAL_SERVER_ERROR,
-                )
-        logger.warning(f"Therapist serializer errors: {serializer.errors}")
-        return Response(serializer.errors, status=status.HTTP_400_BAD_REQUEST)
-
-
-class RegisterDriver(APIView):
-    def get(self, request):
-<<<<<<< HEAD
-        # Fetch all drivers from Supabase with timeout handling
-        def operation():
-            return supabase.table("registration_driver").select("*").execute()
-
-        result, error = safe_supabase_operation(operation, timeout=10)
-
-        if error:
-            logger.error(f"Failed to fetch drivers: {error}")
-            return Response(
-                {"error": f"Database connection failed: {error}"}, status=500
-            )
-
-        if not result:
-            return Response({"error": "No response from database"}, status=500)
-
-        if getattr(result, "error", None):
-            return Response({"error": str(result.error)}, status=500)
-
-        data = result.data if hasattr(result, "data") else []
-=======
-        supabase = get_supabase_client()
-        # Fetch all drivers from Supabase
-        result = supabase.table('registration_driver').select('*').execute()
-        if getattr(result, 'error', None):
-            return Response({'error': str(result.error)}, status=500)
-        data = result.data if hasattr(result, 'data') else []
->>>>>>> 1a0da913
-        return Response(data)
-
-    def post(self, request):
-        logger.warning(f"Driver registration payload: {request.data}")
-        serializer = DriverSerializer(data=request.data)
-        if serializer.is_valid():
-            data = serializer.validated_data
-            logger.warning(f"Driver registration validated: {data}")
-
-            # Prepare the payload for insertion
-            payload = {
-                "first_name": data["first_name"],
-                "last_name": data["last_name"],
-                "username": data["username"],
-                "email": data["email"],
-            }
-
-            try:
-                # Try Supabase first
-                inserted_data, error = insert_into_table("registration_driver", payload)
-
-                if error:
-                    # Check if it's a timeout/connection error
-                    if (
-                        "timeout" in error.lower()
-                        or "unreachable" in error.lower()
-                        or "connection" in error.lower()
-                    ):
-                        logger.warning(
-                            f"Supabase timeout, attempting local storage: {error}"
-                        )
-
-                        # Fallback: Store in local Django database
-                        try:
-                            from core.models import CustomUser
-
-                            # Check if user already exists
-                            if CustomUser.objects.filter(
-                                username=data["username"]
-                            ).exists():
-                                return Response(
-                                    {
-                                        "error": "A driver with this username already exists."
-                                    },
-                                    status=status.HTTP_400_BAD_REQUEST,
-                                )
-                            if CustomUser.objects.filter(email=data["email"]).exists():
-                                return Response(
-                                    {
-                                        "error": "A driver with this email already exists."
-                                    },
-                                    status=status.HTTP_400_BAD_REQUEST,
-                                )
-
-                            # Create user in local database
-                            user = CustomUser.objects.create(
-                                username=data["username"],
-                                email=data["email"],
-                                first_name=data["first_name"],
-                                last_name=data["last_name"],
-                                role="driver",
-                                is_active=True,
-                            )
-
-                            logger.info(
-                                f"Driver stored locally due to Supabase issues: {user.username}"
-                            )
-                            return Response(
-                                {
-                                    "message": "Driver registered successfully (stored locally due to database connectivity issues)",
-                                    "fallback": True,
-                                    "user_id": user.id,
-                                },
-                                status=status.HTTP_201_CREATED,
-                            )
-
-                        except Exception as local_error:
-                            logger.error(f"Local storage also failed: {local_error}")
-                            return Response(
-                                {
-                                    "error": f"Registration failed: Database unreachable and local storage failed: {str(local_error)}"
-                                },
-                                status=status.HTTP_500_INTERNAL_SERVER_ERROR,
-                            )
-
-                    # Handle other Supabase errors (like duplicates)
-                    error_str = str(error).lower()
-                    if (
-                        "duplicate key" in error_str
-                        or "unique constraint" in error_str
-                        or "already exists" in error_str
-                    ):
-                        if "email" in error_str:
-                            return Response(
-                                {"error": "A driver with this email already exists."},
-                                status=status.HTTP_400_BAD_REQUEST,
-                            )
-                        if "username" in error_str:
-                            return Response(
-                                {
-                                    "error": "A driver with this username already exists."
-                                },
-                                status=status.HTTP_400_BAD_REQUEST,
-                            )
-                        return Response(
-                            {"error": "A driver with this information already exists."},
-                            status=status.HTTP_400_BAD_REQUEST,
-                        )
-                    return Response(
-                        {"error": error}, status=status.HTTP_400_BAD_REQUEST
-                    )
-
-                # Success case
-                return Response(
-                    {"message": "Driver registered successfully"},
-                    status=status.HTTP_201_CREATED,
-                )
-
-            except Exception as exc:
-                logger.error(
-                    f"Exception during driver registration: {exc}", exc_info=True
-                )
-                return Response(
-                    {"error": f"Internal server error: {exc}"},
-                    status=status.HTTP_500_INTERNAL_SERVER_ERROR,
-                )
-
-        logger.warning(f"Driver serializer errors: {serializer.errors}")
-        return Response(serializer.errors, status=status.HTTP_400_BAD_REQUEST)
-
-
-class RegisterOperator(APIView):
-    def get(self, request):
-        supabase = get_supabase_client()
-        # Fetch all operators from Supabase
-        result = supabase.table("registration_operator").select("*").execute()
-        if getattr(result, "error", None):
-            return Response({"error": str(result.error)}, status=500)
-        data = result.data if hasattr(result, "data") else []
-        return Response(data)
-
-    def post(self, request):
-        serializer = OperatorSerializer(data=request.data)
-        if serializer.is_valid():
-            data = serializer.validated_data
-            inserted_data, error = insert_into_table(
-                "registration_operator",
-                {
-                    "first_name": data["first_name"],
-                    "last_name": data["last_name"],
-                    "username": data["username"],
-                    "email": data["email"],
-                },
-            )
-            if error:
-                return Response({"error": error}, status=status.HTTP_400_BAD_REQUEST)
-            return Response(
-                {"message": "Operator registered successfully"},
-                status=status.HTTP_201_CREATED,
-            )
-        return Response(serializer.errors, status=status.HTTP_400_BAD_REQUEST)
-
-
-class RegisterMaterial(APIView):
-    def get(self, request):
-        supabase = get_supabase_client()
-        # Fetch all materials from Supabase
-        result = supabase.table("registration_material").select("*").execute()
-        if getattr(result, "error", None):
-            return Response({"error": str(result.error)}, status=500)
-        data = result.data if hasattr(result, "data") else []
-        return Response(data)
-
-    def post(self, request):
-        serializer = MaterialSerializer(data=request.data)
-        if serializer.is_valid():
-            data = serializer.validated_data
-            inserted_data, error = insert_into_table(
-                "registration_material",
-                {"name": data["name"], "description": data["description"]},
-            )
-            if error:
-                return Response({"error": error}, status=status.HTTP_400_BAD_REQUEST)
-            return Response(
-                {"message": "Material registered successfully"},
-                status=status.HTTP_201_CREATED,
-            )
-        return Response(serializer.errors, status=status.HTTP_400_BAD_REQUEST)
-
-
-class RegisterService(APIView):
-    def get(self, request):
-        supabase = get_supabase_client()
-        # Fetch all services from Supabase
-        result = supabase.table("registration_service").select("*").execute()
-        if getattr(result, "error", None):
-            return Response({"error": str(result.error)}, status=500)
-        data = result.data if hasattr(result, "data") else []
-        # Fetch materials for all services
-        service_ids = [svc["id"] for svc in data]
-        materials_result = (
-            supabase.table("registration_material_service")
-            .select("*")
-            .in_("service_id", service_ids)
-            .execute()
-            if service_ids
-            else None
-        )
-        materials_data = (
-            materials_result.data
-            if materials_result and hasattr(materials_result, "data")
-            else []
-        )
-        # Group materials by service_id
-        from collections import defaultdict
-
-        mats_by_service = defaultdict(list)
-        for mat in materials_data:
-            mats_by_service[mat["service_id"]].append(
-                {
-                    "name": mat.get("material_name", ""),
-                    "description": mat.get("material_description", ""),
-                }
-            )
-        # Attach materials to each service
-        for svc in data:
-            svc["materials"] = mats_by_service.get(svc["id"], [])
-        return Response(data)
-
-    def post(self, request):
-        serializer = ServiceSerializer(data=request.data)
-        if serializer.is_valid():
-            data = serializer.validated_data
-            logger.warning(
-                f"Service registration: duration={data['duration']} (type={type(data['duration'])})"
-            )
-            # Accept duration as integer (minutes)
-            duration = data["duration"]
-            if isinstance(duration, str):
-                try:
-                    duration_minutes = int(duration)
-                except Exception:
-                    duration_minutes = 0
-            elif isinstance(duration, int):
-                duration_minutes = duration
-            elif hasattr(duration, "total_seconds"):
-                duration_minutes = int(duration.total_seconds() // 60)
-            else:
-                duration_minutes = 0
-            service_data = {
-                "name": data["name"],
-                "description": data["description"],
-                "duration": duration_minutes,
-                "price": float(data["price"]),
-                "oil": data.get("oil"),
-                "is_active": True,
-            }
-            logger.warning(f"Payload sent to Supabase for service: {service_data}")
-            try:
-                inserted_service, error = insert_into_table(
-                    "registration_service", service_data
-                )
-                if error:
-                    logger.error(f"Supabase insert error: {error}")
-                    return Response(
-                        {"error": error}, status=status.HTTP_400_BAD_REQUEST
-                    )
-            except Exception as exc:
-                logger.error(f"Exception during Supabase insert: {exc}", exc_info=True)
-                return Response(
-                    {"error": f"Internal server error: {exc}"},
-                    status=status.HTTP_500_INTERNAL_SERVER_ERROR,
-                )
-
-            service_id = inserted_service[0].get("id")
-            if not service_id:
-                logger.error("Failed to retrieve service ID after insert")
-                return Response(
-                    {"error": "Failed to retrieve service ID"},
-                    status=status.HTTP_500_INTERNAL_SERVER_ERROR,
-                )
-
-            # Insert materials linked to this service, if any
-            # PATCH: Use request.data for materials, not serializer.validated_data
-            materials = request.data.get("materials", [])
-            if isinstance(materials, str):
-                import json
-
-                try:
-                    materials = json.loads(materials)
-                except Exception:
-                    materials = []
-            if (
-                isinstance(materials, list)
-                and materials
-                and isinstance(materials[0], str)
-            ):
-                materials = [{"name": m} for m in materials]
-            inserted_material_ids = []
-            supabase = get_supabase_client()
-            for mat in materials:
-                material_data = {
-                    "service_id": service_id,
-                    "material_name": mat.get("name"),
-                    "material_description": mat.get("description", ""),
-                }
-                inserted_material, error = insert_into_table(
-                    "registration_material_service", material_data
-                )
-                if error:
-                    logger.error(
-                        f"Material insert failed, rolling back service and materials: {error}"
-                    )
-                    for mid in inserted_material_ids:
-                        supabase.table("registration_material_service").delete().eq(
-                            "id", mid
-                        ).execute()
-                    supabase.table("registration_service").delete().eq(
-                        "id", service_id
-                    ).execute()
-                    return Response(
-                        {
-                            "error": f"Material insert failed: {error}. Transaction rolled back."
-                        },
-                        status=status.HTTP_400_BAD_REQUEST,
-                    )
-                inserted_material_ids.append(inserted_material[0].get("id"))
-            return Response(
-                {"message": "Service registered successfully"},
-                status=status.HTTP_201_CREATED,
-            )
-        logger.warning(f"Service serializer errors: {serializer.errors}")
-        return Response(serializer.errors, status=status.HTTP_400_BAD_REQUEST)
+import logging
+from rest_framework.views import APIView
+from rest_framework.response import Response
+from rest_framework import status
+from .supabase_client import supabase, safe_supabase_operation
+from .serializers import (
+    TherapistSerializer,
+    DriverSerializer,
+    OperatorSerializer,
+    ServiceSerializer,
+    MaterialSerializer,
+)
+from .models import Therapist
+
+logger = logging.getLogger(__name__)
+
+
+def insert_into_table(table_name, data):
+    """
+    Insert data into Supabase table with timeout handling
+    """
+
+    def operation():
+        return supabase.table(table_name).insert(data).execute()
+
+    result, error = safe_supabase_operation(operation, timeout=15)
+
+    if error:
+        logger.error(f"Supabase operation failed for {table_name}: {error}")
+        return None, error
+
+    if not result:
+        logger.error(f"No result returned from Supabase for {table_name}")
+        return None, "No result returned from database"
+
+    # Check for Supabase errors
+    if getattr(result, "error", None):
+        logger.error(f"Insert error in {table_name}: {result.error}")
+        return None, str(result.error)
+
+    if not result.data or len(result.data) == 0:
+        logger.error(f"No data returned after insert into {table_name}")
+        return None, "No data returned after insert"
+
+    return result.data, None
+
+
+class RegisterTherapist(APIView):
+    def get(self, request):
+        supabase = get_supabase_client()
+        # Fetch all therapists from Supabase
+        result = supabase.table("registration_therapist").select("*").execute()
+        if getattr(result, "error", None):
+            return Response({"error": str(result.error)}, status=500)
+        data = result.data if hasattr(result, "data") else []
+        return Response(data)
+
+    def post(self, request):
+        # Debug: log raw incoming data and repr
+        logger.warning(f"RAW request.data: {request.data}")
+        if "first_name" in request.data or "last_name" in request.data:
+            logger.warning(
+                f"RAW request.data repr: first_name={repr(request.data.get('first_name'))}, last_name={repr(request.data.get('last_name'))}"
+            )
+
+        logger.warning(f"Therapist registration payload: {request.data}")
+        serializer = TherapistSerializer(data=request.data)
+        if serializer.is_valid():
+            data = serializer.validated_data
+            # Store names as entered (no .title())
+            first_name = data["first_name"].strip() if data["first_name"] else ""
+            last_name = data["last_name"].strip() if data["last_name"] else ""
+            # Debug: log repr to catch invisible chars or slicing
+            logger.warning(
+                f"Therapist registration validated: first_name={repr(first_name)}, last_name={repr(last_name)}"
+            )
+            payload = {
+                "first_name": first_name,
+                "last_name": last_name,
+                "username": data["username"],
+                "email": data["email"],
+                "specialization": data["specialization"],
+                "pressure": data["pressure"],
+            }
+            logger.warning(f"Payload sent to Supabase: {payload}")
+            logger.warning(
+                f"Payload repr sent to Supabase: {{'first_name': {repr(first_name)}, 'last_name': {repr(last_name)}}}"
+            )
+            try:
+                inserted_data, error = insert_into_table(
+                    "registration_therapist", payload
+                )
+                if error:
+                    error_str = str(error).lower()
+                    if (
+                        "duplicate key" in error_str
+                        or "unique constraint" in error_str
+                        or "already exists" in error_str
+                    ):
+                        if "email" in error_str:
+                            return Response(
+                                {
+                                    "error": "A therapist with this email already exists."
+                                },
+                                status=status.HTTP_400_BAD_REQUEST,
+                            )
+                        if "username" in error_str:
+                            return Response(
+                                {
+                                    "error": "A therapist with this username already exists."
+                                },
+                                status=status.HTTP_400_BAD_REQUEST,
+                            )
+                        return Response(
+                            {
+                                "error": "A therapist with this information already exists."
+                            },
+                            status=status.HTTP_400_BAD_REQUEST,
+                        )
+                    return Response(
+                        {"error": error}, status=status.HTTP_400_BAD_REQUEST
+                    )
+                return Response(
+                    {"message": "Therapist registered successfully"},
+                    status=status.HTTP_201_CREATED,
+                )
+            except Exception as exc:
+                logger.error(
+                    f"Exception during therapist registration: {exc}", exc_info=True
+                )
+                return Response(
+                    {"error": f"Internal server error: {exc}"},
+                    status=status.HTTP_500_INTERNAL_SERVER_ERROR,
+                )
+        logger.warning(f"Therapist serializer errors: {serializer.errors}")
+        return Response(serializer.errors, status=status.HTTP_400_BAD_REQUEST)
+
+
+class RegisterDriver(APIView):
+    def get(self, request):
+        # Fetch all drivers from Supabase with timeout handling
+        def operation():
+            return supabase.table("registration_driver").select("*").execute()
+
+        result, error = safe_supabase_operation(operation, timeout=10)
+
+        if error:
+            logger.error(f"Failed to fetch drivers: {error}")
+            return Response(
+                {"error": f"Database connection failed: {error}"}, status=500
+            )
+
+        if not result:
+            return Response({"error": "No response from database"}, status=500)
+
+        if getattr(result, "error", None):
+            return Response({"error": str(result.error)}, status=500)
+
+        data = result.data if hasattr(result, "data") else []
+        return Response(data)
+
+    def post(self, request):
+        logger.warning(f"Driver registration payload: {request.data}")
+        serializer = DriverSerializer(data=request.data)
+        if serializer.is_valid():
+            data = serializer.validated_data
+            logger.warning(f"Driver registration validated: {data}")
+
+            # Prepare the payload for insertion
+            payload = {
+                "first_name": data["first_name"],
+                "last_name": data["last_name"],
+                "username": data["username"],
+                "email": data["email"],
+            }
+
+            try:
+                # Try Supabase first
+                inserted_data, error = insert_into_table("registration_driver", payload)
+
+                if error:
+                    # Check if it's a timeout/connection error
+                    if (
+                        "timeout" in error.lower()
+                        or "unreachable" in error.lower()
+                        or "connection" in error.lower()
+                    ):
+                        logger.warning(
+                            f"Supabase timeout, attempting local storage: {error}"
+                        )
+
+                        # Fallback: Store in local Django database
+                        try:
+                            from core.models import CustomUser
+
+                            # Check if user already exists
+                            if CustomUser.objects.filter(
+                                username=data["username"]
+                            ).exists():
+                                return Response(
+                                    {
+                                        "error": "A driver with this username already exists."
+                                    },
+                                    status=status.HTTP_400_BAD_REQUEST,
+                                )
+                            if CustomUser.objects.filter(email=data["email"]).exists():
+                                return Response(
+                                    {
+                                        "error": "A driver with this email already exists."
+                                    },
+                                    status=status.HTTP_400_BAD_REQUEST,
+                                )
+
+                            # Create user in local database
+                            user = CustomUser.objects.create(
+                                username=data["username"],
+                                email=data["email"],
+                                first_name=data["first_name"],
+                                last_name=data["last_name"],
+                                role="driver",
+                                is_active=True,
+                            )
+
+                            logger.info(
+                                f"Driver stored locally due to Supabase issues: {user.username}"
+                            )
+                            return Response(
+                                {
+                                    "message": "Driver registered successfully (stored locally due to database connectivity issues)",
+                                    "fallback": True,
+                                    "user_id": user.id,
+                                },
+                                status=status.HTTP_201_CREATED,
+                            )
+
+                        except Exception as local_error:
+                            logger.error(f"Local storage also failed: {local_error}")
+                            return Response(
+                                {
+                                    "error": f"Registration failed: Database unreachable and local storage failed: {str(local_error)}"
+                                },
+                                status=status.HTTP_500_INTERNAL_SERVER_ERROR,
+                            )
+
+                    # Handle other Supabase errors (like duplicates)
+                    error_str = str(error).lower()
+                    if (
+                        "duplicate key" in error_str
+                        or "unique constraint" in error_str
+                        or "already exists" in error_str
+                    ):
+                        if "email" in error_str:
+                            return Response(
+                                {"error": "A driver with this email already exists."},
+                                status=status.HTTP_400_BAD_REQUEST,
+                            )
+                        if "username" in error_str:
+                            return Response(
+                                {
+                                    "error": "A driver with this username already exists."
+                                },
+                                status=status.HTTP_400_BAD_REQUEST,
+                            )
+                        return Response(
+                            {"error": "A driver with this information already exists."},
+                            status=status.HTTP_400_BAD_REQUEST,
+                        )
+                    return Response(
+                        {"error": error}, status=status.HTTP_400_BAD_REQUEST
+                    )
+
+                # Success case
+                return Response(
+                    {"message": "Driver registered successfully"},
+                    status=status.HTTP_201_CREATED,
+                )
+
+            except Exception as exc:
+                logger.error(
+                    f"Exception during driver registration: {exc}", exc_info=True
+                )
+                return Response(
+                    {"error": f"Internal server error: {exc}"},
+                    status=status.HTTP_500_INTERNAL_SERVER_ERROR,
+                )
+
+        logger.warning(f"Driver serializer errors: {serializer.errors}")
+        return Response(serializer.errors, status=status.HTTP_400_BAD_REQUEST)
+
+
+class RegisterOperator(APIView):
+    def get(self, request):
+        supabase = get_supabase_client()
+        # Fetch all operators from Supabase
+        result = supabase.table("registration_operator").select("*").execute()
+        if getattr(result, "error", None):
+            return Response({"error": str(result.error)}, status=500)
+        data = result.data if hasattr(result, "data") else []
+        return Response(data)
+
+    def post(self, request):
+        serializer = OperatorSerializer(data=request.data)
+        if serializer.is_valid():
+            data = serializer.validated_data
+            inserted_data, error = insert_into_table(
+                "registration_operator",
+                {
+                    "first_name": data["first_name"],
+                    "last_name": data["last_name"],
+                    "username": data["username"],
+                    "email": data["email"],
+                },
+            )
+            if error:
+                return Response({"error": error}, status=status.HTTP_400_BAD_REQUEST)
+            return Response(
+                {"message": "Operator registered successfully"},
+                status=status.HTTP_201_CREATED,
+            )
+        return Response(serializer.errors, status=status.HTTP_400_BAD_REQUEST)
+
+
+class RegisterMaterial(APIView):
+    def get(self, request):
+        supabase = get_supabase_client()
+        # Fetch all materials from Supabase
+        result = supabase.table("registration_material").select("*").execute()
+        if getattr(result, "error", None):
+            return Response({"error": str(result.error)}, status=500)
+        data = result.data if hasattr(result, "data") else []
+        return Response(data)
+
+    def post(self, request):
+        serializer = MaterialSerializer(data=request.data)
+        if serializer.is_valid():
+            data = serializer.validated_data
+            inserted_data, error = insert_into_table(
+                "registration_material",
+                {"name": data["name"], "description": data["description"]},
+            )
+            if error:
+                return Response({"error": error}, status=status.HTTP_400_BAD_REQUEST)
+            return Response(
+                {"message": "Material registered successfully"},
+                status=status.HTTP_201_CREATED,
+            )
+        return Response(serializer.errors, status=status.HTTP_400_BAD_REQUEST)
+
+
+class RegisterService(APIView):
+    def get(self, request):
+        supabase = get_supabase_client()
+        # Fetch all services from Supabase
+        result = supabase.table("registration_service").select("*").execute()
+        if getattr(result, "error", None):
+            return Response({"error": str(result.error)}, status=500)
+        data = result.data if hasattr(result, "data") else []
+        # Fetch materials for all services
+        service_ids = [svc["id"] for svc in data]
+        materials_result = (
+            supabase.table("registration_material_service")
+            .select("*")
+            .in_("service_id", service_ids)
+            .execute()
+            if service_ids
+            else None
+        )
+        materials_data = (
+            materials_result.data
+            if materials_result and hasattr(materials_result, "data")
+            else []
+        )
+        # Group materials by service_id
+        from collections import defaultdict
+
+        mats_by_service = defaultdict(list)
+        for mat in materials_data:
+            mats_by_service[mat["service_id"]].append(
+                {
+                    "name": mat.get("material_name", ""),
+                    "description": mat.get("material_description", ""),
+                }
+            )
+        # Attach materials to each service
+        for svc in data:
+            svc["materials"] = mats_by_service.get(svc["id"], [])
+        return Response(data)
+
+    def post(self, request):
+        serializer = ServiceSerializer(data=request.data)
+        if serializer.is_valid():
+            data = serializer.validated_data
+            logger.warning(
+                f"Service registration: duration={data['duration']} (type={type(data['duration'])})"
+            )
+            # Accept duration as integer (minutes)
+            duration = data["duration"]
+            if isinstance(duration, str):
+                try:
+                    duration_minutes = int(duration)
+                except Exception:
+                    duration_minutes = 0
+            elif isinstance(duration, int):
+                duration_minutes = duration
+            elif hasattr(duration, "total_seconds"):
+                duration_minutes = int(duration.total_seconds() // 60)
+            else:
+                duration_minutes = 0
+            service_data = {
+                "name": data["name"],
+                "description": data["description"],
+                "duration": duration_minutes,
+                "price": float(data["price"]),
+                "oil": data.get("oil"),
+                "is_active": True,
+            }
+            logger.warning(f"Payload sent to Supabase for service: {service_data}")
+            try:
+                inserted_service, error = insert_into_table(
+                    "registration_service", service_data
+                )
+                if error:
+                    logger.error(f"Supabase insert error: {error}")
+                    return Response(
+                        {"error": error}, status=status.HTTP_400_BAD_REQUEST
+                    )
+            except Exception as exc:
+                logger.error(f"Exception during Supabase insert: {exc}", exc_info=True)
+                return Response(
+                    {"error": f"Internal server error: {exc}"},
+                    status=status.HTTP_500_INTERNAL_SERVER_ERROR,
+                )
+
+            service_id = inserted_service[0].get("id")
+            if not service_id:
+                logger.error("Failed to retrieve service ID after insert")
+                return Response(
+                    {"error": "Failed to retrieve service ID"},
+                    status=status.HTTP_500_INTERNAL_SERVER_ERROR,
+                )
+
+            # Insert materials linked to this service, if any
+            # PATCH: Use request.data for materials, not serializer.validated_data
+            materials = request.data.get("materials", [])
+            if isinstance(materials, str):
+                import json
+
+                try:
+                    materials = json.loads(materials)
+                except Exception:
+                    materials = []
+            if (
+                isinstance(materials, list)
+                and materials
+                and isinstance(materials[0], str)
+            ):
+                materials = [{"name": m} for m in materials]
+            inserted_material_ids = []
+            supabase = get_supabase_client()
+            for mat in materials:
+                material_data = {
+                    "service_id": service_id,
+                    "material_name": mat.get("name"),
+                    "material_description": mat.get("description", ""),
+                }
+                inserted_material, error = insert_into_table(
+                    "registration_material_service", material_data
+                )
+                if error:
+                    logger.error(
+                        f"Material insert failed, rolling back service and materials: {error}"
+                    )
+                    for mid in inserted_material_ids:
+                        supabase.table("registration_material_service").delete().eq(
+                            "id", mid
+                        ).execute()
+                    supabase.table("registration_service").delete().eq(
+                        "id", service_id
+                    ).execute()
+                    return Response(
+                        {
+                            "error": f"Material insert failed: {error}. Transaction rolled back."
+                        },
+                        status=status.HTTP_400_BAD_REQUEST,
+                    )
+                inserted_material_ids.append(inserted_material[0].get("id"))
+            return Response(
+                {"message": "Service registered successfully"},
+                status=status.HTTP_201_CREATED,
+            )
+        logger.warning(f"Service serializer errors: {serializer.errors}")
+        return Response(serializer.errors, status=status.HTTP_400_BAD_REQUEST)
# urls.py
from django.urls import path
<<<<<<< HEAD
from .views import RegisterTherapist, RegisterDriver, RegisterOperator, RegisterMaterial, RegisterService, CompleteRegistrationAPIView, check_email_exists

urlpatterns = [
    path('register/therapist/', RegisterTherapist.as_view(), name='register_therapist'),
    path('register/driver/', RegisterDriver.as_view(), name='register_driver'),
    path('register/operator/', RegisterOperator.as_view(), name='register_operator'),
    path('register/material/', RegisterMaterial.as_view(), name='register_material'),
    path('register/service/', RegisterService.as_view(), name='register_service'),
    path('complete-registration/', CompleteRegistrationAPIView.as_view(), name='complete_registration'),
    path('check-email/', check_email_exists, name='check_email'),
]
=======
from .views import (
    RegisterTherapist,
    RegisterDriver,
    RegisterOperator,
    RegisterClient,
    RegisterMaterial,
    RegisterService,
)

urlpatterns = [
    path("register/therapist/", RegisterTherapist.as_view(), name="register_therapist"),
    path("register/driver/", RegisterDriver.as_view(), name="register_driver"),
    path("register/operator/", RegisterOperator.as_view(), name="register_operator"),
    path("register/client/", RegisterClient.as_view(), name="register_client"),
    path("register/material/", RegisterMaterial.as_view(), name="register_material"),
    path("register/service/", RegisterService.as_view(), name="register_service"),
]

>>>>>>> 0fed2964
<|MERGE_RESOLUTION|>--- conflicted
+++ resolved
@@ -1,34 +1,21 @@
-# urls.py
-from django.urls import path
-<<<<<<< HEAD
-from .views import RegisterTherapist, RegisterDriver, RegisterOperator, RegisterMaterial, RegisterService, CompleteRegistrationAPIView, check_email_exists
-
-urlpatterns = [
-    path('register/therapist/', RegisterTherapist.as_view(), name='register_therapist'),
-    path('register/driver/', RegisterDriver.as_view(), name='register_driver'),
-    path('register/operator/', RegisterOperator.as_view(), name='register_operator'),
-    path('register/material/', RegisterMaterial.as_view(), name='register_material'),
-    path('register/service/', RegisterService.as_view(), name='register_service'),
-    path('complete-registration/', CompleteRegistrationAPIView.as_view(), name='complete_registration'),
-    path('check-email/', check_email_exists, name='check_email'),
-]
-=======
-from .views import (
-    RegisterTherapist,
-    RegisterDriver,
-    RegisterOperator,
-    RegisterClient,
-    RegisterMaterial,
-    RegisterService,
-)
-
-urlpatterns = [
-    path("register/therapist/", RegisterTherapist.as_view(), name="register_therapist"),
-    path("register/driver/", RegisterDriver.as_view(), name="register_driver"),
-    path("register/operator/", RegisterOperator.as_view(), name="register_operator"),
-    path("register/client/", RegisterClient.as_view(), name="register_client"),
-    path("register/material/", RegisterMaterial.as_view(), name="register_material"),
-    path("register/service/", RegisterService.as_view(), name="register_service"),
-]
-
->>>>>>> 0fed2964
+# urls.py
+from django.urls import path
+from .views import (
+    RegisterTherapist,
+    RegisterDriver,
+    RegisterOperator,
+    RegisterClient,
+    RegisterMaterial,
+    RegisterService, CompleteRegistrationAPIView, check_email_exists,
+)
+
+urlpatterns = [
+    path("register/therapist/", RegisterTherapist.as_view(), name="register_therapist"),
+    path("register/driver/", RegisterDriver.as_view(), name="register_driver"),
+    path("register/operator/", RegisterOperator.as_view(), name="register_operator"),
+    path("register/client/", RegisterClient.as_view(), name="register_client"),
+    path("register/material/", RegisterMaterial.as_view(), name="register_material"),
+    path("register/service/", RegisterService.as_view(), name="register_service"),
+    path('complete-registration/', CompleteRegistrationAPIView.as_view(), name='complete_registration'),
+    path('check-email/', check_email_exists, name='check_email'),
+]
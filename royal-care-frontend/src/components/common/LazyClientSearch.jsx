--- conflicted
+++ resolved
@@ -68,7 +68,7 @@
       const cached = clientCache.getAll();
       if (cached && Array.isArray(cached) && cached.length > 0) {
         console.log("📋 Using cached clients:", cached.length);
-
+  
         // Validate cached clients and ensure they have IDs
         const validatedCached = cached
           .map((client, index) => {
@@ -81,77 +81,38 @@
             };
           })
           .filter((client) => client !== null);
-
+  
         setAllClients(validatedCached);
         setLoading(false);
         return;
       }
-
-<<<<<<< HEAD
-      // Fetch from Supabase (correct table name)
-      const { data, error } = await supabase
-        .from("scheduling_client")
-        .select("*");
-      if (error) {
-        console.error("Error fetching clients from Supabase:", error);
-        setAllClients([]);
-        setLoading(false);
-        return;
-      }
-
-      // Cache the results
-      clientCache.setAll(data);
-      setAllClients(data);
-=======
-      console.log("🔄 Fetching clients from API...");
-
+  
       try {
-        // Fetch from API
-        const response = await dispatch(fetchClients()).unwrap();
-        const clients = response.clients || response.results || response || [];
-
-        console.log("📥 Raw API response:", response);
-        console.log("📥 Extracted clients array:", clients);
-
-        // Ensure clients is an array and filter out invalid entries
+        // Fetch from Supabase
+        const { data: clientsData, error: clientsError } = await supabase
+          .from('clients')
+          .select('*');
+          
+        if (clientsError) throw clientsError;
+        
+        const clients = clientsData || [];
+    
+        // Ensure clients is an array
         const clientsArray = Array.isArray(clients) ? clients : [];
-        console.log("📥 clientsArray after Array.isArray check:", clientsArray);
-
-        // Add unique IDs to clients that don't have them and filter out completely invalid entries
+        
+        // Validate API clients
         const validatedClients = clientsArray
           .map((client, index) => {
-            // If client is null or doesn't have any identifiable data, skip it
             if (!client || typeof client !== "object") {
               return null;
             }
-
-            // Check for real database ID first
-            const realId =
-              client.id || client.ID || client.pk || client.client_id;
-
-            // Preserve the original client data and ensure it has an ID
-            const validatedClient = {
+            return {
               ...client,
-              // Use real ID if available, otherwise generate one
-              id: realId || `generated-${index}-${Date.now()}`,
-              // Store the real database ID separately if it exists
-              database_id: realId || null,
-              // Flag to indicate if this is a real client from database
-              is_existing_client: !!realId,
+              id: client.id || client.ID || `api-${index}-${Date.now()}`,
             };
-
-            console.log("📋 Validated client:", validatedClient);
-
-            return validatedClient;
           })
-          .filter((client) => client !== null); // Remove null entries
-
-        console.log(
-          "✅ Fetched and validated clients:",
-          validatedClients.length,
-          validatedClients
-        );
-
+          .filter((client) => client !== null);
+    
         // Cache the results
         if (validatedClients.length > 0) {
           clientCache.setAll(validatedClients);
@@ -159,7 +120,7 @@
         setAllClients(validatedClients);
       } catch (apiError) {
         console.error("❌ API Error fetching clients:", apiError);
-
+  
         // If API fails, try to use any cached data as fallback
         const fallbackCached = clientCache.getAll();
         if (fallbackCached && Array.isArray(fallbackCached)) {
@@ -173,7 +134,6 @@
           setAllClients([]);
         }
       }
->>>>>>> b45c7bc4
     } catch (error) {
       console.error("❌ General error in fetchAllClients:", error);
       setAllClients([]);

import { useCallback, useEffect, useMemo, useRef, useState } from "react";
import { shallowEqual, useDispatch } from "react-redux";
import {
  createAppointment,
  fetchAvailableDrivers,
  fetchAvailableTherapists,
  fetchClients,
  fetchServices,
  fetchStaffMembers,
  updateAppointment,
} from "../../features/scheduling/schedulingSlice";
import { useOptimizedSelector } from "../../hooks/usePerformanceOptimization";
import "../../styles/AppointmentForm.css";
import { sanitizeFormInput } from "../../utils/formSanitization";
import { fuzzyMatch } from "../../utils/searchUtils";
import {
  FormLoadingOverlay,
  LoadingButton,
  LoadingSpinner,
  OptimisticIndicator,
} from "../common/LoadingComponents";
<<<<<<< HEAD
// PERFORMANCE: Import cached components for better UX
import { useAppointmentFormCache } from "../../hooks/useAppointmentFormCache";
import CachedDriverSelect from "../common/CachedDriverSelect";
import CachedTherapistSelect from "../common/CachedTherapistSelect";
import LazyClientSearch from "../common/LazyClientSearch";
=======
import { registerClient } from '../../services/api';
>>>>>>> 5a03ebb6

// Legacy Client Search Component (kept for fallback)
const ClientSearchDropdown = ({
  clients,
  selectedClient,
  onClientSelect,
  error,
  disabled = false,
}) => {
  const [searchTerm, setSearchTerm] = useState("");
  const [isOpen, setIsOpen] = useState(false);
  const [selectedIndex, setSelectedIndex] = useState(-1);
  const searchInputRef = useRef(null);
  const dropdownRef = useRef(null);

  // Filter clients based on search term with fuzzy matching
  const filteredClients = useMemo(() => {
    if (!clients || !Array.isArray(clients)) return [];

    if (!searchTerm.trim()) return clients;

    return clients.filter((client) => {
      const fullName = `${client.first_name || ""} ${
        client.last_name || ""
      }`.trim();
      const phoneNumber = client.phone_number || "";

      return (
        fuzzyMatch(searchTerm, fullName) ||
        fuzzyMatch(searchTerm, client.first_name) ||
        fuzzyMatch(searchTerm, client.last_name) ||
        fuzzyMatch(searchTerm, phoneNumber)
      );
    });
  }, [clients, searchTerm]);

  // Get display text for selected client
  const getSelectedClientText = () => {
    if (!selectedClient) return "";
    const client = clients?.find((c) => c.id === selectedClient);
    if (!client) return "";
    return `${client.first_name || ""} ${client.last_name || ""} - ${
      client.phone_number || "No phone"
    }`.trim();
  };

  // Handle input change
  const handleInputChange = (e) => {
    const value = e.target.value;
    setSearchTerm(value);
    setIsOpen(true);
    setSelectedIndex(-1);

    // Clear selection if input is cleared
    if (!value.trim() && selectedClient) {
      onClientSelect(null);
    }
  };

  // Handle client selection
  const handleClientSelect = (client) => {
    onClientSelect(client.id);
    setSearchTerm("");
    setIsOpen(false);
    setSelectedIndex(-1);
  };

  // Handle keyboard navigation
  const handleKeyDown = (e) => {
    if (!isOpen) {
      if (e.key === "Enter" || e.key === "ArrowDown") {
        setIsOpen(true);
        setSelectedIndex(0);
        e.preventDefault();
      }
      return;
    }

    switch (e.key) {
      case "ArrowDown":
        e.preventDefault();
        setSelectedIndex((prev) =>
          prev < filteredClients.length - 1 ? prev + 1 : prev
        );
        break;
      case "ArrowUp":
        e.preventDefault();
        setSelectedIndex((prev) => (prev > 0 ? prev - 1 : -1));
        break;
      case "Enter":
        e.preventDefault();
        if (selectedIndex >= 0 && filteredClients[selectedIndex]) {
          handleClientSelect(filteredClients[selectedIndex]);
        }
        break;
      case "Escape":
        setIsOpen(false);
        setSelectedIndex(-1);
        searchInputRef.current?.blur();
        break;
    }
  };

  // Handle clicks outside dropdown
  useEffect(() => {
    const handleClickOutside = (event) => {
      if (dropdownRef.current && !dropdownRef.current.contains(event.target)) {
        setIsOpen(false);
        setSelectedIndex(-1);
      }
    };

    document.addEventListener("mousedown", handleClickOutside);
    return () => document.removeEventListener("mousedown", handleClickOutside);
  }, []);

  // Update search term when selected client changes externally
  useEffect(() => {
    if (selectedClient && !searchTerm) {
      // Don't update search term if user is actively searching
      setSearchTerm("");
    }
  }, [selectedClient, searchTerm]);

  return (
    <div className="client-search-dropdown" ref={dropdownRef}>
      <input
        ref={searchInputRef}
        type="text"
        value={
          searchTerm ||
          (selectedClient && !isOpen ? getSelectedClientText() : "")
        }
        onChange={handleInputChange}
        onFocus={() => {
          setIsOpen(true);
          if (selectedClient) {
            setSearchTerm(""); // Clear display text when focusing to show search input
          }
        }}
        onKeyDown={handleKeyDown}
        placeholder="Search client by name or phone..."
        className={`client-search-input ${error ? "error" : ""}`}
        disabled={disabled}
        autoComplete="off"
      />

      {isOpen && (
        <div className="client-search-results">
          {filteredClients.length > 0 ? (
            filteredClients.map((client, index) => (
              <div
                key={`client-${client.id}`}
                className={`client-search-item ${
                  index === selectedIndex ? "selected" : ""
                }`}
                onClick={() => handleClientSelect(client)}
                onMouseEnter={() => setSelectedIndex(index)}
              >
                <div className="client-name">
                  {client.first_name || ""} {client.last_name || ""}
                </div>
                <div className="client-phone">
                  {client.phone_number || "No phone number"}
                </div>
              </div>
            ))
          ) : (
            <div className="client-search-no-results">
              {searchTerm
                ? `No clients found matching "${searchTerm}"`
                : "No clients available"}
            </div>
          )}
        </div>
      )}
    </div>
  );
};

const FALLBACK_THERAPISTS = [
  {
    id: 101,
    first_name: "Maria",
    last_name: "Santos",
    specialization: "Shiatsu",
    massage_pressure: "Medium",
  },
  {
    id: 102,
    first_name: "James",
    last_name: "Wilson",
    specialization: "Swedish",
    massage_pressure: "Firm",
  },
  {
    id: 103,
    first_name: "Sarah",
    last_name: "Lee",
    specialization: "Deep Tissue",
    massage_pressure: "Hard",
  },
];

const FALLBACK_DRIVERS = [
  {
    id: 201,
    first_name: "Michael",
    last_name: "Johnson",
  },
  {
    id: 202,
    first_name: "Lisa",
    last_name: "Chen",
  },
];

const AppointmentForm = ({
  appointment = null,
  onSubmitSuccess,
  onCancel,
  selectedDate,
  selectedTime,
}) => {
  const initialFormState = {
    client: "",
    services: "", // Changed from array to string for single service selection
    therapist: "",
    therapists: [], // For multi-therapist booking
    driver: "",
    multipleTherapists: false, // Checkbox for multiple therapist option
    date: selectedDate
      ? (() => {
          try {
            const localDate = new Date(selectedDate);
            const year = localDate.getFullYear();
            const month = String(localDate.getMonth() + 1).padStart(2, "0");
            const day = String(localDate.getDate()).padStart(2, "0");
            return `${year}-${month}-${day}`;
          } catch (error) {
            console.error("Error formatting initial date:", error);
            return "";
          }
        })()
      : "",
    start_time: selectedTime || "",
    end_time: "", // Add end_time to form state
    location: "",
    notes: "",
  };

  const [formData, setFormData] = useState(initialFormState);
  const [clientDetails, setClientDetails] = useState({
    first_name: '',
    last_name: '',
    phone_number: '',
    email: '',
  });
  const [errors, setErrors] = useState({});
  const [isSubmitting, setIsSubmitting] = useState(false);
  const [isFormReady, setIsFormReady] = useState(false); // Add form ready state
  const [fetchingAvailability, setFetchingAvailability] = useState(false); // Track availability fetching
  const dispatch = useDispatch();
  const schedulingState = useOptimizedSelector(
    (state) => state.scheduling,
    shallowEqual
  );
  const {
    clients,
    services,
    loading,
    staffMembers,
    availableTherapists: fetchedAvailableTherapists,
    availableDrivers: fetchedAvailableDrivers,
  } = schedulingState;

  // PERFORMANCE: Initialize centralized cache hook (used internally by cached components)
  useAppointmentFormCache();

  // Track form state for availability checks separately to avoid circular dependencies
  const [availabilityParams, setAvailabilityParams] = useState({
    date: "",
    start_time: "",
    services: "",
  });

  // Update availability params separately from form data to break the cycle
  useEffect(() => {
    if (formData.date && formData.start_time && formData.services) {
      const newParams = {
        date: formData.date,
        start_time: formData.start_time,
        services: formData.services,
      };

      // Only update if params actually changed
      if (
        availabilityParams.date !== newParams.date ||
        availabilityParams.start_time !== newParams.start_time ||
        availabilityParams.services !== newParams.services
      ) {
        setAvailabilityParams(newParams);
      }
    }
  }, [
    formData.date,
    formData.start_time,
    formData.services,
    availabilityParams,
  ]);

  // Update the availableTherapists memo to ensure only available users are shown
  const availableTherapists = useMemo(() => {
    // Only show therapists if we have specifically fetched available ones based on date/time/service
    if (
      fetchedAvailableTherapists &&
      Array.isArray(fetchedAvailableTherapists) &&
      fetchedAvailableTherapists.length > 0
    ) {
      console.log(
        "Using fetched available therapists:",
        fetchedAvailableTherapists
      );
      return fetchedAvailableTherapists;
    }

    // If user hasn't selected date, time, and service yet, don't show any therapists
    // This ensures only available therapists are shown once availability is checked
    if (
      !availabilityParams.date ||
      !availabilityParams.start_time ||
      !availabilityParams.services
    ) {
      return [];
    }

    // If we have date/time/service but no fetched results, return empty array
    // This means no therapists are available for the selected time
    return [];
  }, [
    fetchedAvailableTherapists,
    availabilityParams.date,
    availabilityParams.start_time,
    availabilityParams.services,
  ]);

  // Update the availableDrivers memo to ensure only available users are shown
  const availableDrivers = useMemo(() => {
    // Only show drivers if we have specifically fetched available ones based on date/time
    if (
      fetchedAvailableDrivers &&
      Array.isArray(fetchedAvailableDrivers) &&
      fetchedAvailableDrivers.length > 0
    ) {
      if (import.meta.env && import.meta.env.MODE === "development") {
        console.log("Using fetched available drivers:", fetchedAvailableDrivers);
      }
      return fetchedAvailableDrivers;
    }

    // If user hasn't selected date, time, and service yet, don't show any drivers
    // This ensures only available drivers are shown once availability is checked
    if (
      !availabilityParams.date ||
      !availabilityParams.start_time ||
      !availabilityParams.services
    ) {
      return [];
    }

    // If we have date/time/service but no fetched results, return empty array
    // This means no drivers are available for the selected time
    return [];
  }, [
    fetchedAvailableDrivers,
    availabilityParams.date,
    availabilityParams.start_time,
    availabilityParams.services,
  ]);

  // Define calculateEndTime function using useCallback to prevent recreation on each render
  const calculateEndTime = useCallback(() => {
    try {
      if (!formData.start_time || !formData.services) {
        return "";
      }

      // Parse service ID and find the selected service
      const serviceId = parseInt(formData.services, 10);
      const selectedService = services.find(
        (service) => service.id === serviceId
      );

      // Return empty string if service not found or no duration
      if (!selectedService || !selectedService.duration) {
        if (import.meta.env && import.meta.env.MODE === "development") {
          console.warn("Service not found or has no duration");
        }
        return "";
      }

      // Parse the start time
      const [hours, minutes] = formData.start_time.split(":").map(Number);

      // Calculate end time
      const startDate = new Date();
      startDate.setHours(hours, minutes, 0);

      // Add duration (in minutes)
      const endDate = new Date(startDate.getTime());
      endDate.setMinutes(endDate.getMinutes() + selectedService.duration);

      // Format as "HH:MM"
      return `${endDate.getHours().toString().padStart(2, "0")}:${endDate
        .getMinutes()
        .toString()
        .padStart(2, "0")}`;
    } catch (error) {
      if (import.meta.env && import.meta.env.MODE === "development") {
        console.error("Error calculating end time:", error);
      }
      return "";
    }
  }, [formData.start_time, formData.services, services]);

  // Debug: Log the data arrays to check if they contain data
  useEffect(() => {
    if (import.meta.env && import.meta.env.MODE === "development") {
      console.log("AppointmentForm Debug:", {
        clients: clients?.length ? clients : "Empty",
        services: services?.length ? services : "Empty",
        availableTherapists: availableTherapists?.length
          ? availableTherapists
          : "Empty",
        availableDrivers: availableDrivers?.length ? availableDrivers : "Empty",
        multipleTherapists: formData.multipleTherapists,
        selectedTherapist: formData.therapist,
        selectedTherapists: formData.therapists,
      });
    }
  }, [
    clients,
    services,
    availableTherapists,
    availableDrivers,
    formData.multipleTherapists,
    formData.therapist,
    formData.therapists,
  ]);

  // Fetch clients and services when component mounts
  useEffect(() => {
    // Only fetch once per component lifetime
    if (initialDataFetchedRef.current) {
      return;
    }

    if (import.meta.env && import.meta.env.MODE === "development") {
      console.log("AppointmentForm - Dispatching fetchClients and fetchServices");
    }
    dispatch(fetchClients());
    dispatch(fetchServices());

    // Fetch staff members to populate therapist and driver dropdowns
    // This ensures data is available when the form is opened from any context
    if (!staffMembers || staffMembers.length === 0) {
      if (import.meta.env && import.meta.env.MODE === "development") {
        console.log(
          "AppointmentForm - Dispatching fetchStaffMembers because staff data is missing."
        );
      }
      dispatch(fetchStaffMembers());
    }

    initialDataFetchedRef.current = true;
  }, [dispatch, staffMembers]);

  // Mark form as ready when we have essential data
  useEffect(() => {
    if (services.length > 0 && !loading) {
      if (!isFormReady) {
        if (import.meta.env && import.meta.env.MODE === "development") {
          console.log("Form is now ready - services loaded successfully");
        }
        setIsFormReady(true);
      }
    }
  }, [services.length, loading, isFormReady]);

  // Add loading timeout to prevent infinite loading, but track if we've warned already
  const hasWarnedRef = useRef(false);
  useEffect(() => {
    const timeout = setTimeout(() => {
      if (!isFormReady && !loading && !hasWarnedRef.current) {
        if (import.meta.env && import.meta.env.MODE === "development") {
          console.warn("Form loading timeout reached, forcing ready state");
        }
        hasWarnedRef.current = true;
        setIsFormReady(true);
      }
    }, 3000); // Reduced from 5 seconds to 3 seconds for faster fallback

    return () => clearTimeout(timeout);
  }, [isFormReady, loading]);

  // Reset warning flag when form becomes ready naturally
  useEffect(() => {
    if (isFormReady) {
      hasWarnedRef.current = false;
    }
  }, [isFormReady]);

  // Update end time when relevant form data changes (only if end_time is empty - don't override manual input)
  useEffect(() => {
    // Only auto-calculate if end_time is empty (user hasn't manually set it)
    if (!formData.end_time) {
      const calculatedEndTime = calculateEndTime();
      if (calculatedEndTime && calculatedEndTime !== formData.end_time) {
        setFormData((prev) => ({
          ...prev,
          end_time: calculatedEndTime,
        }));
      }
    }
  }, [calculateEndTime, formData.end_time]);

  // Create a ref to store previous values for therapist fetch
  const prevFetchTherapistsRef = useRef({
    date: null,
    startTime: null,
    services: null,
  });

  // Track if we've already fetched initial data to prevent re-fetching
  const initialDataFetchedRef = useRef(false);

  // Update the useEffect to also fetch available drivers with debouncing
  useEffect(() => {
    // Only proceed if form is ready and we have all required fields
    if (
      !isFormReady ||
      !availabilityParams.start_time ||
      !availabilityParams.date ||
      !availabilityParams.services ||
      availabilityParams.services === "" ||
      loading
    ) {
      return;
    }

    // Check if we've already fetched with these exact params
    const prevFetch = prevFetchTherapistsRef.current;
    if (
      prevFetch.date === availabilityParams.date &&
      prevFetch.startTime === availabilityParams.start_time &&
      prevFetch.services === availabilityParams.services
    ) {
      return;
    }

    // Debounce the API calls to prevent rapid-fire requests
    const timeoutId = setTimeout(() => {
      setFetchingAvailability(true);

      // Use manually entered end time if available, otherwise calculate it
      let endTimeToUse = formData.end_time;
      if (!endTimeToUse) {
        try {
          endTimeToUse = calculateEndTime();
          if (!endTimeToUse) {
            if (import.meta.env && import.meta.env.MODE === "development") {
              console.warn(
                "Cannot fetch available therapists: unable to determine end time"
              );
            }
            setFetchingAvailability(false);
            return;
          }
        } catch (error) {
          console.error("Error calculating end time:", error);
          setFetchingAvailability(false);
          return;
        }
      }

      prevFetchTherapistsRef.current = {
        date: availabilityParams.date,
        startTime: availabilityParams.start_time,
        services: availabilityParams.services,
      };

      if (import.meta.env && import.meta.env.MODE === "development") {
        console.log("AppointmentForm - Fetching available therapists/drivers");
      }
      const serviceId = parseInt(availabilityParams.services, 10);

      if (serviceId) {
        // Fetch available therapists
        const fetchPromise1 = dispatch(
          fetchAvailableTherapists({
            date: availabilityParams.date,
            start_time: availabilityParams.start_time,
            end_time: endTimeToUse,
            service_id: serviceId,
          })
        );

        // Also fetch available drivers
        const fetchPromise2 = dispatch(
          fetchAvailableDrivers({
            date: availabilityParams.date,
            start_time: availabilityParams.start_time,
            end_time: endTimeToUse,
          })
        );

        // Set loading to false when both requests complete
        Promise.allSettled([fetchPromise1, fetchPromise2]).finally(() => {
          setFetchingAvailability(false);
        });
      } else {
        setFetchingAvailability(false);
      }
    }, 500); // 500ms debounce delay

    // Cleanup timeout on unmount or when dependencies change
    return () => clearTimeout(timeoutId);
  }, [
    isFormReady,
    availabilityParams.date,
    availabilityParams.start_time,
    availabilityParams.services,
    formData.end_time,
    calculateEndTime,
    dispatch,
    loading,
  ]);

  // If editing an existing appointment, populate the form
  useEffect(() => {
    if (appointment) {
      try {
        // Fix date formatting for existing appointments too
        let formattedDate = "";
        if (appointment.date) {
          const appointmentDate = new Date(appointment.date);
          const year = appointmentDate.getFullYear();
          const month = String(appointmentDate.getMonth() + 1).padStart(2, "0");
          const day = String(appointmentDate.getDate()).padStart(2, "0");
          formattedDate = `${year}-${month}-${day}`;
        }

        setFormData({
          client: appointment.client || "",
          services:
            appointment.services?.length > 0
              ? appointment.services[0].id.toString()
              : "",
          therapist: appointment.therapist || "",
          driver: appointment.driver || "",
          date: formattedDate,
          start_time: appointment.start_time || "",
          end_time: appointment.end_time || "",
          location: appointment.location || "",
          notes: appointment.notes || "",
        });
      } catch (error) {
        if (import.meta.env && import.meta.env.MODE === "development") {
          console.error("Error setting appointment data:", error);
        }
        setErrors({ form: "Failed to load appointment data" });
      }
    }
  }, [appointment]);

  // Update form when selected date/time changes (only set if not already set)
  useEffect(() => {
    if (selectedDate && !formData.date) {
      try {
        // Fix timezone issue - use local date formatting instead of toISOString()
        const localDate = new Date(selectedDate);
        const year = localDate.getFullYear();
        const month = String(localDate.getMonth() + 1).padStart(2, "0");
        const day = String(localDate.getDate()).padStart(2, "0");
        const properFormattedDate = `${year}-${month}-${day}`;

        setFormData((prev) => ({
          ...prev,
          date: properFormattedDate,
        }));
      } catch (error) {
        if (import.meta.env && import.meta.env.MODE === "development") {
          console.error("Error formatting selected date:", error);
        }
      }
    }
  }, [selectedDate, formData.date]);

  useEffect(() => {
    if (selectedTime && !formData.start_time) {
      setFormData((prev) => ({
        ...prev,
        start_time: selectedTime,
      }));
    }
  }, [selectedTime, formData.start_time]);

  const handleChange = useCallback((e) => {
    const { name, value, type, checked, options } = e.target;

    // Handle checkbox inputs
    if (type === "checkbox") {
      setFormData((prev) => ({
        ...prev,
        [name]: checked,
      }));

      // Clear therapists array when switching from multi to single mode
      if (name === "multipleTherapists" && !checked) {
        setFormData((prev) => ({
          ...prev,
          therapists: [],
          therapist: "", // Reset single therapist selection
        }));
      }

      return;
    }

    // Handle multi-select for services
    if (name === "services" && type === "select-multiple") {
      const selectedOptions = Array.from(options)
        .filter((option) => option.selected)
        .map((option) => Number(option.value));

      setFormData((prev) => ({
        ...prev,
        [name]: selectedOptions,
      }));
    }
    // Handle multi-select for therapists
    else if (name === "therapists" && type === "select-multiple") {
      const selectedTherapists = Array.from(options)
        .filter((option) => option.selected)
        .map((option) => Number(option.value));

      setFormData((prev) => ({
        ...prev,
        therapists: selectedTherapists,
      }));
    } else {
      // Sanitize input before setting it in state (use lighter sanitization for better UX)
      const sanitizedValue =
        type === "number" ? value : sanitizeFormInput(value);

      setFormData((prev) => {
        // Only update if value actually changed to prevent unnecessary re-renders
        if (prev[name] === sanitizedValue) {
          return prev;
        }

        return {
          ...prev,
          [name]: sanitizedValue,
        };
      });
    }

    // Clear error when field is edited
    setErrors((prev) => {
      if (prev[name]) {
        return { ...prev, [name]: "" };
      }
      return prev;
    });
  }, []);

  // Extracted function for registering a new client and retrying to get the client ID
  const registerAndFetchClientId = async (clientDetails, formData, clients, dispatch, setErrors, setIsSubmitting) => {
    const newClientPayload = {
      first_name: clientDetails.first_name,
      last_name: clientDetails.last_name,
      phone_number: clientDetails.phone_number,
      email: clientDetails.email,
      address: formData.location,
      notes: formData.notes,
    };
    try {
      const response = await registerClient(newClientPayload);
      let newClient = response.data;
      await dispatch(fetchClients());
      // Retry loop to get the new client from the latest clients state
      let foundClient = null;
      for (let i = 0; i < 10; i++) {
        foundClient = (newClient && newClient.id)
          ? newClient
          : clients.find(c =>
              c.email === clientDetails.email ||
              c.phone_number === clientDetails.phone_number
            );
        if (foundClient && foundClient.id) break;
        await new Promise(res => setTimeout(res, 100));
      }
      const clientId = foundClient && foundClient.id ? foundClient.id : null;
      if (!clientId) {
        setErrors((prev) => ({ ...prev, client: 'Failed to register new client. Please try again.' }));
        setIsSubmitting(false);
        return null;
      }
      return clientId;
    } catch {
      setErrors((prev) => ({ ...prev, client: 'Failed to register new client. Please try again.' }));
      setIsSubmitting(false);
      return null;
    }
  };

  const handleSubmit = async (e) => {
    e.preventDefault();

    // Basic client-side validation
    const newErrors = {};

    if (!formData.client) {
      newErrors.client = "Client is required";
    }

    if (!formData.services) {
      newErrors.services = "Service is required";
    }

    if (!formData.date) {
      newErrors.date = "Date is required";
    }

    if (!formData.start_time) {
      newErrors.start_time = "Start time is required";
    }

    if (!formData.end_time) {
      newErrors.end_time = "End time is required";
    }

    if (!formData.location) {
      newErrors.location = "Location is required";
    }

    setErrors(newErrors);

    // If there are validation errors, don't submit the form
    if (Object.keys(newErrors).length > 0) {
      return;
    }

    setIsSubmitting(true);

    try {
      let clientId = formData.client;

      // 2. After registering a new client, always use the latest client list from Redux after fetchClients
      if (!clientId) {
        clientId = await registerAndFetchClientId(clientDetails, formData, clients, dispatch, setErrors, setIsSubmitting);
        if (!clientId) {
          return;
        }
      }

      // Prepare sanitized form data
      const sanitizedFormData = {
        ...formData,
        client: parseInt(clientId, 10),
        services: formData.services ? [parseInt(formData.services, 10)] : [],
        start_time: formData.start_time || '',
        end_time: formData.end_time || '',
        location: formData.location || '',
        notes: formData.notes || '',
        multipleTherapists: formData.multipleTherapists || false,
      };

      // Log the sanitized data for debugging
      console.log("Sanitized form data:", sanitizedFormData);

      // Triple check the therapist field specifically to ensure it's correct for the appointment type
      // For multi-therapist appointments, therapist should remain null
      if (
        !formData.multipleTherapists &&
        typeof sanitizedFormData.therapist !== "number"
      ) {
        console.warn(
          "Single therapist appointment but therapist field is not a number, attempting to fix:"
        );
        try {
          if (Array.isArray(sanitizedFormData.therapist)) {
            sanitizedFormData.therapist =
              sanitizedFormData.therapist.length > 0
                ? parseInt(sanitizedFormData.therapist[0], 10)
                : null;
          } else if (
            typeof sanitizedFormData.therapist === "string" &&
            sanitizedFormData.therapist.trim() !== ""
          ) {
            sanitizedFormData.therapist = parseInt(
              sanitizedFormData.therapist,
              10
            );
          } else {
            sanitizedFormData.therapist = null;
          }
        } catch (e) {
          if (import.meta.env && import.meta.env.MODE === "development") {
            console.error("Failed to fix therapist field:", e);
          }
          sanitizedFormData.therapist = null;
        }
      } else if (formData.multipleTherapists) {
        // Ensure therapist is null for multi-therapist appointments
        sanitizedFormData.therapist = null;
        if (import.meta.env && import.meta.env.MODE === "development") {
          console.log(
            "Multi-therapist appointment - therapist field set to null"
          );
        }
      }

      // Log the sanitized data for debugging
      if (import.meta.env && import.meta.env.MODE === "development") {
        console.log("Pre-sanitized appointment data:", appointmentData);
      }

      // Prepare appointment data with required fields
      const appointmentData = {
        ...sanitizedFormData,
      };
      if (import.meta.env && import.meta.env.MODE === "development") {
        console.log("Final sanitized appointment data:", appointmentData);
        console.log("Data types:", {
          client: typeof appointmentData.client,
          services: Array.isArray(appointmentData.services)
            ? `Array of ${appointmentData.services.length} items`
            : typeof appointmentData.services,
          therapist: typeof appointmentData.therapist,
          therapists: Array.isArray(appointmentData.therapists)
            ? `Array of ${appointmentData.therapists.length} items`
            : typeof appointmentData.therapists,
          driver: typeof appointmentData.driver,
          date: typeof appointmentData.date,
          start_time: typeof appointmentData.start_time,
          end_time: typeof appointmentData.end_time,
        });
      }
      console.log("Pre-sanitized appointment data:", appointmentData);

      // Remove usage of sanitizeDataForApi and just use appointmentData directly
      const finalAppointmentData = appointmentData;

      console.log("Final sanitized appointment data:", finalAppointmentData);
      console.log("Data types:", {
        client: typeof finalAppointmentData.client,
        services: Array.isArray(finalAppointmentData.services)
          ? `Array of ${finalAppointmentData.services.length} items`
          : typeof finalAppointmentData.services,
        therapist: typeof finalAppointmentData.therapist,
        therapists: Array.isArray(finalAppointmentData.therapists)
          ? `Array of ${finalAppointmentData.therapists.length} items`
          : typeof finalAppointmentData.therapists,
        driver: typeof finalAppointmentData.driver,
        date: typeof finalAppointmentData.date,
        end_time: typeof finalAppointmentData.end_time,
      });
      if (import.meta.env && import.meta.env.MODE === "development") {
        console.error("Validation failed. Current data:", finalAppointmentData);
      }

      // Final verification of data formats for critical fields
      // For multi-therapist appointments, either therapist OR therapists array should be present
      const hasTherapist =
        finalAppointmentData.therapist ||
        (Array.isArray(finalAppointmentData.therapists) &&
          finalAppointmentData.therapists.length > 0);

      if (
        !finalAppointmentData.client ||
        !hasTherapist ||
        !finalAppointmentData.date ||
        !finalAppointmentData.start_time ||
        !finalAppointmentData.end_time ||
        !finalAppointmentData.services
      ) {
        if (import.meta.env && import.meta.env.MODE === "development") {
          console.error("Validation failed. Current data:", finalAppointmentData);
        }
        throw new Error("Missing required fields. Please check your form.");
      }

      if (appointment) {
        // Update existing appointment
        await dispatch(
          updateAppointment({ id: appointment.id, data: finalAppointmentData })
        ).unwrap();
      } else {
        // Create new appointment
        await dispatch(createAppointment(finalAppointmentData)).unwrap();
      }

      // Reset form and call success callback
      if (onSubmitSuccess) {
        onSubmitSuccess();
      }
      setFormData(initialFormState);
      setClientDetails({ first_name: '', last_name: '', phone_number: '', email: '' });
      setErrors({});
    } catch (error) {
      if (import.meta.env && import.meta.env.MODE === "development") {
        console.error(
          "📋 Redux thunk error (likely from rejectWithValue):",
          error
        );
      }

      // Special handling for therapist availability error
      if (error.therapist && typeof error.therapist === "string") {
        // This is our custom formatted error from the Redux slice
        setErrors((prev) => ({
          ...prev,
          therapist: error.therapist,
        }));

        // Show a more visible alert
        alert(error.therapist);
        return;
      }

      // Handle Redux thunk rejection errors (from rejectWithValue)
      if (typeof error === "object" && error !== null && !error.response) {
        console.error(
          "📋 Redux thunk error (likely from rejectWithValue):",
          error
        );

        // This is likely a validation error object from the API
        if (typeof error === "object") {
          // Create user-friendly error messages
          let errorMessages = [];
          const apiErrors = {};

          Object.entries(error).forEach(([field, messages]) => {
            if (field === "_original" || field === "therapist") return; // Skip meta fields

            if (Array.isArray(messages)) {
              errorMessages.push(`${field}: ${messages.join(", ")}`);
              apiErrors[field] = messages[0]; // Use first error message
            } else if (typeof messages === "string") {
              const messageStr = JSON.stringify(messages);
              errorMessages.push(`${field}: ${messageStr}`);
              apiErrors[field] = messages;
            } else if (typeof messages === "object") {
              errorMessages.push(`${field}: ${JSON.stringify(messages)}`);
              apiErrors[field] = JSON.stringify(messages);
            }
          });

          setErrors((prev) => ({ ...prev, ...apiErrors }));
          alert(`Form submission failed: ${errorMessages.join("\n")}`);
          return;
        }
      }

      // Handle Axios response errors (legacy support)
      if (error.response) {
        if (import.meta.env && import.meta.env.MODE === "development") {
          console.error("API Response Error:", error.response.data);
          console.error("API Status:", error.response.status);
          console.error("API Headers:", error.response.headers);
        }

        if (error.response.data && error.response.data.therapist) {
          console.warn(
            "Therapist field error detected:",
            error.response.data.therapist
          );

          // Check what's actually in the formData for debugging purposes
          console.warn(`Original therapist value: ${formData.therapist}`);
          console.warn(
            `Type of original therapist value: ${typeof formData.therapist}`
          );
        }

        // Handle specific error cases
        if (error.response.status === 400) {
          const errorData = error.response.data;

          // Create user-friendly error messages
          let errorMessages = [];

          Object.entries(errorData).forEach(([field, messages]) => {
            if (Array.isArray(messages)) {
              errorMessages.push(`${field}: ${messages.join(", ")}`);
            } else if (typeof messages === "object") {
              errorMessages.push(`${field}: ${JSON.stringify(messages)}`);
            } else {
              errorMessages.push(`${field}: ${messages}`);
            }
          });

          // Update form errors with API validation errors
          const apiErrors = {};
          Object.keys(errorData).forEach((field) => {
            apiErrors[field] = Array.isArray(errorData[field])
              ? errorData[field][0]
              : JSON.stringify(errorData[field]);
          });

          setErrors((prev) => ({ ...prev, ...apiErrors }));
          alert(`Form submission failed: ${errorMessages.join("\n")}`);
          return;
        }
      } else {
        if (import.meta.env && import.meta.env.MODE === "development") {
          console.error("Unknown error:", error.message || error);
        }
        alert("Failed to submit appointment. Please try again.");
      }

      setErrors((prev) => ({
        ...prev,
        form: error.message || "Failed to submit appointment",
      }));
    } finally {
      setIsSubmitting(false);
    }
  };

  // Update clientDetails when an existing client is selected
  useEffect(() => {
    if (formData.client) {
      const selected = clients.find((c) => c.id === formData.client);
      if (selected) {
        setClientDetails({
          first_name: selected.first_name || '',
          last_name: selected.last_name || '',
          phone_number: selected.phone_number || '',
          email: selected.email || '',
        });
      }
    } else {
      setClientDetails({ first_name: '', last_name: '', phone_number: '', email: '' });
    }
  }, [formData.client, clients]);

  // Show loading spinner only if form is not ready and we're still loading essential data
  if (!isFormReady || (loading && services.length === 0)) {
    return (
      <LoadingSpinner
        size="large"
        variant="primary"
        text="Loading appointment form..."
        className="appointment-form-loading"
      />
    );
  }

  // Return the form once we have essential data
  return (
    <div className="appointment-form-container">
      <h2>{appointment ? "Edit Appointment" : "Create New Appointment"}</h2>

      {errors.form && <div className="error-message">{errors.form}</div>}

      {/* Form Loading Overlay for submission */}
      <FormLoadingOverlay
        show={isSubmitting}
        message={
          appointment ? "Updating appointment..." : "Creating appointment..."
        }
      />

      {/* Optimistic indicator for availability fetching */}
      <OptimisticIndicator
        show={fetchingAvailability}
        message="Checking availability..."
        position="top-right"
      />

      <form
        onSubmit={handleSubmit}
        className="appointment-form"
        style={{ position: "relative" }}
      >
<<<<<<< HEAD
        <div className="form-group">
          <label htmlFor="client">Client:</label>
          <LazyClientSearch
            selectedClient={
              formData.client
                ? clients?.find((c) => c.id === formData.client)
                : null
            }
            onClientSelect={(client) => {
              setFormData((prev) => ({ ...prev, client: client?.id || "" }));
              // Clear error when client is selected
              setErrors((prev) =>
                prev.client ? { ...prev, client: "" } : prev
              );
            }}
            error={errors.client}
            disabled={isSubmitting}
            placeholder="Search client by name or phone..."
          />
=======
        <div className="form-group" style={{ display: 'flex', flexDirection: 'column', alignItems: 'flex-start', gap: '0.5rem' }}>
          <label htmlFor="client" style={{ marginLeft: 0, textAlign: 'left', width: '100%' }}>Client:</label>
          <div style={{ width: '100%', position: 'relative' }}>
            {!formData.client ? (
              <div style={{ width: '100%' }}>
                <ClientSearchDropdown
                  clients={clients}
                  selectedClient={formData.client}
                  onClientSelect={(clientId) => {
                    setFormData((prev) => ({ ...prev, client: clientId || '' }));
                    setErrors((prev) => (prev.client ? { ...prev, client: '' } : prev));
                  }}
                  error={errors.client}
                  disabled={isSubmitting}
                />
              </div>
            ) : (
              <div style={{ display: 'flex', alignItems: 'center', width: '100%' }}>
                <input
                  type="text"
                  value={clients.find(c => c.id === formData.client)?.first_name + ' ' + clients.find(c => c.id === formData.client)?.last_name + (clients.find(c => c.id === formData.client)?.phone_number ? ' - ' + clients.find(c => c.id === formData.client)?.phone_number : '')}
                  readOnly
                  className="client-selected-display"
                  style={{ width: '100%', paddingRight: '2rem', background: '#fafbfc', border: '1px solid #ccc', borderRadius: '5px', display: 'block', textAlign: 'left' }}
                  tabIndex={-1}
                />
                <button
                  type="button"
                  aria-label="Clear client selection"
                  className="clear-client-btn"
                  style={{ position: 'absolute', right: '0.5rem', top: '50%', transform: 'translateY(-50%)', background: 'none', border: 'none', cursor: 'pointer', fontSize: '1.2rem', color: '#888' }}
                  onClick={() => {
                    setFormData((prev) => ({ ...prev, client: '' }));
                    setClientDetails({ first_name: '', last_name: '', phone_number: '', email: '' });
                  }}
                >
                  ×
                </button>
              </div>
            )}
          </div>
>>>>>>> 5a03ebb6
          {errors.client && <div className="error-text">{errors.client}</div>}
        </div>
        {/* Always show phone/email fields for new or existing client */}
        <div className="form-row">
          <div className="form-group">
            <label>First Name:</label>
            <input
              type="text"
              value={clientDetails.first_name}
              onChange={e => setClientDetails(d => ({ ...d, first_name: e.target.value }))}
              disabled={!!formData.client}
              placeholder="First name"
            />
          </div>
          <div className="form-group">
            <label>Last Name:</label>
            <input
              type="text"
              value={clientDetails.last_name}
              onChange={e => setClientDetails(d => ({ ...d, last_name: e.target.value }))}
              disabled={!!formData.client}
              placeholder="Last name"
            />
          </div>
        </div>
        <div className="form-row">
          <div className="form-group">
            <label>Phone Number:</label>
            <input
              type="text"
              value={clientDetails.phone_number}
              onChange={e => setClientDetails(d => ({ ...d, phone_number: e.target.value }))}
              disabled={!!formData.client}
              placeholder="09XXXXXXXXX"
            />
          </div>
          <div className="form-group">
            <label>Email:</label>
            <input
              type="email"
              value={clientDetails.email}
              onChange={e => setClientDetails(d => ({ ...d, email: e.target.value }))}
              disabled={!!formData.client}
              placeholder="email@example.com"
            />
          </div>
        </div>
        <div className="form-group">
          <label htmlFor="services">Service:</label>
          <select
            id="services"
            name="services"
            value={formData.services}
            onChange={handleChange}
            className={errors.services ? "error" : ""}
          >
            <option value="">Select a service</option>
            {services && services.length > 0 ? (
              services.map((service) => (
                <option key={`service-${service.id}`} value={service.id}>
                  {service.name || "Unnamed Service"} - {service.duration || 0}{" "}
                  min - ₱{service.price || 0}
                </option>
              ))
            ) : (
              <option value="" disabled>
                Loading services...
              </option>
            )}
          </select>
          {errors.services && (
            <div className="error-text">{errors.services}</div>
          )}
        </div>
        {/* Multi-therapist option checkbox */}
        <div className="form-group">
          <label className="checkbox-label">
            <input
              type="checkbox"
              name="multipleTherapists"
              checked={formData.multipleTherapists}
              onChange={handleChange}
            />
            <span className="checkbox-text">
              Book multiple therapists for this appointment
            </span>
          </label>
        </div>
        {/* Single Therapist Selection */}
        {!formData.multipleTherapists && (
          <div className="form-group">
            <label htmlFor="therapist">Therapist:</label>
            <CachedTherapistSelect
              id="therapist"
              name="therapist"
              value={formData.therapist}
              onChange={handleChange}
              className={errors.therapist ? "error" : ""}
              disabled={
                !availabilityParams.date ||
                !availabilityParams.start_time ||
                !availabilityParams.services ||
                (availabilityParams.date &&
                  availabilityParams.start_time &&
                  availabilityParams.services &&
                  availableTherapists.length === 0)
              }
            />
            {/* Show warning when user needs to select prerequisites */}
            {(!availabilityParams.date ||
              !availabilityParams.start_time ||
              !availabilityParams.services) &&
              !fetchingAvailability && (
                <small className="info-text">
                  ℹ️ Please select date, time and service first to see available
                  therapists
                </small>
              )}
            {/* Show warning when no therapists are available */}
            {availabilityParams.date &&
              availabilityParams.start_time &&
              availabilityParams.services &&
              availableTherapists.length === 0 &&
              !fetchingAvailability && (
                <small className="warning-text">
                  ⚠️ No therapists are available for the selected date and time.
                  Please choose a different time or date.
                </small>
              )}
            {errors.therapist && (
              <div className="error-text">{errors.therapist}</div>
            )}
          </div>
        )}
        {/* Multiple Therapists Selection */}
        {formData.multipleTherapists && (
          <div className="form-group">
            <label htmlFor="therapists">Select Multiple Therapists:</label>
            <select
              id="therapists"
              name="therapists"
              multiple
              value={formData.therapists}
              onChange={handleChange}
              className={
                errors.therapists ? "error multi-select" : "multi-select"
              }
              size="5"
              disabled={
                !availabilityParams.date ||
                !availabilityParams.start_time ||
                !availabilityParams.services ||
                (availabilityParams.date &&
                  availabilityParams.start_time &&
                  availabilityParams.services &&
                  availableTherapists.length === 0)
              }
            >
              {fetchingAvailability ? (
                <option value="" disabled>
                  Checking availability...
                </option>
              ) : !availabilityParams.date ||
                !availabilityParams.start_time ||
                !availabilityParams.services ? (
                <option value="" disabled>
                  Please select date, time and service first to see available
                  therapists
                </option>
              ) : availableTherapists && availableTherapists.length > 0 ? (
                availableTherapists.map((therapist) => (
                  <option
                    key={`multi-therapist-${therapist.id}`}
                    value={therapist.id}
                  >
                    {therapist.first_name || ""} {therapist.last_name || ""} -{" "}
                    {therapist.specialization || "General"} -{" "}
                    {therapist.massage_pressure || "Standard"}{" "}
                    {therapist.start_time && therapist.end_time
                      ? `(Available: ${therapist.start_time}-${therapist.end_time})`
                      : ""}
                  </option>
                ))
              ) : (
                <option value="" disabled>
                  No therapists available for selected date/time - please choose
                  a different time
                </option>
              )}
            </select>
            {/* Show warning when user needs to select prerequisites */}
            {(!availabilityParams.date ||
              !availabilityParams.start_time ||
              !availabilityParams.services) &&
              !fetchingAvailability && (
                <small className="info-text">
                  ℹ️ Please select date, time and service first to see available
                  therapists
                </small>
              )}
            {/* Show warning when no therapists are available */}
            {availabilityParams.date &&
              availabilityParams.start_time &&
              availabilityParams.services &&
              availableTherapists.length === 0 &&
              !fetchingAvailability && (
                <small className="warning-text">
                  ⚠️ No therapists are available for the selected date and time.
                  Please choose a different time or date.
                </small>
              )}
            <small className="help-text">
              Hold Ctrl (Cmd on Mac) to select multiple therapists
            </small>
            {errors.therapists && (
              <div className="error-text">{errors.therapists}</div>
            )}
          </div>
        )}
        <div className="form-group">
          <label htmlFor="driver">Driver (Optional):</label>
          <CachedDriverSelect
            id="driver"
            name="driver"
            value={formData.driver}
            onChange={handleChange}
            disabled={
              !availabilityParams.date ||
              !availabilityParams.start_time ||
              !availabilityParams.services
            }
          />
          {/* Show info for driver selection */}
          {(!availabilityParams.date ||
            !availabilityParams.start_time ||
            !availabilityParams.services) && (
            <small className="info-text">
              ℹ️ Select date, time and service first to see available drivers
            </small>
          )}
        </div>
        <div className="form-row">
          <div className="form-group">
            <label htmlFor="date">Date:</label>
            <input
              type="date"
              id="date"
              name="date"
              value={formData.date || ""}
              onChange={handleChange}
              className={errors.date ? "error" : ""}
            />
            {errors.date && <div className="error-text">{errors.date}</div>}
          </div>

          <div className="form-group">
            <label htmlFor="start_time">Start Time:</label>
            <input
              type="time"
              id="start_time"
              name="start_time"
              value={formData.start_time || ""}
              onChange={handleChange}
              className={errors.start_time ? "error" : ""}
            />
            {errors.start_time && (
              <div className="error-text">{errors.start_time}</div>
            )}
          </div>

          <div className="form-group">
            <label htmlFor="end_time">End Time:</label>
            <input
              type="time"
              id="end_time"
              name="end_time"
              value={formData.end_time || ""}
              onChange={handleChange}
              className={errors.end_time ? "error" : ""}
            />
            {errors.end_time && (
              <div className="error-text">{errors.end_time}</div>
            )}
          </div>
        </div>
        <div className="form-group">
          <label htmlFor="location">Location:</label>
          <input
            type="text"
            id="location"
            name="location"
            value={formData.location || ""}
            onChange={handleChange}
            placeholder="Enter client's address"
            className={errors.location ? "error" : ""}
          />
          {errors.location && (
            <div className="error-text">{errors.location}</div>
          )}
        </div>
        <div className="form-group">
          <label htmlFor="notes">Notes (Optional):</label>
          <textarea
            id="notes"
            name="notes"
            value={formData.notes || ""}
            onChange={handleChange}
            placeholder="Any special instructions or notes"
            rows="3"
          />
        </div>{" "}
        <div className="form-actions">
          <button
            type="button"
            className="cancel-button"
            onClick={onCancel}
            disabled={isSubmitting}
          >
            Cancel
          </button>
          <LoadingButton
            type="submit"
            loading={isSubmitting}
            loadingText={appointment ? "Updating..." : "Creating..."}
            variant="primary"
            size="medium"
            className="submit-button"
            disabled={
              isSubmitting ||
              (availabilityParams.date &&
                availabilityParams.start_time &&
                availabilityParams.services &&
                availableTherapists.length === 0)
            }
          >
            {appointment ? "Update Appointment" : "Create Appointment"}
          </LoadingButton>
        </div>
      </form>
    </div>
  );
};

export default AppointmentForm;<|MERGE_RESOLUTION|>--- conflicted
+++ resolved
@@ -19,15 +19,11 @@
   LoadingSpinner,
   OptimisticIndicator,
 } from "../common/LoadingComponents";
-<<<<<<< HEAD
 // PERFORMANCE: Import cached components for better UX
 import { useAppointmentFormCache } from "../../hooks/useAppointmentFormCache";
 import CachedDriverSelect from "../common/CachedDriverSelect";
 import CachedTherapistSelect from "../common/CachedTherapistSelect";
 import LazyClientSearch from "../common/LazyClientSearch";
-=======
-import { registerClient } from '../../services/api';
->>>>>>> 5a03ebb6
 
 // Legacy Client Search Component (kept for fallback)
 const ClientSearchDropdown = ({
@@ -1217,7 +1213,6 @@
         className="appointment-form"
         style={{ position: "relative" }}
       >
-<<<<<<< HEAD
         <div className="form-group">
           <label htmlFor="client">Client:</label>
           <LazyClientSearch
@@ -1237,49 +1232,6 @@
             disabled={isSubmitting}
             placeholder="Search client by name or phone..."
           />
-=======
-        <div className="form-group" style={{ display: 'flex', flexDirection: 'column', alignItems: 'flex-start', gap: '0.5rem' }}>
-          <label htmlFor="client" style={{ marginLeft: 0, textAlign: 'left', width: '100%' }}>Client:</label>
-          <div style={{ width: '100%', position: 'relative' }}>
-            {!formData.client ? (
-              <div style={{ width: '100%' }}>
-                <ClientSearchDropdown
-                  clients={clients}
-                  selectedClient={formData.client}
-                  onClientSelect={(clientId) => {
-                    setFormData((prev) => ({ ...prev, client: clientId || '' }));
-                    setErrors((prev) => (prev.client ? { ...prev, client: '' } : prev));
-                  }}
-                  error={errors.client}
-                  disabled={isSubmitting}
-                />
-              </div>
-            ) : (
-              <div style={{ display: 'flex', alignItems: 'center', width: '100%' }}>
-                <input
-                  type="text"
-                  value={clients.find(c => c.id === formData.client)?.first_name + ' ' + clients.find(c => c.id === formData.client)?.last_name + (clients.find(c => c.id === formData.client)?.phone_number ? ' - ' + clients.find(c => c.id === formData.client)?.phone_number : '')}
-                  readOnly
-                  className="client-selected-display"
-                  style={{ width: '100%', paddingRight: '2rem', background: '#fafbfc', border: '1px solid #ccc', borderRadius: '5px', display: 'block', textAlign: 'left' }}
-                  tabIndex={-1}
-                />
-                <button
-                  type="button"
-                  aria-label="Clear client selection"
-                  className="clear-client-btn"
-                  style={{ position: 'absolute', right: '0.5rem', top: '50%', transform: 'translateY(-50%)', background: 'none', border: 'none', cursor: 'pointer', fontSize: '1.2rem', color: '#888' }}
-                  onClick={() => {
-                    setFormData((prev) => ({ ...prev, client: '' }));
-                    setClientDetails({ first_name: '', last_name: '', phone_number: '', email: '' });
-                  }}
-                >
-                  ×
-                </button>
-              </div>
-            )}
-          </div>
->>>>>>> 5a03ebb6
           {errors.client && <div className="error-text">{errors.client}</div>}
         </div>
         {/* Always show phone/email fields for new or existing client */}

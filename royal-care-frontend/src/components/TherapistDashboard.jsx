import { useMutation, useQueryClient } from "@tanstack/react-query";
import axios from "axios";
import { useCallback, useEffect, useMemo, useState } from "react";
import { MdClose } from "react-icons/md";
<<<<<<< HEAD
import { useNavigate, useSearchParams } from "react-router-dom";
// Cache invalidation utility
import { invalidateAppointmentCaches } from "../utils/cacheInvalidation";
// Import shared Philippine time and greeting hook
import { usePhilippineTime } from "../hooks/usePhilippineTime";
import { useAutoWebSocketCacheSync } from "../hooks/useWebSocketCacheSync";
=======
// TanStack Query hooks for data management (removing Redux dependencies)
import useDashboardCommon from "../hooks/useDashboardCommon";
import { useTherapistDashboardData } from "../hooks/useDashboardQueries";
>>>>>>> 4705e951
import { LoadingButton } from "./common/LoadingComponents";
import MinimalLoadingIndicator from "./common/MinimalLoadingIndicator";
// TanStack Query cache utilities for direct cache management
import { syncMutationSuccess } from "../services/realTimeSyncService";
import { invalidateAppointmentCaches } from "../utils/cacheInvalidation";
// ✅ CRITICAL FIX: Import handleWebSocketUpdate for comprehensive cache management

import LayoutRow from "../globals/LayoutRow";
import PageLayout from "../globals/PageLayout";
import TabSwitcher from "../globals/TabSwitcher";
import "../globals/TabSwitcher.css";
import "../styles/DriverCoordination.css";
import "../styles/TherapistDashboard.css";
import { getUser, getUserDisplayName } from "../utils/userUtils";
import AttendanceComponent from "./AttendanceComponent";
import RejectionModal from "./RejectionModal";
import Calendar from "./scheduling/Calendar";
import PostServiceMaterialModal from "./scheduling/PostServiceMaterialModal";
import WebSocketStatus from "./scheduling/WebSocketStatus";

// API base URL configuration
const getBaseURL = () => {
  if (import.meta.env.PROD) {
    return "https://charismatic-appreciation-production.up.railway.app/api";
  }
  return import.meta.env.VITE_API_BASE_URL || "http://localhost:8000/api";
};

const API_URL = `${getBaseURL()}/scheduling/`;

// ✅ SIMPLIFIED: Remove complex invalidation - use DriverDashboard pattern
// The complex invalidation function caused race conditions and over-invalidation
// DriverDashboard uses simple cache invalidation that works reliably

// Helper to get auth token
const getToken = () => localStorage.getItem("knoxToken");

// TanStack Query functions for fetching appointments data
// API calls for therapist actions
const therapistAPI = {
  acceptAppointment: async (appointmentId) => {
    const token = getToken();
    if (!token) throw new Error("Authentication required");

    const response = await axios.post(
      `${API_URL}appointments/${appointmentId}/therapist_confirm/`,
      {},
      { headers: { Authorization: `Token ${token}` } }
    );
    return response.data;
  },

  rejectAppointment: async ({ appointmentId, rejectionReason }) => {
    const token = getToken();
    if (!token) throw new Error("Authentication required");

    const cleanReason = String(rejectionReason || "").trim();
    if (!cleanReason) throw new Error("Rejection reason cannot be empty");

    const response = await axios.post(
      `${API_URL}appointments/${appointmentId}/reject/`,
      { rejection_reason: cleanReason },
      { headers: { Authorization: `Token ${token}` } }
    );
    return response.data;
  },

  confirmReadiness: async (appointmentId) => {
    const token = getToken();
    if (!token) throw new Error("Authentication required");

    const response = await axios.post(
      `${API_URL}appointments/${appointmentId}/therapist_confirm/`,
      {},
      { headers: { Authorization: `Token ${token}` } }
    );
    return response.data;
  },

  startSession: async (appointmentId) => {
    const token = getToken();
    if (!token) throw new Error("Authentication required");

    const response = await axios.post(
      `${API_URL}appointments/${appointmentId}/start_session/`,
      {},
      { headers: { Authorization: `Token ${token}` } }
    );
    return response.data;
  },

  completeSession: async (appointmentId) => {
    const token = getToken();
    if (!token) throw new Error("Authentication required");

    const response = await axios.post(
      `${API_URL}appointments/${appointmentId}/complete/`,
      {},
      { headers: { Authorization: `Token ${token}` } }
    );
    return response.data;
  },

  requestPayment: async (appointmentId) => {
    const token = getToken();
    if (!token) throw new Error("Authentication required");

    const response = await axios.post(
      `${API_URL}appointments/${appointmentId}/mark_awaiting_payment/`,
      {},
      { headers: { Authorization: `Token ${token}` } }
    );
    return response.data;
  },

  requestPickup: async ({ appointmentId, urgency = "normal" }) => {
    const token = getToken();
    if (!token) throw new Error("Authentication required");

    const response = await axios.post(
      `${API_URL}appointments/${appointmentId}/request_pickup/`,
      {
        pickup_urgency: urgency,
        pickup_notes:
          urgency === "urgent"
            ? "Urgent pickup requested by therapist"
            : "Pickup requested by therapist",
      },
      { headers: { Authorization: `Token ${token}` } }
    );
    return response.data;
  },
};
const TherapistDashboard = () => {
  const queryClient = useQueryClient();

  // ✅ CRITICAL FIX: Memoize user to prevent infinite re-renders
  const user = useMemo(() => getUser(), []);

  // Extract user name for display
  const userName = getUserDisplayName(user, "Therapist");

  // ✅ DEBUG: Log user information ONCE during component mount
  useEffect(() => {
    console.log("� DEBUG: TherapistDashboard user state:", {
      user,
      userId: user?.id,
      userName: user?.first_name || user?.username,
      userType: user?.user_type || user?.role,
    });
  }, [user]);

  // TanStack Query data fetching with optimized configuration
  const {
    appointments: myAppointments,
    todayAppointments: myTodayAppointments,
    upcomingAppointments: myUpcomingAppointments,
    isLoading: loading,
    error,
    refetch,
    hasData,
  } = useTherapistDashboardData(user?.id);

  // ✅ SIMPLIFIED: Use standardized WebSocket cache sync like DriverDashboard
  // This replaces the complex manual WebSocket listener setup with the standardized approach
  // that automatically handles cache invalidation across all dashboards

  // ✅ DEBUG: Log the data received ONLY when data changes
  useEffect(() => {
    console.log("🔍 TherapistDashboard data changed:", {
      dataLength: myAppointments?.length,
      timestamp: new Date().toLocaleTimeString(),
      isLoading: loading,
      appointmentIds: myAppointments?.map((apt) => apt.id),
      appointmentStatuses: myAppointments?.map((apt) => ({
        id: apt.id,
        status: apt.status,
      })),
    });
  }, [myAppointments, loading]);

  // Add manual refresh function for debugging
  const manualRefresh = useCallback(async () => {
    console.log("🔄 Manual refresh triggered by user");
    try {
      await refetch();
      console.log("✅ Manual refresh completed");
    } catch (error) {
      console.error("❌ Manual refresh failed:", error);
    }
  }, [refetch]);

  // ✅ DEBUGGING: Add window function for manual testing
  useEffect(() => {
    window.refreshTherapistDashboard = manualRefresh;
    return () => {
      delete window.refreshTherapistDashboard;
    };
  }, [manualRefresh]);
  useEffect(() => {
    console.log("🔍 DEBUG: TherapistDashboard data state:", {
      myAppointmentsLength: myAppointments?.length || 0,
      myAppointmentsIsArray: Array.isArray(myAppointments),
      myTodayAppointments: myTodayAppointments,
      myTodayAppointmentsLength: myTodayAppointments?.length || 0,
      myUpcomingAppointments: myUpcomingAppointments,
      myUpcomingAppointmentsLength: myUpcomingAppointments?.length || 0,
      loading,
      error,
      hasData,
      userId: user?.id,
    });
  }, [
    myAppointments,
    myTodayAppointments,
    myUpcomingAppointments,
    loading,
    error,
    hasData,
    user?.id,
  ]);

  // ✅ SIMPLIFIED MUTATIONS: Use DriverDashboard pattern for simpler, more reliable updates
  const acceptAppointmentMutation = useMutation({
    mutationFn: therapistAPI.acceptAppointment,
    onSuccess: async (backendData, appointmentId) => {
      console.log("✅ Accept appointment mutation successful");

      // ✅ SIMPLIFIED: Use DriverDashboard pattern - just invalidate cache and let TanStack Query handle the rest
      await queryClient.invalidateQueries({
        queryKey: ["appointments"],
        refetchType: "active",
      });

      // ✅ REAL-TIME SYNC: Broadcast the change for other dashboards
      syncMutationSuccess(
        "accept_appointment",
        appointmentId,
        backendData,
        "therapist"
      );

      console.log(
        "✅ Accept appointment - cache invalidated like DriverDashboard"
      );
    },
    onError: (error) => {
      console.error("❌ Accept appointment mutation failed:", error);
    },
  });

  const rejectAppointmentMutation = useMutation({
    mutationFn: therapistAPI.rejectAppointment,
    onSuccess: async (backendData, { appointmentId }) => {
      console.log("✅ Reject appointment mutation successful");

      // ✅ SIMPLIFIED: Use DriverDashboard pattern - just invalidate cache
      await queryClient.invalidateQueries({
        queryKey: ["appointments"],
        refetchType: "active",
      });

      // ✅ REAL-TIME SYNC: Broadcast the change for other dashboards
      syncMutationSuccess(
        "reject_appointment",
        appointmentId,
        backendData,
        "therapist"
      );

      console.log(
        "✅ Reject appointment - cache invalidated like DriverDashboard"
      );
    },
    onError: (error) => {
      console.error("❌ Reject appointment mutation failed:", error);
    },
  });

  const confirmReadinessMutation = useMutation({
    mutationFn: therapistAPI.confirmReadiness,
    onSuccess: async (backendData, appointmentId) => {
      console.log("✅ Confirm readiness mutation successful");

      // ✅ SIMPLIFIED: Use DriverDashboard pattern - just invalidate cache
      await queryClient.invalidateQueries({
        queryKey: ["appointments"],
        refetchType: "active",
      });

      // ✅ REAL-TIME SYNC: Broadcast the change for other dashboards
      syncMutationSuccess(
        "confirm_readiness",
        appointmentId,
        backendData,
        "therapist"
      );

      console.log(
        "✅ Confirm readiness - cache invalidated like DriverDashboard"
      );
    },
    onError: (error) => {
      console.error("❌ Confirm readiness mutation failed:", error);
    },
  });

  const startSessionMutation = useMutation({
    mutationFn: therapistAPI.startSession,
    onSuccess: async (backendData, appointmentId) => {
      console.log("✅ Start session mutation successful");

      // ✅ SIMPLIFIED: Use DriverDashboard pattern - just invalidate cache
      await queryClient.invalidateQueries({
        queryKey: ["appointments"],
        refetchType: "active",
      });

      // ✅ REAL-TIME SYNC: Broadcast the change for other dashboards
      const updateData = {
        status: "session_in_progress",
        session_started_at: new Date().toISOString(),
        started_by: user?.id,
        ...(backendData?.appointment || {}),
      };

      syncMutationSuccess(
        "start_session",
        appointmentId,
        updateData,
        "therapist"
      );

      console.log("✅ Start session - cache invalidated like DriverDashboard");
    },
    onError: (error) => {
      console.error("❌ Start session mutation failed:", error);
    },
  });

  const requestPaymentMutation = useMutation({
    mutationFn: therapistAPI.requestPayment,
    onSuccess: async () => {
      console.log("✅ Request payment mutation successful");

      // ✅ SIMPLIFIED: Use DriverDashboard pattern - just invalidate cache
      await queryClient.invalidateQueries({
        queryKey: ["appointments"],
        refetchType: "active",
      });

      console.log(
        "✅ Request payment - cache invalidated like DriverDashboard"
      );
    },
    onError: (error) => {
      console.error("❌ Request payment mutation failed:", error);
    },
  });

  const completeSessionMutation = useMutation({
    mutationFn: therapistAPI.completeSession,
    onSuccess: async () => {
      console.log("✅ Complete session mutation successful");

      // ✅ SIMPLIFIED: Use DriverDashboard pattern - just invalidate cache
      await queryClient.invalidateQueries({
        queryKey: ["appointments"],
        refetchType: "active",
      });

      console.log(
        "✅ Complete session - cache invalidated like DriverDashboard"
      );
    },
    onError: (error) => {
      console.error("❌ Complete session mutation failed:", error);
    },
  });

  const requestPickupMutation = useMutation({
    mutationFn: therapistAPI.requestPickup,
    onSuccess: async (backendData, { appointmentId }) => {
      console.log("✅ Request pickup mutation successful");

      // ✅ SIMPLIFIED: Use DriverDashboard pattern - just invalidate cache
      await queryClient.invalidateQueries({
        queryKey: ["appointments"],
        refetchType: "active",
      });

      // ✅ REAL-TIME SYNC: Broadcast the change for other dashboards
      syncMutationSuccess(
        "request_pickup",
        appointmentId,
        backendData,
        "therapist"
      );

      console.log("✅ Request pickup - cache invalidated like DriverDashboard");
    },
    onError: (error) => {
      console.error("❌ Request pickup mutation failed:", error);
    },
  });

  // ✅ REFACTORED: Use common dashboard hook for shared functionality
  const {
    systemTime,
    greeting,
    currentView,
    setView,
    handleLogout,
    buttonLoading,
    setActionLoading,
  } = useDashboardCommon("today");

  const [rejectionModal, setRejectionModal] = useState({
    isOpen: false,
    appointmentId: null,
  });

  // Post-service material modal state
  const [materialModal, setMaterialModal] = useState({
    isOpen: false,
    appointmentId: null,
    materials: [],
    isSubmitting: false,
  });
<<<<<<< HEAD

  // Loading states for individual button actions
  const [buttonLoading, setButtonLoading] = useState({});
=======
>>>>>>> 4705e951

  // Modal helper functions
  const openRejectionModal = ({ appointmentId }) => {
    setRejectionModal({
      isOpen: true,
      appointmentId,
    });
  };

  const closeRejectionModal = () => {
    setRejectionModal({
      isOpen: false,
      appointmentId: null,
    });
  };

  const openMaterialModal = ({ appointmentId, materials = [] }) => {
    setMaterialModal({
      isOpen: true,
      appointmentId,
      materials,
      isSubmitting: false,
    });
  };

  const closeMaterialModal = () => {
    setMaterialModal({
      isOpen: false,
      appointmentId: null,
      materials: [],
      isSubmitting: false,
    });
  };

  const updateMaterialModal = (updates) => {
    setMaterialModal((prev) => ({ ...prev, ...updates }));
  };

  // Debug logging for troubleshooting the "No appointments found" issue
  const DEBUG_LOGS = false; // Set to true to enable debug logs
  if (DEBUG_LOGS) {
    console.log("🔍 TherapistDashboard Debug:", {
      user: user,
      userRole: "therapist",
      userId: user?.id,
      myAppointments: myAppointments,
      myAppointmentsLength: myAppointments?.length || 0,
      myAppointmentsIsArray: Array.isArray(myAppointments),
      myTodayAppointments: myTodayAppointments,
      myTodayAppointmentsLength: myTodayAppointments?.length || 0,
      myUpcomingAppointments: myUpcomingAppointments,
      myUpcomingAppointmentsLength: myUpcomingAppointments?.length || 0,
      loading,
      error,
      hasData,
      currentView,
    });
  }

  // ✅ REMOVED: Duplicate handleLogout - now using common dashboard hook

  // Handle appointment status changes with TanStack Query mutations
  const handleAcceptAppointment = async (appointmentId) => {
    const actionKey = `accept_${appointmentId}`;
    try {
      setActionLoading(actionKey, true);
      await acceptAppointmentMutation.mutateAsync(appointmentId);
    } catch (error) {
      console.error("Accept appointment failed:", error);
      alert("Failed to accept appointment. Please try again.");
    } finally {
      setActionLoading(actionKey, false);
    }
  };

  const handleRejectAppointment = (appointmentId) => {
    openRejectionModal({
      appointmentId: appointmentId,
    });
  };

  const handleRejectionSubmit = async (appointmentId, rejectionReason) => {
    // Additional validation on the frontend
    const cleanReason = String(rejectionReason || "").trim();
    if (!cleanReason) {
      alert("Please provide a reason for rejection.");
      return;
    }

    try {
      await rejectAppointmentMutation.mutateAsync({
        appointmentId,
        rejectionReason: cleanReason,
      });
      closeRejectionModal();
    } catch (error) {
      console.error("Reject appointment failed:", error);
      alert("Failed to reject appointment. Please try again.");
      closeRejectionModal();
    }
  };

  // Enhanced workflow handlers for new service flow
  const handleTherapistConfirm = async (appointmentId) => {
    const actionKey = `confirm_${appointmentId}`;
    try {
      setActionLoading(actionKey, true);
      await confirmReadinessMutation.mutateAsync(appointmentId);
      console.log("✅ Therapist confirmation successful");
    } catch (error) {
      console.error("Failed to confirm appointment:", error);
      alert("Failed to confirm appointment. Please try again.");
    } finally {
      setActionLoading(actionKey, false);
    }
  };

  const handleStartSession = async (appointmentId) => {
    const actionKey = `start_session_${appointmentId}`;
    try {
      setActionLoading(actionKey, true);

      // Debug: Log appointment state before starting session
      const currentData = queryClient.getQueryData(["appointments"]);
      const appointment = currentData?.find((apt) => apt.id === appointmentId);
      console.log(
        "🔍 Before startSession - Appointment status:",
        appointment?.status
      );

      const result = await startSessionMutation.mutateAsync(appointmentId);
      console.log("✅ Session start successful, backend response:", result);

      // Debug: Log appointment state after mutation
      setTimeout(() => {
        const updatedData = queryClient.getQueryData(["appointments"]);
        const updatedAppointment = updatedData?.find(
          (apt) => apt.id === appointmentId
        );
        console.log(
          "🔍 After startSession - Appointment status:",
          updatedAppointment?.status
        );
      }, 100);
    } catch (error) {
      console.error("Failed to start session:", error);
      alert("Failed to start session. Please try again.");
    } finally {
      setActionLoading(actionKey, false);
    }
  };

  const handleRequestPayment = async (appointmentId) => {
    const actionKey = `request_payment_${appointmentId}`;
    try {
      setActionLoading(actionKey, true);

      // Get the appointment details to check for materials
<<<<<<< HEAD
      const appointment = myAppointments?.find(apt => apt.id === appointmentId) ||
                         myTodayAppointments?.find(apt => apt.id === appointmentId) ||
                         myUpcomingAppointments?.find(apt => apt.id === appointmentId);

      const appointmentMaterials = appointment?.appointment_materials || [];
      
      if (appointmentMaterials.length > 0) {
        // Show material modal for post-service material checking
        setMaterialModal({
          isOpen: true,
          appointmentId: appointmentId,
          materials: appointmentMaterials.map(mat => ({
            id: mat.inventory_item?.id || mat.material_id,
            name: mat.inventory_item?.name || mat.material_name || 'Material',
            quantity_used: mat.quantity_used,
            unit: mat.inventory_item?.unit_of_measure || 'units'
          })),
          isSubmitting: false,
        });
        
=======
      const appointment =
        myAppointments?.find((apt) => apt.id === appointmentId) ||
        myTodayAppointments?.find((apt) => apt.id === appointmentId) ||
        myUpcomingAppointments?.find((apt) => apt.id === appointmentId);

      const appointmentMaterials = appointment?.appointment_materials || [];

      if (appointmentMaterials.length > 0) {
        // Show material modal for post-service material checking
        openMaterialModal({
          appointmentId: appointmentId,
          materials: appointmentMaterials.map((mat) => ({
            id: mat.inventory_item?.id || mat.material_id,
            name: mat.inventory_item?.name || mat.material_name || "Material",
            quantity_used: mat.quantity_used,
            unit: mat.inventory_item?.unit_of_measure || "units",
          })),
          isSubmitting: false,
        });

>>>>>>> 4705e951
        // Don't proceed with payment request yet - wait for material modal completion
        return;
      } else {
        // No materials to check, proceed with payment request directly
        await requestPaymentMutation.mutateAsync(appointmentId);
        console.log("✅ Payment request successful");
      }
    } catch (error) {
      console.error("Failed to request payment:", error);
      alert("Failed to request payment. Please try again.");
    } finally {
      setActionLoading(actionKey, false);
    }
  };

  const handleCompleteSession = async (appointmentId) => {
    if (
      window.confirm("Complete this session? This action cannot be undone.")
    ) {
      const actionKey = `complete_session_${appointmentId}`;
      try {
        setActionLoading(actionKey, true);
        await completeSessionMutation.mutateAsync(appointmentId);
        console.log("✅ Session completion successful");
      } catch (error) {
        console.error("Failed to complete session:", error);
        alert("Failed to complete session. Please try again.");
      } finally {
        setActionLoading(actionKey, false);
      }
    }
  };

  const handleRequestPickupNew = async (appointmentId, urgency = "normal") => {
    const actionKey = `request_pickup_${appointmentId}_${urgency}`;
    try {
      setActionLoading(actionKey, true);
      await requestPickupMutation.mutateAsync({ appointmentId, urgency });
      alert(
        urgency === "urgent"
          ? "Urgent pickup request sent!"
          : "Pickup request sent!"
      );
      console.log("✅ Pickup request successful");
    } catch (error) {
      console.error("Failed to request pickup:", error);
      alert("Failed to request pickup. Please try again.");
    } finally {
      setActionLoading(actionKey, false);
    }
  };

  // Legacy handlers (keeping for backward compatibility)
  const handleRejectionCancel = () => {
    closeRejectionModal();
  };

  // Post-service material modal handlers
  const handleMaterialModalSubmit = async (materialStatus) => {
    updateMaterialModal({ isSubmitting: true });

    try {
      // Process each material's status
      for (const material of materialModal.materials) {
        const isEmpty = materialStatus[material.id];

        if (isEmpty !== undefined) {
          const response = await fetch(
            `/api/inventory/items/${material.id}/update_material_status/`,
            {
              method: "POST",
              headers: {
                "Content-Type": "application/json",
                Authorization: `Bearer ${localStorage.getItem("access_token")}`,
              },
              body: JSON.stringify({
                is_empty: isEmpty,
                quantity: material.quantity_used,
                notes: `Post-service update for appointment #${materialModal.appointmentId}`,
              }),
            }
          );

          if (!response.ok) {
            throw new Error(`Failed to update material ${material.name}`);
          }
        }
      }

      // Success - close modal and continue with payment request
      closeMaterialModal();

      // Now proceed with the payment request
      const appointmentId = materialModal.appointmentId;
      await requestPaymentMutation.mutateAsync(appointmentId);

      // ✅ FIXED: Ensure TanStack Query cache is invalidated after Redux mutation
      await Promise.all([
        refetch(),
        invalidateAppointmentCaches(queryClient, {
          userId: user?.id,
          userRole: "therapist",
          appointmentId,
        }),
      ]);

      alert("Material status updated and payment requested successfully!");
    } catch (error) {
      console.error("Error updating material status:", error);
      alert(`Error updating material status: ${error.message}`);
      updateMaterialModal({ isSubmitting: false });
    }
  };

  const handleMaterialModalClose = () => {
    closeMaterialModal();
  };

  // Post-service material modal handlers
  const handleMaterialModalSubmit = async (materialStatus) => {
    setMaterialModal(prev => ({ ...prev, isSubmitting: true }));
    
    try {
      // Process each material's status
      for (const material of materialModal.materials) {
        const isEmpty = materialStatus[material.id];
        
        if (isEmpty !== undefined) {
          const response = await fetch(`/api/inventory/items/${material.id}/update_material_status/`, {
            method: 'POST',
            headers: {
              'Content-Type': 'application/json',
              'Authorization': `Bearer ${localStorage.getItem('access_token')}`,
            },
            body: JSON.stringify({
              is_empty: isEmpty,
              quantity: material.quantity_used,
              notes: `Post-service update for appointment #${materialModal.appointmentId}`
            }),
          });
          
          if (!response.ok) {
            throw new Error(`Failed to update material ${material.name}`);
          }
        }
      }
      
      // Success - close modal and continue with payment request
      setMaterialModal({
        isOpen: false,
        appointmentId: null,
        materials: [],
        isSubmitting: false,
      });
      
      // Now proceed with the payment request
      const appointmentId = materialModal.appointmentId;
      await requestPaymentMutation.mutateAsync(appointmentId);

      // ✅ FIXED: Ensure TanStack Query cache is invalidated after Redux mutation
      await Promise.all([
        refetch(),
        invalidateAppointmentCaches(queryClient, {
          userId: user?.id,
          userRole: "therapist",
          appointmentId,
        }),
      ]);

      alert('Material status updated and payment requested successfully!');
      
    } catch (error) {
      console.error('Error updating material status:', error);
      alert(`Error updating material status: ${error.message}`);
      setMaterialModal(prev => ({ ...prev, isSubmitting: false }));
    }
  };

  const handleMaterialModalClose = () => {
    setMaterialModal({
      isOpen: false,
      appointmentId: null,
      materials: [],
      isSubmitting: false,
    });
  };
  const getStatusBadgeClass = (status) => {
    switch (status) {
      case "pending":
        return "status-pending";
      case "confirmed":
        return "status-confirmed";
      case "therapist_confirmed":
        return "status-therapist-confirmed";
      case "driver_confirmed":
        return "status-driver-confirmed";
      case "journey_started":
        return "status-journey-started";
      case "arrived":
        return "status-arrived";
      case "dropped_off":
        return "status-dropped-off";
      case "session_started":
        return "status-session-started";
      case "payment_requested":
        return "status-payment-requested";
      case "payment_completed":
        return "status-payment-completed";
      case "pickup_requested":
        return "status-pickup-requested";
      case "in_progress":
        return "status-in-progress";
      case "completed":
        return "status-completed";
      case "cancelled":
        return "status-cancelled";
      default:
        return "";
    }
  };

  // Helper function to display user-friendly status text
  const getStatusDisplayText = (status) => {
    switch (status) {
      case "pending":
        return "Pending";
      case "confirmed":
        return "Confirmed";
      case "therapist_confirmed":
        return "Confirmed by Therapist";
      case "driver_confirmed":
        return "Driver Assigned";
      case "journey_started":
        return "En Route";
      case "arrived":
        return "Driver Arrived";
      case "dropped_off":
        return "Ready to Start";
      case "session_in_progress":
        return "Session in Progress";
      case "awaiting_payment":
        return "Awaiting Payment";
      case "payment_completed":
        return "Payment Completed";
      case "pickup_requested":
        return "Pickup Requested";
      case "transport_completed":
        return "Transport Completed";
      case "completed":
        return "Completed";
      case "cancelled":
        return "Cancelled";
      default:
        return (
          status.charAt(0).toUpperCase() + status.slice(1).replace(/_/g, " ")
        );
    }
  };
  // Helper function to display therapist team information
  const renderTherapistTeam = (appointment) => {
    if (
      appointment.therapists_details &&
      Array.isArray(appointment.therapists_details) &&
      appointment.therapists_details.length > 1
    ) {
      const otherTherapists = appointment.therapists_details.filter(
        (t) => t && t.id !== user?.id
      );
      if (otherTherapists.length > 0) {
        return (
          <div className="therapist-team">
            <strong>Team members:</strong>
            <div className="therapist-list">
              {otherTherapists.map((therapist, index) => (
                <div key={therapist.id || index} className="therapist-name">
                  {therapist.first_name} {therapist.last_name}
                  {therapist.specialization && (
                    <span className="therapist-specialization">
                      {" "}
                      ({therapist.specialization})
                    </span>
                  )}
                </div>
              ))}
            </div>
          </div>
        );
      }
    }
    return null;
  };

  // Special render function for completed transport appointments
  const renderCompletedTransportCard = (appointment) => {
    return (
      <div
        key={appointment.id}
        className="appointment-card completed-transport-card"
      >
        <div className="appointment-header">
          <h3>
            {appointment.client_details?.first_name}{" "}
            {appointment.client_details?.last_name}
          </h3>
          <span className="status-badge status-transport-completed">
            ✅ Transport Completed
          </span>
        </div>

        <div className="appointment-details">
          <p>
            <strong>Date:</strong>{" "}
            {new Date(appointment.date).toLocaleDateString()}
          </p>

          {/* Session Start and End Times */}
          {appointment.session_started_at && (
            <p>
              <strong>Session Started:</strong>{" "}
              {new Date(appointment.session_started_at).toLocaleString()}
            </p>
          )}
          {appointment.session_end_time && (
            <p>
              <strong>Session Ended:</strong>{" "}
              {new Date(appointment.session_end_time).toLocaleString()}
            </p>
          )}

          {/* Client Address */}
          <p>
            <strong>Client Address:</strong> {appointment.location}
          </p>

          {/* Services */}
          <p>
            <strong>Services:</strong>{" "}
            {appointment.services_details?.map((s) => s.name).join(", ") ||
              "N/A"}
          </p>

          {/* Payment Amount */}
          <p>
            <strong>Amount Paid:</strong> ₱
            {appointment.payment_amount
              ? parseFloat(appointment.payment_amount).toLocaleString("en-US", {
                  minimumFractionDigits: 2,
                  maximumFractionDigits: 2,
                })
              : appointment.total_price?.toLocaleString("en-US", {
                  minimumFractionDigits: 2,
                  maximumFractionDigits: 2,
                }) || "0.00"}
          </p>

          {/* Return Journey Completion Time */}
          {appointment.return_journey_completed_at && (
            <p>
              <strong>Transport Completed:</strong>{" "}
              {new Date(
                appointment.return_journey_completed_at
              ).toLocaleString()}
            </p>
          )}

          {/* Driver Information */}
          {appointment.driver_details && (
            <p>
              <strong>Driver:</strong>{" "}
              {appointment.driver_details?.first_name || "Unknown"}{" "}
              {appointment.driver_details?.last_name || "Driver"}
            </p>
          )}
        </div>
      </div>
    );
  };

  const renderActionButtons = (appointment) => {
    const {
      status,
      id,
      therapist_accepted,
      both_parties_accepted,
      pending_acceptances,
      therapists_accepted,
      therapists,
    } = appointment;

    // Helper function to check if current therapist has accepted
    const hasCurrentTherapistAccepted = () => {
      // For multi-therapist appointments
      if (therapists && therapists.length > 0) {
        const therapistIndex = therapists.indexOf(user?.id);
        return (
          therapistIndex !== -1 &&
          therapists_accepted &&
          therapists_accepted[therapistIndex]
        );
      }
      // For single therapist appointments (legacy)
      return therapist_accepted;
    };
    switch (status) {
      case "pending":
        // Show accept/reject only if current therapist hasn't accepted yet
        if (!hasCurrentTherapistAccepted()) {
          return (
            <div className="appointment-actions">
              <LoadingButton
                className="accept-button"
                onClick={() => handleAcceptAppointment(id)}
                loading={buttonLoading[`accept_${id}`]}
                loadingText="Accepting..."
              >
                Accept
              </LoadingButton>
              <LoadingButton
                className="reject-button"
                onClick={() => handleRejectAppointment(id)}
                variant="secondary"
              >
                Reject
              </LoadingButton>
            </div>
          );
        } else {
          // Therapist has accepted, show waiting status
          return (
            <div className="appointment-actions">
              <div className="waiting-status">
                <span className="accepted-badge">✓ You have accepted</span>
                {!both_parties_accepted && pending_acceptances?.length > 0 && (
                  <small className="waiting-text">
                    Waiting for: {pending_acceptances.join(", ")}
                  </small>
                )}
              </div>
            </div>
          );
        }

      case "confirmed":
        // New workflow: therapist needs to confirm readiness
        if (both_parties_accepted) {
          return (
            <div className="appointment-actions">
              <LoadingButton
                className="confirm-button"
                onClick={() => handleTherapistConfirm(id)}
                loading={buttonLoading[`confirm_${id}`]}
                loadingText="Confirming..."
              >
                Confirm Ready
              </LoadingButton>
              <div className="workflow-info">
                <p>
                  ✅ All parties accepted. Please confirm you're ready to
                  proceed.
                </p>
              </div>
            </div>
          );
        } else {
          return (
            <div className="appointment-actions">
              <div className="warning-status">
                ⚠ Waiting for all parties to accept before confirmation
              </div>
            </div>
          );
        }
      case "therapist_confirmed":
        // Always waiting for driver to confirm - driver is needed for all appointments
        return (
          <div className="appointment-actions">
            <div className="waiting-status">
              <span className="confirmed-badge">✅ You confirmed</span>
              <p>Waiting for driver confirmation...</p>
            </div>
          </div>
        );
      case "driver_confirmed":
        // Both confirmed, but operator must start appointment before journey can begin
        return (
          <div className="appointment-actions">
            <div className="ready-status">
              <span className="ready-badge">⏳ Waiting for Operator</span>
              <p>
                Both you and driver confirmed. Waiting for operator to start
                appointment.
              </p>
              <div className="workflow-reminder">
                <small>🔐 Operator must approve before transport begins</small>
              </div>
            </div>
          </div>
        );

      case "in_progress":
        // Appointment is active, driver will handle journey
        return (
          <div className="appointment-actions">
            <div className="ready-status">
              <span className="ready-badge">✅ Appointment active</span>
              <p>Appointment is in progress. Driver will coordinate pickup.</p>
            </div>
          </div>
        );

      case "journey":
        return (
          <div className="appointment-actions">
            <div className="journey-status">
              <span className="journey-badge">🚗 En route</span>
              <p>Driver is on the way to pick you up</p>
            </div>
          </div>
        );

      case "arrived":
        return (
          <div className="appointment-actions">
            <div className="arrived-status">
              <span className="arrived-badge">📍 Driver arrived</span>
              <p>Driver has arrived. Ready to proceed to client.</p>
            </div>
          </div>
        );
      case "dropped_off":
        // Session should auto-start, but allow manual start if needed
        return (
          <div className="appointment-actions">
            <LoadingButton
              className="start-session-button"
              onClick={() => handleStartSession(id)}
              loading={buttonLoading[`start_session_${id}`]}
              loadingText="Starting..."
            >
              Start Session
            </LoadingButton>
            <div className="dropped-off-info">
              <p>📍 Dropped off at client location</p>
            </div>
          </div>
        );
      case "session_in_progress":
        return (
          <div className="appointment-actions">
            <LoadingButton
              className="payment-button"
              onClick={() => handleRequestPayment(id)}
              loading={buttonLoading[`request_payment_${id}`]}
              loadingText="Request Payment"
            >
              Request Payment
            </LoadingButton>
            <div className="session-info">
              <p>💆 Session in progress</p>
            </div>
          </div>
        );

      case "awaiting_payment":
        return (
          <div className="appointment-actions">
            <div className="payment-status">
              <span className="payment-badge">💳 Payment requested</span>
              <p>Waiting for operator to verify payment...</p>
            </div>
          </div>
        );
      case "payment_completed":
        return (
          <div className="appointment-actions">
            <LoadingButton
              className="complete-session-button"
              onClick={() => handleCompleteSession(id)}
              loading={buttonLoading[`complete_session_${id}`]}
              loadingText="Completing..."
            >
              Complete Session
            </LoadingButton>
            <div className="payment-info">
              <p>✅ Payment verified by operator</p>
            </div>
          </div>
        );

      case "completed":
        // Show pickup options for appointments with drivers
        if (appointment.driver_details) {
          return (
            <div className="appointment-actions">
              {appointment.pickup_requested ? (
                <div className="pickup-status">
                  {appointment.assigned_pickup_driver ? (
                    <div className="driver-assigned">
                      <span className="success-badge">
                        ✅ Pickup Driver Assigned
                      </span>
                      <p>Driver en route for pickup</p>
                      {appointment.estimated_pickup_time && (
                        <p>
                          <strong>ETA:</strong>{" "}
                          {new Date(
                            appointment.estimated_pickup_time
                          ).toLocaleTimeString()}
                        </p>
                      )}
                    </div>
                  ) : (
                    <div className="pickup-pending">
                      <div className="session-completion-info">
                        {appointment.session_end_time && (
                          <p className="completion-timestamp">
                            <strong>Session completed:</strong>{" "}
                            {new Date(
                              appointment.session_end_time
                            ).toLocaleString()}
                          </p>
                        )}
                      </div>
                      <span
                        className={`pickup-badge ${
                          appointment.pickup_urgency || "normal"
                        }`}
                      >
                        {appointment.pickup_urgency === "urgent"
                          ? "🚨 URGENT Pickup Requested"
                          : "⏰ Pickup Requested"}
                      </span>
                      <p>Waiting for driver assignment...</p>{" "}
                      {appointment.pickup_urgency !== "urgent" && (
                        <LoadingButton
                          className="urgent-pickup-button"
                          onClick={() => handleRequestPickupNew(id, "urgent")}
                          loading={buttonLoading[`request_pickup_${id}_urgent`]}
                          loadingText="Requesting..."
                          variant="warning"
                          size="small"
                        >
                          Request Urgent Pickup
                        </LoadingButton>
                      )}
                    </div>
                  )}
                </div>
              ) : (
                <div className="pickup-actions">
                  <div className="session-completion-info">
                    <p className="pickup-info">
                      <span className="success-badge">
                        ✅ Session completed
                      </span>
                      {appointment.session_end_time && (
                        <span className="completion-timestamp">
                          Completed at:{" "}
                          {new Date(
                            appointment.session_end_time
                          ).toLocaleString()}
                        </span>
                      )}
                    </p>
                    <p>Need pickup to return?</p>
                  </div>
                  <div className="pickup-buttons">
                    <LoadingButton
                      className="request-pickup-button"
                      onClick={() => handleRequestPickupNew(id, "normal")}
                      loading={buttonLoading[`request_pickup_${id}_normal`]}
                      loadingText="Requesting..."
                    >
                      Request Pickup
                    </LoadingButton>
                    <LoadingButton
                      className="urgent-pickup-button"
                      onClick={() => handleRequestPickupNew(id, "urgent")}
                      loading={buttonLoading[`request_pickup_${id}_urgent`]}
                      loadingText="Requesting..."
                      variant="warning"
                    >
                      Request Urgent Pickup
                    </LoadingButton>
                  </div>
                </div>
              )}
            </div>
          );
        } else {
          return (
            <div className="appointment-actions">
              <div className="completed-status">
                <span className="success-badge">✅ Session Completed</span>
                <p>No transport needed</p>
              </div>
            </div>
          );
        }
      case "pickup_requested":
        return (
          <div className="appointment-actions">
            <div className="pickup-requested-status">
              {appointment.session_end_time && (
                <div className="session-completion-info">
                  <p className="completion-timestamp">
                    <strong>Session completed:</strong>{" "}
                    {new Date(appointment.session_end_time).toLocaleString()}
                  </p>
                </div>
              )}
              <span className="pickup-badge">🚖 Pickup requested</span>
              <p>Waiting for pickup assignment...</p>
            </div>
          </div>
        );

      case "driver_assigned_pickup":
        return (
          <div className="appointment-actions">
            <div className="pickup-assigned-status">
              {appointment.session_end_time && (
                <div className="session-completion-info">
                  <p className="completion-timestamp">
                    <strong>Session completed:</strong>{" "}
                    {new Date(appointment.session_end_time).toLocaleString()}
                  </p>
                </div>
              )}
              <span className="success-badge">
                ✅ Driver Assigned for Pickup
              </span>
              <p>
                Driver{" "}
                <strong>
                  {appointment.driver_details?.first_name}{" "}
                  {appointment.driver_details?.last_name}
                </strong>{" "}
                has been assigned for your pickup.
              </p>
              {appointment.estimated_pickup_time && (
                <p>
                  <strong>Estimated arrival:</strong>{" "}
                  {new Date(appointment.estimated_pickup_time).toLocaleString()}
                </p>
              )}
              <p className="waiting-confirmation">
                Waiting for driver to confirm pickup...
              </p>
            </div>
          </div>
        );

      case "return_journey":
        return (
          <div className="appointment-actions">
            <div className="return-journey-status">
              {appointment.session_end_time && (
                <div className="session-completion-info">
                  <p className="completion-timestamp">
                    <strong>Session completed:</strong>{" "}
                    {new Date(appointment.session_end_time).toLocaleString()}
                  </p>
                </div>
              )}
              <span className="journey-badge">
                🔄 Driver En Route for Pickup
              </span>
              <p>
                Driver{" "}
                <strong>
                  {appointment.driver_details?.first_name}{" "}
                  {appointment.driver_details?.last_name}
                </strong>{" "}
                confirmed pickup and is on the way.
              </p>
              {appointment.pickup_confirmed_at && (
                <p>
                  <strong>Pickup confirmed at:</strong>{" "}
                  {new Date(appointment.pickup_confirmed_at).toLocaleString()}
                </p>
              )}
              <p>Please wait at the pickup location.</p>
            </div>
          </div>
        );

      default:
        return null;
    }
  };
  const renderAppointmentsList = (appointmentsList) => {
    // Enhanced safety checks for undefined/null data
    if (
      !appointmentsList ||
      !Array.isArray(appointmentsList) ||
      appointmentsList.length === 0
    ) {
      console.log("🔍 renderAppointmentsList: No appointments to render:", {
        appointmentsList,
        isArray: Array.isArray(appointmentsList),
        length: appointmentsList?.length,
      });
      return <p className="no-appointments">No appointments found.</p>;
    }

    return (
      <div className="appointments-list">
        {appointmentsList.map((appointment) => {
          // Use special rendering for completed transport appointments
          if (appointment.status === "transport_completed") {
            return renderCompletedTransportCard(appointment);
          }

          // Regular appointment card for all other statuses
          return (
            <div key={appointment.id} className="appointment-card">
              <div className="appointment-header">
                <h3>
                  {appointment.client_details?.first_name}{" "}
                  {appointment.client_details?.last_name}
                </h3>{" "}
                <span
                  className={`status-badge ${getStatusBadgeClass(
                    appointment.status
                  )}`}
                >
                  {getStatusDisplayText(appointment.status)}
                </span>
              </div>

              <div className="appointment-details">
                <p>
                  <strong>Date:</strong>{" "}
                  {new Date(appointment.date).toLocaleDateString()}
                </p>
                <p>
                  <strong>Time:</strong> {appointment.start_time} -{" "}
                  {appointment.end_time}
                </p>
                <p>
                  <strong>Location:</strong> {appointment.location}
                </p>
                <p>
                  <strong>Services:</strong>{" "}
                  {appointment.services_details?.map((s) => s.name).join(", ")}
                </p>
                {renderTherapistTeam(appointment)}
                {appointment.driver_details && (
                  <p>
                    <strong>Driver:</strong>{" "}
                    {appointment.driver_details?.first_name || "Unknown"}{" "}
                    {appointment.driver_details?.last_name || "Driver"}
                  </p>
                )}
                {appointment.notes && (
                  <p>
                    <strong>Notes:</strong> {appointment.notes}
                  </p>
                )}

                {/* Show session completion timestamp for pickup-related statuses */}
                {(appointment.status === "pickup_requested" ||
                  appointment.status === "driver_assigned_pickup" ||
                  appointment.status === "return_journey") &&
                  appointment.session_end_time && (
                    <div className="session-completion-info">
                      <h4>📋 Session Completed</h4>
                      <p className="completion-time">
                        <strong>Session completed at:</strong>{" "}
                        {new Date(
                          appointment.session_end_time
                        ).toLocaleString()}
                      </p>
                    </div>
                  )}
              </div>

              {renderActionButtons(appointment)}
            </div>
          );
        })}
      </div>
    );
  };
  // Helper to check if appointment is transport completed or completed
  const isTransportCompleted = (appointment) => {
    const completedStatuses = [
      "transport_completed",
      "completed",
      "driver_transport_completed",
    ];
    const isCompleted = completedStatuses.includes(appointment.status);

    // ✅ DEBUG: Log the status check result
    console.log("🔍 isTransportCompleted DEBUG:", {
      appointmentId: appointment.id,
      status: appointment.status,
      completedStatuses,
      isCompleted,
    });

    return isCompleted;
  };

  // State for completed appointments modal
  const [showCompletedModal, setShowCompletedModal] = useState(false);

  // Filter today's appointments into pending and completed
  const todayPendingAppointments = useMemo(() => {
    const filtered = (
      Array.isArray(myTodayAppointments) ? myTodayAppointments : []
    ).filter((apt) => {
      if (!apt) return false;
      const isCompleted = isTransportCompleted(apt);

      // ✅ ENHANCED DEBUG: Log each appointment's filtering decision
      console.log("🔍 FILTERING DEBUG - Appointment:", {
        id: apt.id,
        status: apt.status,
        date: apt.date,
        isTransportCompleted: isCompleted,
        willBeInPending: !isCompleted,
      });

      return !isCompleted;
    });

    console.log("🔍 DEBUG: todayPendingAppointments calculated:", {
      myTodayAppointmentsLength: myTodayAppointments?.length,
      filteredLength: filtered.length,
      myTodayAppointments: myTodayAppointments,
      filtered: filtered,
    });

    return filtered;
  }, [myTodayAppointments]);

  const todayCompletedAppointments = useMemo(() => {
    const filtered = (
      Array.isArray(myTodayAppointments) ? myTodayAppointments : []
    ).filter((apt) => {
      if (!apt) return false;
      const isCompleted = isTransportCompleted(apt);

      // ✅ ENHANCED DEBUG: Log each appointment's filtering decision
      console.log("🔍 COMPLETED FILTERING DEBUG - Appointment:", {
        id: apt.id,
        status: apt.status,
        date: apt.date,
        isTransportCompleted: isCompleted,
        willBeInCompleted: isCompleted,
      });

      return isCompleted;
    });

    console.log("🔍 DEBUG: todayCompletedAppointments calculated:", {
      myTodayAppointmentsLength: myTodayAppointments?.length,
      filteredLength: filtered.length,
    });

    return filtered;
  }, [myTodayAppointments]);

  const handleCloseCompletedModal = () => {
    setShowCompletedModal(false);
  };

  return (
    <PageLayout>
      {/* OPTIMIZED: Simplified loading indicator */}
      <MinimalLoadingIndicator
        show={loading}
        hasData={hasData}
        position="top-right"
        size="small"
        variant="subtle"
        tooltip={
          hasData ? "Refreshing appointments..." : "Loading appointments..."
        }
        pulse={true}
        fadeIn={true}
      />
      <div className="therapist-dashboard">
        <LayoutRow
          title={`${greeting}, ${userName}!`}
          subtitle={<>Today is {systemTime}</>}
        >
          <div className="action-buttons">
            {/* ✅ SIMPLIFIED: Use standard refresh button like DriverDashboard */}
            <button
              onClick={async () => {
                console.log("🔄 Manual refresh triggered by user");
                await refetch();
                console.log("✅ Manual refresh completed");
              }}
              className="refresh-button"
              style={{
                marginRight: "10px",
                padding: "8px 16px",
                backgroundColor: "#4CAF50",
                color: "white",
                border: "none",
                borderRadius: "4px",
                cursor: "pointer",
                fontSize: "14px",
                fontWeight: "500",
              }}
              title="Refresh appointments data"
            >
              🔄 Refresh
            </button>
            <button onClick={handleLogout} className="logout-button">
              Logout
            </button>
          </div>
        </LayoutRow>
        {/* OPTIMIZED: Simplified error handling */}
        {error && !hasData && (
          <div className="error-message">
            <div>
              {typeof error === "object"
                ? error.message || error.error || "An error occurred"
                : error}
            </div>
            <button
              onClick={refetch}
              className="retry-button"
              style={{
                marginTop: "10px",
                padding: "5px 10px",
                backgroundColor: "var(--primary)",
                color: "white",
                border: "none",
                borderRadius: "4px",
                cursor: "pointer",
              }}
            >
              Retry
            </button>
          </div>
        )}

        <TabSwitcher
          tabs={[
            {
              id: "today",
              label: "Today's Appointments",
              count: todayPendingAppointments.length,
            },
            {
              id: "upcoming",
              label: "Upcoming Appointments",
              count: Array.isArray(myUpcomingAppointments)
                ? myUpcomingAppointments.filter(
                    (apt) => apt && !isTransportCompleted(apt)
                  ).length
                : 0,
            },
            {
              id: "all",
              label: "All My Appointments",
              count: Array.isArray(myAppointments) ? myAppointments.length : 0,
            },
            {
              id: "attendance",
              label: "My Attendance",
              count: undefined,
            },
          ]}
          activeTab={currentView}
          onTabChange={setView}
        />
        <div className="dashboard-content">
          {currentView === "today" && (
            <div className="todays-appointments">
              <div className="section-header">
                <h2>Today's Appointments (Pending)</h2>
                {todayCompletedAppointments.length > 0 && (
                  <button
                    className="view-completed-btn"
                    onClick={() => setShowCompletedModal(true)}
                  >
                    View Completed ({todayCompletedAppointments.length})
                  </button>
                )}
              </div>
              {renderAppointmentsList(todayPendingAppointments)}
            </div>
          )}
          {currentView === "upcoming" && (
            <div className="upcoming-appointments">
              <h2>Upcoming Appointments</h2>
              {renderAppointmentsList(
                (Array.isArray(myUpcomingAppointments)
                  ? myUpcomingAppointments
                  : []
                ).filter((apt) => apt && !isTransportCompleted(apt))
              )}
            </div>
          )}
          {currentView === "all" && (
            <div className="all-appointments">
              <h2>All My Appointments</h2>
              {renderAppointmentsList(
                Array.isArray(myAppointments) ? myAppointments : []
              )}
            </div>
          )}
          {currentView === "attendance" && (
            <div className="attendance-view">
              <AttendanceComponent />
            </div>
          )}
          {currentView === "calendar" && (
            <div className="calendar-view">
              <h2>Calendar View</h2>
              <Calendar
                showClientLabels={true}
                context="therapist"
                onDateSelected={() => {}}
                onTimeSelected={() => {}}
              />
            </div>
          )}
        </div>
        <WebSocketStatus />

        {/* Completed Appointments Modal */}
        {/* Completed Appointments Modal */}
        {showCompletedModal && (
          <div
            className="modal-overlay"
            style={{
              position: "fixed",
              top: 0,
              left: 0,
              right: 0,
              bottom: 0,
              backgroundColor: "rgba(0, 0, 0, 0.5)",
              backdropFilter: "blur(8px)",
              display: "flex",
              alignItems: "center",
              justifyContent: "center",
              zIndex: 1000,
            }}
          >
            <div
              className="modal"
              style={{
                backgroundColor: "white",
                borderRadius: "12px",
                padding: "0",
                maxWidth: "90vw",
                maxHeight: "80vh",
                overflow: "hidden",
                boxShadow:
                  "0 20px 25px -5px rgba(0, 0, 0, 0.1), 0 10px 10px -5px rgba(0, 0, 0, 0.04)",
              }}
            >
              <div
                className="modal-header"
                style={{
                  padding: "1.5rem",
                  borderBottom: "1px solid #e5e7eb",
                  display: "flex",
                  justifyContent: "space-between",
                  alignItems: "center",
                }}
              >
                <h2
                  style={{ margin: 0, fontSize: "1.25rem", fontWeight: "600" }}
                >
                  Today's Completed Appointments
                </h2>
                <button
                  className="close-btn"
                  onClick={handleCloseCompletedModal}
                  style={{
                    background: "none",
                    border: "none",
                    cursor: "pointer",
                    padding: "0.5rem",
                    borderRadius: "6px",
                    display: "flex",
                    alignItems: "center",
                    justifyContent: "center",
                  }}
                >
                  <MdClose size={20} />
                </button>
              </div>
              <div
                className="modal-content"
                style={{
                  padding: "1.5rem",
                  maxHeight: "60vh",
                  overflowY: "auto",
                }}
              >
                {renderAppointmentsList(todayCompletedAppointments)}
              </div>
            </div>
          </div>
        )}

        <RejectionModal
          isOpen={rejectionModal.isOpen}
          onClose={handleRejectionCancel}
          onSubmit={handleRejectionSubmit}
          appointmentId={rejectionModal.appointmentId}
          loading={loading}
        />
        {/* Post-Service Material Modal */}
        <PostServiceMaterialModal
          isOpen={materialModal.isOpen}
          onClose={handleMaterialModalClose}
          materials={materialModal.materials}
          onSubmit={handleMaterialModalSubmit}
          isSubmitting={materialModal.isSubmitting}
        />
      </div>
    </PageLayout>
  );
};

export default TherapistDashboard;
<|MERGE_RESOLUTION|>--- conflicted
+++ resolved
@@ -1,1880 +1,1773 @@
-import { useMutation, useQueryClient } from "@tanstack/react-query";
-import axios from "axios";
-import { useCallback, useEffect, useMemo, useState } from "react";
-import { MdClose } from "react-icons/md";
-<<<<<<< HEAD
-import { useNavigate, useSearchParams } from "react-router-dom";
-// Cache invalidation utility
-import { invalidateAppointmentCaches } from "../utils/cacheInvalidation";
-// Import shared Philippine time and greeting hook
-import { usePhilippineTime } from "../hooks/usePhilippineTime";
-import { useAutoWebSocketCacheSync } from "../hooks/useWebSocketCacheSync";
-=======
-// TanStack Query hooks for data management (removing Redux dependencies)
-import useDashboardCommon from "../hooks/useDashboardCommon";
-import { useTherapistDashboardData } from "../hooks/useDashboardQueries";
->>>>>>> 4705e951
-import { LoadingButton } from "./common/LoadingComponents";
-import MinimalLoadingIndicator from "./common/MinimalLoadingIndicator";
-// TanStack Query cache utilities for direct cache management
-import { syncMutationSuccess } from "../services/realTimeSyncService";
-import { invalidateAppointmentCaches } from "../utils/cacheInvalidation";
-// ✅ CRITICAL FIX: Import handleWebSocketUpdate for comprehensive cache management
-
-import LayoutRow from "../globals/LayoutRow";
-import PageLayout from "../globals/PageLayout";
-import TabSwitcher from "../globals/TabSwitcher";
-import "../globals/TabSwitcher.css";
-import "../styles/DriverCoordination.css";
-import "../styles/TherapistDashboard.css";
-import { getUser, getUserDisplayName } from "../utils/userUtils";
-import AttendanceComponent from "./AttendanceComponent";
-import RejectionModal from "./RejectionModal";
-import Calendar from "./scheduling/Calendar";
-import PostServiceMaterialModal from "./scheduling/PostServiceMaterialModal";
-import WebSocketStatus from "./scheduling/WebSocketStatus";
-
-// API base URL configuration
-const getBaseURL = () => {
-  if (import.meta.env.PROD) {
-    return "https://charismatic-appreciation-production.up.railway.app/api";
-  }
-  return import.meta.env.VITE_API_BASE_URL || "http://localhost:8000/api";
-};
-
-const API_URL = `${getBaseURL()}/scheduling/`;
-
-// ✅ SIMPLIFIED: Remove complex invalidation - use DriverDashboard pattern
-// The complex invalidation function caused race conditions and over-invalidation
-// DriverDashboard uses simple cache invalidation that works reliably
-
-// Helper to get auth token
-const getToken = () => localStorage.getItem("knoxToken");
-
-// TanStack Query functions for fetching appointments data
-// API calls for therapist actions
-const therapistAPI = {
-  acceptAppointment: async (appointmentId) => {
-    const token = getToken();
-    if (!token) throw new Error("Authentication required");
-
-    const response = await axios.post(
-      `${API_URL}appointments/${appointmentId}/therapist_confirm/`,
-      {},
-      { headers: { Authorization: `Token ${token}` } }
-    );
-    return response.data;
-  },
-
-  rejectAppointment: async ({ appointmentId, rejectionReason }) => {
-    const token = getToken();
-    if (!token) throw new Error("Authentication required");
-
-    const cleanReason = String(rejectionReason || "").trim();
-    if (!cleanReason) throw new Error("Rejection reason cannot be empty");
-
-    const response = await axios.post(
-      `${API_URL}appointments/${appointmentId}/reject/`,
-      { rejection_reason: cleanReason },
-      { headers: { Authorization: `Token ${token}` } }
-    );
-    return response.data;
-  },
-
-  confirmReadiness: async (appointmentId) => {
-    const token = getToken();
-    if (!token) throw new Error("Authentication required");
-
-    const response = await axios.post(
-      `${API_URL}appointments/${appointmentId}/therapist_confirm/`,
-      {},
-      { headers: { Authorization: `Token ${token}` } }
-    );
-    return response.data;
-  },
-
-  startSession: async (appointmentId) => {
-    const token = getToken();
-    if (!token) throw new Error("Authentication required");
-
-    const response = await axios.post(
-      `${API_URL}appointments/${appointmentId}/start_session/`,
-      {},
-      { headers: { Authorization: `Token ${token}` } }
-    );
-    return response.data;
-  },
-
-  completeSession: async (appointmentId) => {
-    const token = getToken();
-    if (!token) throw new Error("Authentication required");
-
-    const response = await axios.post(
-      `${API_URL}appointments/${appointmentId}/complete/`,
-      {},
-      { headers: { Authorization: `Token ${token}` } }
-    );
-    return response.data;
-  },
-
-  requestPayment: async (appointmentId) => {
-    const token = getToken();
-    if (!token) throw new Error("Authentication required");
-
-    const response = await axios.post(
-      `${API_URL}appointments/${appointmentId}/mark_awaiting_payment/`,
-      {},
-      { headers: { Authorization: `Token ${token}` } }
-    );
-    return response.data;
-  },
-
-  requestPickup: async ({ appointmentId, urgency = "normal" }) => {
-    const token = getToken();
-    if (!token) throw new Error("Authentication required");
-
-    const response = await axios.post(
-      `${API_URL}appointments/${appointmentId}/request_pickup/`,
-      {
-        pickup_urgency: urgency,
-        pickup_notes:
-          urgency === "urgent"
-            ? "Urgent pickup requested by therapist"
-            : "Pickup requested by therapist",
-      },
-      { headers: { Authorization: `Token ${token}` } }
-    );
-    return response.data;
-  },
-};
-const TherapistDashboard = () => {
-  const queryClient = useQueryClient();
-
-  // ✅ CRITICAL FIX: Memoize user to prevent infinite re-renders
-  const user = useMemo(() => getUser(), []);
-
-  // Extract user name for display
-  const userName = getUserDisplayName(user, "Therapist");
-
-  // ✅ DEBUG: Log user information ONCE during component mount
-  useEffect(() => {
-    console.log("� DEBUG: TherapistDashboard user state:", {
-      user,
-      userId: user?.id,
-      userName: user?.first_name || user?.username,
-      userType: user?.user_type || user?.role,
-    });
-  }, [user]);
-
-  // TanStack Query data fetching with optimized configuration
-  const {
-    appointments: myAppointments,
-    todayAppointments: myTodayAppointments,
-    upcomingAppointments: myUpcomingAppointments,
-    isLoading: loading,
-    error,
-    refetch,
-    hasData,
-  } = useTherapistDashboardData(user?.id);
-
-  // ✅ SIMPLIFIED: Use standardized WebSocket cache sync like DriverDashboard
-  // This replaces the complex manual WebSocket listener setup with the standardized approach
-  // that automatically handles cache invalidation across all dashboards
-
-  // ✅ DEBUG: Log the data received ONLY when data changes
-  useEffect(() => {
-    console.log("🔍 TherapistDashboard data changed:", {
-      dataLength: myAppointments?.length,
-      timestamp: new Date().toLocaleTimeString(),
-      isLoading: loading,
-      appointmentIds: myAppointments?.map((apt) => apt.id),
-      appointmentStatuses: myAppointments?.map((apt) => ({
-        id: apt.id,
-        status: apt.status,
-      })),
-    });
-  }, [myAppointments, loading]);
-
-  // Add manual refresh function for debugging
-  const manualRefresh = useCallback(async () => {
-    console.log("🔄 Manual refresh triggered by user");
-    try {
-      await refetch();
-      console.log("✅ Manual refresh completed");
-    } catch (error) {
-      console.error("❌ Manual refresh failed:", error);
-    }
-  }, [refetch]);
-
-  // ✅ DEBUGGING: Add window function for manual testing
-  useEffect(() => {
-    window.refreshTherapistDashboard = manualRefresh;
-    return () => {
-      delete window.refreshTherapistDashboard;
-    };
-  }, [manualRefresh]);
-  useEffect(() => {
-    console.log("🔍 DEBUG: TherapistDashboard data state:", {
-      myAppointmentsLength: myAppointments?.length || 0,
-      myAppointmentsIsArray: Array.isArray(myAppointments),
-      myTodayAppointments: myTodayAppointments,
-      myTodayAppointmentsLength: myTodayAppointments?.length || 0,
-      myUpcomingAppointments: myUpcomingAppointments,
-      myUpcomingAppointmentsLength: myUpcomingAppointments?.length || 0,
-      loading,
-      error,
-      hasData,
-      userId: user?.id,
-    });
-  }, [
-    myAppointments,
-    myTodayAppointments,
-    myUpcomingAppointments,
-    loading,
-    error,
-    hasData,
-    user?.id,
-  ]);
-
-  // ✅ SIMPLIFIED MUTATIONS: Use DriverDashboard pattern for simpler, more reliable updates
-  const acceptAppointmentMutation = useMutation({
-    mutationFn: therapistAPI.acceptAppointment,
-    onSuccess: async (backendData, appointmentId) => {
-      console.log("✅ Accept appointment mutation successful");
-
-      // ✅ SIMPLIFIED: Use DriverDashboard pattern - just invalidate cache and let TanStack Query handle the rest
-      await queryClient.invalidateQueries({
-        queryKey: ["appointments"],
-        refetchType: "active",
-      });
-
-      // ✅ REAL-TIME SYNC: Broadcast the change for other dashboards
-      syncMutationSuccess(
-        "accept_appointment",
-        appointmentId,
-        backendData,
-        "therapist"
-      );
-
-      console.log(
-        "✅ Accept appointment - cache invalidated like DriverDashboard"
-      );
-    },
-    onError: (error) => {
-      console.error("❌ Accept appointment mutation failed:", error);
-    },
-  });
-
-  const rejectAppointmentMutation = useMutation({
-    mutationFn: therapistAPI.rejectAppointment,
-    onSuccess: async (backendData, { appointmentId }) => {
-      console.log("✅ Reject appointment mutation successful");
-
-      // ✅ SIMPLIFIED: Use DriverDashboard pattern - just invalidate cache
-      await queryClient.invalidateQueries({
-        queryKey: ["appointments"],
-        refetchType: "active",
-      });
-
-      // ✅ REAL-TIME SYNC: Broadcast the change for other dashboards
-      syncMutationSuccess(
-        "reject_appointment",
-        appointmentId,
-        backendData,
-        "therapist"
-      );
-
-      console.log(
-        "✅ Reject appointment - cache invalidated like DriverDashboard"
-      );
-    },
-    onError: (error) => {
-      console.error("❌ Reject appointment mutation failed:", error);
-    },
-  });
-
-  const confirmReadinessMutation = useMutation({
-    mutationFn: therapistAPI.confirmReadiness,
-    onSuccess: async (backendData, appointmentId) => {
-      console.log("✅ Confirm readiness mutation successful");
-
-      // ✅ SIMPLIFIED: Use DriverDashboard pattern - just invalidate cache
-      await queryClient.invalidateQueries({
-        queryKey: ["appointments"],
-        refetchType: "active",
-      });
-
-      // ✅ REAL-TIME SYNC: Broadcast the change for other dashboards
-      syncMutationSuccess(
-        "confirm_readiness",
-        appointmentId,
-        backendData,
-        "therapist"
-      );
-
-      console.log(
-        "✅ Confirm readiness - cache invalidated like DriverDashboard"
-      );
-    },
-    onError: (error) => {
-      console.error("❌ Confirm readiness mutation failed:", error);
-    },
-  });
-
-  const startSessionMutation = useMutation({
-    mutationFn: therapistAPI.startSession,
-    onSuccess: async (backendData, appointmentId) => {
-      console.log("✅ Start session mutation successful");
-
-      // ✅ SIMPLIFIED: Use DriverDashboard pattern - just invalidate cache
-      await queryClient.invalidateQueries({
-        queryKey: ["appointments"],
-        refetchType: "active",
-      });
-
-      // ✅ REAL-TIME SYNC: Broadcast the change for other dashboards
-      const updateData = {
-        status: "session_in_progress",
-        session_started_at: new Date().toISOString(),
-        started_by: user?.id,
-        ...(backendData?.appointment || {}),
-      };
-
-      syncMutationSuccess(
-        "start_session",
-        appointmentId,
-        updateData,
-        "therapist"
-      );
-
-      console.log("✅ Start session - cache invalidated like DriverDashboard");
-    },
-    onError: (error) => {
-      console.error("❌ Start session mutation failed:", error);
-    },
-  });
-
-  const requestPaymentMutation = useMutation({
-    mutationFn: therapistAPI.requestPayment,
-    onSuccess: async () => {
-      console.log("✅ Request payment mutation successful");
-
-      // ✅ SIMPLIFIED: Use DriverDashboard pattern - just invalidate cache
-      await queryClient.invalidateQueries({
-        queryKey: ["appointments"],
-        refetchType: "active",
-      });
-
-      console.log(
-        "✅ Request payment - cache invalidated like DriverDashboard"
-      );
-    },
-    onError: (error) => {
-      console.error("❌ Request payment mutation failed:", error);
-    },
-  });
-
-  const completeSessionMutation = useMutation({
-    mutationFn: therapistAPI.completeSession,
-    onSuccess: async () => {
-      console.log("✅ Complete session mutation successful");
-
-      // ✅ SIMPLIFIED: Use DriverDashboard pattern - just invalidate cache
-      await queryClient.invalidateQueries({
-        queryKey: ["appointments"],
-        refetchType: "active",
-      });
-
-      console.log(
-        "✅ Complete session - cache invalidated like DriverDashboard"
-      );
-    },
-    onError: (error) => {
-      console.error("❌ Complete session mutation failed:", error);
-    },
-  });
-
-  const requestPickupMutation = useMutation({
-    mutationFn: therapistAPI.requestPickup,
-    onSuccess: async (backendData, { appointmentId }) => {
-      console.log("✅ Request pickup mutation successful");
-
-      // ✅ SIMPLIFIED: Use DriverDashboard pattern - just invalidate cache
-      await queryClient.invalidateQueries({
-        queryKey: ["appointments"],
-        refetchType: "active",
-      });
-
-      // ✅ REAL-TIME SYNC: Broadcast the change for other dashboards
-      syncMutationSuccess(
-        "request_pickup",
-        appointmentId,
-        backendData,
-        "therapist"
-      );
-
-      console.log("✅ Request pickup - cache invalidated like DriverDashboard");
-    },
-    onError: (error) => {
-      console.error("❌ Request pickup mutation failed:", error);
-    },
-  });
-
-  // ✅ REFACTORED: Use common dashboard hook for shared functionality
-  const {
-    systemTime,
-    greeting,
-    currentView,
-    setView,
-    handleLogout,
-    buttonLoading,
-    setActionLoading,
-  } = useDashboardCommon("today");
-
-  const [rejectionModal, setRejectionModal] = useState({
-    isOpen: false,
-    appointmentId: null,
-  });
-
-  // Post-service material modal state
-  const [materialModal, setMaterialModal] = useState({
-    isOpen: false,
-    appointmentId: null,
-    materials: [],
-    isSubmitting: false,
-  });
-<<<<<<< HEAD
-
-  // Loading states for individual button actions
-  const [buttonLoading, setButtonLoading] = useState({});
-=======
->>>>>>> 4705e951
-
-  // Modal helper functions
-  const openRejectionModal = ({ appointmentId }) => {
-    setRejectionModal({
-      isOpen: true,
-      appointmentId,
-    });
-  };
-
-  const closeRejectionModal = () => {
-    setRejectionModal({
-      isOpen: false,
-      appointmentId: null,
-    });
-  };
-
-  const openMaterialModal = ({ appointmentId, materials = [] }) => {
-    setMaterialModal({
-      isOpen: true,
-      appointmentId,
-      materials,
-      isSubmitting: false,
-    });
-  };
-
-  const closeMaterialModal = () => {
-    setMaterialModal({
-      isOpen: false,
-      appointmentId: null,
-      materials: [],
-      isSubmitting: false,
-    });
-  };
-
-  const updateMaterialModal = (updates) => {
-    setMaterialModal((prev) => ({ ...prev, ...updates }));
-  };
-
-  // Debug logging for troubleshooting the "No appointments found" issue
-  const DEBUG_LOGS = false; // Set to true to enable debug logs
-  if (DEBUG_LOGS) {
-    console.log("🔍 TherapistDashboard Debug:", {
-      user: user,
-      userRole: "therapist",
-      userId: user?.id,
-      myAppointments: myAppointments,
-      myAppointmentsLength: myAppointments?.length || 0,
-      myAppointmentsIsArray: Array.isArray(myAppointments),
-      myTodayAppointments: myTodayAppointments,
-      myTodayAppointmentsLength: myTodayAppointments?.length || 0,
-      myUpcomingAppointments: myUpcomingAppointments,
-      myUpcomingAppointmentsLength: myUpcomingAppointments?.length || 0,
-      loading,
-      error,
-      hasData,
-      currentView,
-    });
-  }
-
-  // ✅ REMOVED: Duplicate handleLogout - now using common dashboard hook
-
-  // Handle appointment status changes with TanStack Query mutations
-  const handleAcceptAppointment = async (appointmentId) => {
-    const actionKey = `accept_${appointmentId}`;
-    try {
-      setActionLoading(actionKey, true);
-      await acceptAppointmentMutation.mutateAsync(appointmentId);
-    } catch (error) {
-      console.error("Accept appointment failed:", error);
-      alert("Failed to accept appointment. Please try again.");
-    } finally {
-      setActionLoading(actionKey, false);
-    }
-  };
-
-  const handleRejectAppointment = (appointmentId) => {
-    openRejectionModal({
-      appointmentId: appointmentId,
-    });
-  };
-
-  const handleRejectionSubmit = async (appointmentId, rejectionReason) => {
-    // Additional validation on the frontend
-    const cleanReason = String(rejectionReason || "").trim();
-    if (!cleanReason) {
-      alert("Please provide a reason for rejection.");
-      return;
-    }
-
-    try {
-      await rejectAppointmentMutation.mutateAsync({
-        appointmentId,
-        rejectionReason: cleanReason,
-      });
-      closeRejectionModal();
-    } catch (error) {
-      console.error("Reject appointment failed:", error);
-      alert("Failed to reject appointment. Please try again.");
-      closeRejectionModal();
-    }
-  };
-
-  // Enhanced workflow handlers for new service flow
-  const handleTherapistConfirm = async (appointmentId) => {
-    const actionKey = `confirm_${appointmentId}`;
-    try {
-      setActionLoading(actionKey, true);
-      await confirmReadinessMutation.mutateAsync(appointmentId);
-      console.log("✅ Therapist confirmation successful");
-    } catch (error) {
-      console.error("Failed to confirm appointment:", error);
-      alert("Failed to confirm appointment. Please try again.");
-    } finally {
-      setActionLoading(actionKey, false);
-    }
-  };
-
-  const handleStartSession = async (appointmentId) => {
-    const actionKey = `start_session_${appointmentId}`;
-    try {
-      setActionLoading(actionKey, true);
-
-      // Debug: Log appointment state before starting session
-      const currentData = queryClient.getQueryData(["appointments"]);
-      const appointment = currentData?.find((apt) => apt.id === appointmentId);
-      console.log(
-        "🔍 Before startSession - Appointment status:",
-        appointment?.status
-      );
-
-      const result = await startSessionMutation.mutateAsync(appointmentId);
-      console.log("✅ Session start successful, backend response:", result);
-
-      // Debug: Log appointment state after mutation
-      setTimeout(() => {
-        const updatedData = queryClient.getQueryData(["appointments"]);
-        const updatedAppointment = updatedData?.find(
-          (apt) => apt.id === appointmentId
-        );
-        console.log(
-          "🔍 After startSession - Appointment status:",
-          updatedAppointment?.status
-        );
-      }, 100);
-    } catch (error) {
-      console.error("Failed to start session:", error);
-      alert("Failed to start session. Please try again.");
-    } finally {
-      setActionLoading(actionKey, false);
-    }
-  };
-
-  const handleRequestPayment = async (appointmentId) => {
-    const actionKey = `request_payment_${appointmentId}`;
-    try {
-      setActionLoading(actionKey, true);
-
-      // Get the appointment details to check for materials
-<<<<<<< HEAD
-      const appointment = myAppointments?.find(apt => apt.id === appointmentId) ||
-                         myTodayAppointments?.find(apt => apt.id === appointmentId) ||
-                         myUpcomingAppointments?.find(apt => apt.id === appointmentId);
-
-      const appointmentMaterials = appointment?.appointment_materials || [];
-      
-      if (appointmentMaterials.length > 0) {
-        // Show material modal for post-service material checking
-        setMaterialModal({
-          isOpen: true,
-          appointmentId: appointmentId,
-          materials: appointmentMaterials.map(mat => ({
-            id: mat.inventory_item?.id || mat.material_id,
-            name: mat.inventory_item?.name || mat.material_name || 'Material',
-            quantity_used: mat.quantity_used,
-            unit: mat.inventory_item?.unit_of_measure || 'units'
-          })),
-          isSubmitting: false,
-        });
-        
-=======
-      const appointment =
-        myAppointments?.find((apt) => apt.id === appointmentId) ||
-        myTodayAppointments?.find((apt) => apt.id === appointmentId) ||
-        myUpcomingAppointments?.find((apt) => apt.id === appointmentId);
-
-      const appointmentMaterials = appointment?.appointment_materials || [];
-
-      if (appointmentMaterials.length > 0) {
-        // Show material modal for post-service material checking
-        openMaterialModal({
-          appointmentId: appointmentId,
-          materials: appointmentMaterials.map((mat) => ({
-            id: mat.inventory_item?.id || mat.material_id,
-            name: mat.inventory_item?.name || mat.material_name || "Material",
-            quantity_used: mat.quantity_used,
-            unit: mat.inventory_item?.unit_of_measure || "units",
-          })),
-          isSubmitting: false,
-        });
-
->>>>>>> 4705e951
-        // Don't proceed with payment request yet - wait for material modal completion
-        return;
-      } else {
-        // No materials to check, proceed with payment request directly
-        await requestPaymentMutation.mutateAsync(appointmentId);
-        console.log("✅ Payment request successful");
-      }
-    } catch (error) {
-      console.error("Failed to request payment:", error);
-      alert("Failed to request payment. Please try again.");
-    } finally {
-      setActionLoading(actionKey, false);
-    }
-  };
-
-  const handleCompleteSession = async (appointmentId) => {
-    if (
-      window.confirm("Complete this session? This action cannot be undone.")
-    ) {
-      const actionKey = `complete_session_${appointmentId}`;
-      try {
-        setActionLoading(actionKey, true);
-        await completeSessionMutation.mutateAsync(appointmentId);
-        console.log("✅ Session completion successful");
-      } catch (error) {
-        console.error("Failed to complete session:", error);
-        alert("Failed to complete session. Please try again.");
-      } finally {
-        setActionLoading(actionKey, false);
-      }
-    }
-  };
-
-  const handleRequestPickupNew = async (appointmentId, urgency = "normal") => {
-    const actionKey = `request_pickup_${appointmentId}_${urgency}`;
-    try {
-      setActionLoading(actionKey, true);
-      await requestPickupMutation.mutateAsync({ appointmentId, urgency });
-      alert(
-        urgency === "urgent"
-          ? "Urgent pickup request sent!"
-          : "Pickup request sent!"
-      );
-      console.log("✅ Pickup request successful");
-    } catch (error) {
-      console.error("Failed to request pickup:", error);
-      alert("Failed to request pickup. Please try again.");
-    } finally {
-      setActionLoading(actionKey, false);
-    }
-  };
-
-  // Legacy handlers (keeping for backward compatibility)
-  const handleRejectionCancel = () => {
-    closeRejectionModal();
-  };
-
-  // Post-service material modal handlers
-  const handleMaterialModalSubmit = async (materialStatus) => {
-    updateMaterialModal({ isSubmitting: true });
-
-    try {
-      // Process each material's status
-      for (const material of materialModal.materials) {
-        const isEmpty = materialStatus[material.id];
-
-        if (isEmpty !== undefined) {
-          const response = await fetch(
-            `/api/inventory/items/${material.id}/update_material_status/`,
-            {
-              method: "POST",
-              headers: {
-                "Content-Type": "application/json",
-                Authorization: `Bearer ${localStorage.getItem("access_token")}`,
-              },
-              body: JSON.stringify({
-                is_empty: isEmpty,
-                quantity: material.quantity_used,
-                notes: `Post-service update for appointment #${materialModal.appointmentId}`,
-              }),
-            }
-          );
-
-          if (!response.ok) {
-            throw new Error(`Failed to update material ${material.name}`);
-          }
-        }
-      }
-
-      // Success - close modal and continue with payment request
-      closeMaterialModal();
-
-      // Now proceed with the payment request
-      const appointmentId = materialModal.appointmentId;
-      await requestPaymentMutation.mutateAsync(appointmentId);
-
-      // ✅ FIXED: Ensure TanStack Query cache is invalidated after Redux mutation
-      await Promise.all([
-        refetch(),
-        invalidateAppointmentCaches(queryClient, {
-          userId: user?.id,
-          userRole: "therapist",
-          appointmentId,
-        }),
-      ]);
-
-      alert("Material status updated and payment requested successfully!");
-    } catch (error) {
-      console.error("Error updating material status:", error);
-      alert(`Error updating material status: ${error.message}`);
-      updateMaterialModal({ isSubmitting: false });
-    }
-  };
-
-  const handleMaterialModalClose = () => {
-    closeMaterialModal();
-  };
-
-  // Post-service material modal handlers
-  const handleMaterialModalSubmit = async (materialStatus) => {
-    setMaterialModal(prev => ({ ...prev, isSubmitting: true }));
-    
-    try {
-      // Process each material's status
-      for (const material of materialModal.materials) {
-        const isEmpty = materialStatus[material.id];
-        
-        if (isEmpty !== undefined) {
-          const response = await fetch(`/api/inventory/items/${material.id}/update_material_status/`, {
-            method: 'POST',
-            headers: {
-              'Content-Type': 'application/json',
-              'Authorization': `Bearer ${localStorage.getItem('access_token')}`,
-            },
-            body: JSON.stringify({
-              is_empty: isEmpty,
-              quantity: material.quantity_used,
-              notes: `Post-service update for appointment #${materialModal.appointmentId}`
-            }),
-          });
-          
-          if (!response.ok) {
-            throw new Error(`Failed to update material ${material.name}`);
-          }
-        }
-      }
-      
-      // Success - close modal and continue with payment request
-      setMaterialModal({
-        isOpen: false,
-        appointmentId: null,
-        materials: [],
-        isSubmitting: false,
-      });
-      
-      // Now proceed with the payment request
-      const appointmentId = materialModal.appointmentId;
-      await requestPaymentMutation.mutateAsync(appointmentId);
-
-      // ✅ FIXED: Ensure TanStack Query cache is invalidated after Redux mutation
-      await Promise.all([
-        refetch(),
-        invalidateAppointmentCaches(queryClient, {
-          userId: user?.id,
-          userRole: "therapist",
-          appointmentId,
-        }),
-      ]);
-
-      alert('Material status updated and payment requested successfully!');
-      
-    } catch (error) {
-      console.error('Error updating material status:', error);
-      alert(`Error updating material status: ${error.message}`);
-      setMaterialModal(prev => ({ ...prev, isSubmitting: false }));
-    }
-  };
-
-  const handleMaterialModalClose = () => {
-    setMaterialModal({
-      isOpen: false,
-      appointmentId: null,
-      materials: [],
-      isSubmitting: false,
-    });
-  };
-  const getStatusBadgeClass = (status) => {
-    switch (status) {
-      case "pending":
-        return "status-pending";
-      case "confirmed":
-        return "status-confirmed";
-      case "therapist_confirmed":
-        return "status-therapist-confirmed";
-      case "driver_confirmed":
-        return "status-driver-confirmed";
-      case "journey_started":
-        return "status-journey-started";
-      case "arrived":
-        return "status-arrived";
-      case "dropped_off":
-        return "status-dropped-off";
-      case "session_started":
-        return "status-session-started";
-      case "payment_requested":
-        return "status-payment-requested";
-      case "payment_completed":
-        return "status-payment-completed";
-      case "pickup_requested":
-        return "status-pickup-requested";
-      case "in_progress":
-        return "status-in-progress";
-      case "completed":
-        return "status-completed";
-      case "cancelled":
-        return "status-cancelled";
-      default:
-        return "";
-    }
-  };
-
-  // Helper function to display user-friendly status text
-  const getStatusDisplayText = (status) => {
-    switch (status) {
-      case "pending":
-        return "Pending";
-      case "confirmed":
-        return "Confirmed";
-      case "therapist_confirmed":
-        return "Confirmed by Therapist";
-      case "driver_confirmed":
-        return "Driver Assigned";
-      case "journey_started":
-        return "En Route";
-      case "arrived":
-        return "Driver Arrived";
-      case "dropped_off":
-        return "Ready to Start";
-      case "session_in_progress":
-        return "Session in Progress";
-      case "awaiting_payment":
-        return "Awaiting Payment";
-      case "payment_completed":
-        return "Payment Completed";
-      case "pickup_requested":
-        return "Pickup Requested";
-      case "transport_completed":
-        return "Transport Completed";
-      case "completed":
-        return "Completed";
-      case "cancelled":
-        return "Cancelled";
-      default:
-        return (
-          status.charAt(0).toUpperCase() + status.slice(1).replace(/_/g, " ")
-        );
-    }
-  };
-  // Helper function to display therapist team information
-  const renderTherapistTeam = (appointment) => {
-    if (
-      appointment.therapists_details &&
-      Array.isArray(appointment.therapists_details) &&
-      appointment.therapists_details.length > 1
-    ) {
-      const otherTherapists = appointment.therapists_details.filter(
-        (t) => t && t.id !== user?.id
-      );
-      if (otherTherapists.length > 0) {
-        return (
-          <div className="therapist-team">
-            <strong>Team members:</strong>
-            <div className="therapist-list">
-              {otherTherapists.map((therapist, index) => (
-                <div key={therapist.id || index} className="therapist-name">
-                  {therapist.first_name} {therapist.last_name}
-                  {therapist.specialization && (
-                    <span className="therapist-specialization">
-                      {" "}
-                      ({therapist.specialization})
-                    </span>
-                  )}
-                </div>
-              ))}
-            </div>
-          </div>
-        );
-      }
-    }
-    return null;
-  };
-
-  // Special render function for completed transport appointments
-  const renderCompletedTransportCard = (appointment) => {
-    return (
-      <div
-        key={appointment.id}
-        className="appointment-card completed-transport-card"
-      >
-        <div className="appointment-header">
-          <h3>
-            {appointment.client_details?.first_name}{" "}
-            {appointment.client_details?.last_name}
-          </h3>
-          <span className="status-badge status-transport-completed">
-            ✅ Transport Completed
-          </span>
-        </div>
-
-        <div className="appointment-details">
-          <p>
-            <strong>Date:</strong>{" "}
-            {new Date(appointment.date).toLocaleDateString()}
-          </p>
-
-          {/* Session Start and End Times */}
-          {appointment.session_started_at && (
-            <p>
-              <strong>Session Started:</strong>{" "}
-              {new Date(appointment.session_started_at).toLocaleString()}
-            </p>
-          )}
-          {appointment.session_end_time && (
-            <p>
-              <strong>Session Ended:</strong>{" "}
-              {new Date(appointment.session_end_time).toLocaleString()}
-            </p>
-          )}
-
-          {/* Client Address */}
-          <p>
-            <strong>Client Address:</strong> {appointment.location}
-          </p>
-
-          {/* Services */}
-          <p>
-            <strong>Services:</strong>{" "}
-            {appointment.services_details?.map((s) => s.name).join(", ") ||
-              "N/A"}
-          </p>
-
-          {/* Payment Amount */}
-          <p>
-            <strong>Amount Paid:</strong> ₱
-            {appointment.payment_amount
-              ? parseFloat(appointment.payment_amount).toLocaleString("en-US", {
-                  minimumFractionDigits: 2,
-                  maximumFractionDigits: 2,
-                })
-              : appointment.total_price?.toLocaleString("en-US", {
-                  minimumFractionDigits: 2,
-                  maximumFractionDigits: 2,
-                }) || "0.00"}
-          </p>
-
-          {/* Return Journey Completion Time */}
-          {appointment.return_journey_completed_at && (
-            <p>
-              <strong>Transport Completed:</strong>{" "}
-              {new Date(
-                appointment.return_journey_completed_at
-              ).toLocaleString()}
-            </p>
-          )}
-
-          {/* Driver Information */}
-          {appointment.driver_details && (
-            <p>
-              <strong>Driver:</strong>{" "}
-              {appointment.driver_details?.first_name || "Unknown"}{" "}
-              {appointment.driver_details?.last_name || "Driver"}
-            </p>
-          )}
-        </div>
-      </div>
-    );
-  };
-
-  const renderActionButtons = (appointment) => {
-    const {
-      status,
-      id,
-      therapist_accepted,
-      both_parties_accepted,
-      pending_acceptances,
-      therapists_accepted,
-      therapists,
-    } = appointment;
-
-    // Helper function to check if current therapist has accepted
-    const hasCurrentTherapistAccepted = () => {
-      // For multi-therapist appointments
-      if (therapists && therapists.length > 0) {
-        const therapistIndex = therapists.indexOf(user?.id);
-        return (
-          therapistIndex !== -1 &&
-          therapists_accepted &&
-          therapists_accepted[therapistIndex]
-        );
-      }
-      // For single therapist appointments (legacy)
-      return therapist_accepted;
-    };
-    switch (status) {
-      case "pending":
-        // Show accept/reject only if current therapist hasn't accepted yet
-        if (!hasCurrentTherapistAccepted()) {
-          return (
-            <div className="appointment-actions">
-              <LoadingButton
-                className="accept-button"
-                onClick={() => handleAcceptAppointment(id)}
-                loading={buttonLoading[`accept_${id}`]}
-                loadingText="Accepting..."
-              >
-                Accept
-              </LoadingButton>
-              <LoadingButton
-                className="reject-button"
-                onClick={() => handleRejectAppointment(id)}
-                variant="secondary"
-              >
-                Reject
-              </LoadingButton>
-            </div>
-          );
-        } else {
-          // Therapist has accepted, show waiting status
-          return (
-            <div className="appointment-actions">
-              <div className="waiting-status">
-                <span className="accepted-badge">✓ You have accepted</span>
-                {!both_parties_accepted && pending_acceptances?.length > 0 && (
-                  <small className="waiting-text">
-                    Waiting for: {pending_acceptances.join(", ")}
-                  </small>
-                )}
-              </div>
-            </div>
-          );
-        }
-
-      case "confirmed":
-        // New workflow: therapist needs to confirm readiness
-        if (both_parties_accepted) {
-          return (
-            <div className="appointment-actions">
-              <LoadingButton
-                className="confirm-button"
-                onClick={() => handleTherapistConfirm(id)}
-                loading={buttonLoading[`confirm_${id}`]}
-                loadingText="Confirming..."
-              >
-                Confirm Ready
-              </LoadingButton>
-              <div className="workflow-info">
-                <p>
-                  ✅ All parties accepted. Please confirm you're ready to
-                  proceed.
-                </p>
-              </div>
-            </div>
-          );
-        } else {
-          return (
-            <div className="appointment-actions">
-              <div className="warning-status">
-                ⚠ Waiting for all parties to accept before confirmation
-              </div>
-            </div>
-          );
-        }
-      case "therapist_confirmed":
-        // Always waiting for driver to confirm - driver is needed for all appointments
-        return (
-          <div className="appointment-actions">
-            <div className="waiting-status">
-              <span className="confirmed-badge">✅ You confirmed</span>
-              <p>Waiting for driver confirmation...</p>
-            </div>
-          </div>
-        );
-      case "driver_confirmed":
-        // Both confirmed, but operator must start appointment before journey can begin
-        return (
-          <div className="appointment-actions">
-            <div className="ready-status">
-              <span className="ready-badge">⏳ Waiting for Operator</span>
-              <p>
-                Both you and driver confirmed. Waiting for operator to start
-                appointment.
-              </p>
-              <div className="workflow-reminder">
-                <small>🔐 Operator must approve before transport begins</small>
-              </div>
-            </div>
-          </div>
-        );
-
-      case "in_progress":
-        // Appointment is active, driver will handle journey
-        return (
-          <div className="appointment-actions">
-            <div className="ready-status">
-              <span className="ready-badge">✅ Appointment active</span>
-              <p>Appointment is in progress. Driver will coordinate pickup.</p>
-            </div>
-          </div>
-        );
-
-      case "journey":
-        return (
-          <div className="appointment-actions">
-            <div className="journey-status">
-              <span className="journey-badge">🚗 En route</span>
-              <p>Driver is on the way to pick you up</p>
-            </div>
-          </div>
-        );
-
-      case "arrived":
-        return (
-          <div className="appointment-actions">
-            <div className="arrived-status">
-              <span className="arrived-badge">📍 Driver arrived</span>
-              <p>Driver has arrived. Ready to proceed to client.</p>
-            </div>
-          </div>
-        );
-      case "dropped_off":
-        // Session should auto-start, but allow manual start if needed
-        return (
-          <div className="appointment-actions">
-            <LoadingButton
-              className="start-session-button"
-              onClick={() => handleStartSession(id)}
-              loading={buttonLoading[`start_session_${id}`]}
-              loadingText="Starting..."
-            >
-              Start Session
-            </LoadingButton>
-            <div className="dropped-off-info">
-              <p>📍 Dropped off at client location</p>
-            </div>
-          </div>
-        );
-      case "session_in_progress":
-        return (
-          <div className="appointment-actions">
-            <LoadingButton
-              className="payment-button"
-              onClick={() => handleRequestPayment(id)}
-              loading={buttonLoading[`request_payment_${id}`]}
-              loadingText="Request Payment"
-            >
-              Request Payment
-            </LoadingButton>
-            <div className="session-info">
-              <p>💆 Session in progress</p>
-            </div>
-          </div>
-        );
-
-      case "awaiting_payment":
-        return (
-          <div className="appointment-actions">
-            <div className="payment-status">
-              <span className="payment-badge">💳 Payment requested</span>
-              <p>Waiting for operator to verify payment...</p>
-            </div>
-          </div>
-        );
-      case "payment_completed":
-        return (
-          <div className="appointment-actions">
-            <LoadingButton
-              className="complete-session-button"
-              onClick={() => handleCompleteSession(id)}
-              loading={buttonLoading[`complete_session_${id}`]}
-              loadingText="Completing..."
-            >
-              Complete Session
-            </LoadingButton>
-            <div className="payment-info">
-              <p>✅ Payment verified by operator</p>
-            </div>
-          </div>
-        );
-
-      case "completed":
-        // Show pickup options for appointments with drivers
-        if (appointment.driver_details) {
-          return (
-            <div className="appointment-actions">
-              {appointment.pickup_requested ? (
-                <div className="pickup-status">
-                  {appointment.assigned_pickup_driver ? (
-                    <div className="driver-assigned">
-                      <span className="success-badge">
-                        ✅ Pickup Driver Assigned
-                      </span>
-                      <p>Driver en route for pickup</p>
-                      {appointment.estimated_pickup_time && (
-                        <p>
-                          <strong>ETA:</strong>{" "}
-                          {new Date(
-                            appointment.estimated_pickup_time
-                          ).toLocaleTimeString()}
-                        </p>
-                      )}
-                    </div>
-                  ) : (
-                    <div className="pickup-pending">
-                      <div className="session-completion-info">
-                        {appointment.session_end_time && (
-                          <p className="completion-timestamp">
-                            <strong>Session completed:</strong>{" "}
-                            {new Date(
-                              appointment.session_end_time
-                            ).toLocaleString()}
-                          </p>
-                        )}
-                      </div>
-                      <span
-                        className={`pickup-badge ${
-                          appointment.pickup_urgency || "normal"
-                        }`}
-                      >
-                        {appointment.pickup_urgency === "urgent"
-                          ? "🚨 URGENT Pickup Requested"
-                          : "⏰ Pickup Requested"}
-                      </span>
-                      <p>Waiting for driver assignment...</p>{" "}
-                      {appointment.pickup_urgency !== "urgent" && (
-                        <LoadingButton
-                          className="urgent-pickup-button"
-                          onClick={() => handleRequestPickupNew(id, "urgent")}
-                          loading={buttonLoading[`request_pickup_${id}_urgent`]}
-                          loadingText="Requesting..."
-                          variant="warning"
-                          size="small"
-                        >
-                          Request Urgent Pickup
-                        </LoadingButton>
-                      )}
-                    </div>
-                  )}
-                </div>
-              ) : (
-                <div className="pickup-actions">
-                  <div className="session-completion-info">
-                    <p className="pickup-info">
-                      <span className="success-badge">
-                        ✅ Session completed
-                      </span>
-                      {appointment.session_end_time && (
-                        <span className="completion-timestamp">
-                          Completed at:{" "}
-                          {new Date(
-                            appointment.session_end_time
-                          ).toLocaleString()}
-                        </span>
-                      )}
-                    </p>
-                    <p>Need pickup to return?</p>
-                  </div>
-                  <div className="pickup-buttons">
-                    <LoadingButton
-                      className="request-pickup-button"
-                      onClick={() => handleRequestPickupNew(id, "normal")}
-                      loading={buttonLoading[`request_pickup_${id}_normal`]}
-                      loadingText="Requesting..."
-                    >
-                      Request Pickup
-                    </LoadingButton>
-                    <LoadingButton
-                      className="urgent-pickup-button"
-                      onClick={() => handleRequestPickupNew(id, "urgent")}
-                      loading={buttonLoading[`request_pickup_${id}_urgent`]}
-                      loadingText="Requesting..."
-                      variant="warning"
-                    >
-                      Request Urgent Pickup
-                    </LoadingButton>
-                  </div>
-                </div>
-              )}
-            </div>
-          );
-        } else {
-          return (
-            <div className="appointment-actions">
-              <div className="completed-status">
-                <span className="success-badge">✅ Session Completed</span>
-                <p>No transport needed</p>
-              </div>
-            </div>
-          );
-        }
-      case "pickup_requested":
-        return (
-          <div className="appointment-actions">
-            <div className="pickup-requested-status">
-              {appointment.session_end_time && (
-                <div className="session-completion-info">
-                  <p className="completion-timestamp">
-                    <strong>Session completed:</strong>{" "}
-                    {new Date(appointment.session_end_time).toLocaleString()}
-                  </p>
-                </div>
-              )}
-              <span className="pickup-badge">🚖 Pickup requested</span>
-              <p>Waiting for pickup assignment...</p>
-            </div>
-          </div>
-        );
-
-      case "driver_assigned_pickup":
-        return (
-          <div className="appointment-actions">
-            <div className="pickup-assigned-status">
-              {appointment.session_end_time && (
-                <div className="session-completion-info">
-                  <p className="completion-timestamp">
-                    <strong>Session completed:</strong>{" "}
-                    {new Date(appointment.session_end_time).toLocaleString()}
-                  </p>
-                </div>
-              )}
-              <span className="success-badge">
-                ✅ Driver Assigned for Pickup
-              </span>
-              <p>
-                Driver{" "}
-                <strong>
-                  {appointment.driver_details?.first_name}{" "}
-                  {appointment.driver_details?.last_name}
-                </strong>{" "}
-                has been assigned for your pickup.
-              </p>
-              {appointment.estimated_pickup_time && (
-                <p>
-                  <strong>Estimated arrival:</strong>{" "}
-                  {new Date(appointment.estimated_pickup_time).toLocaleString()}
-                </p>
-              )}
-              <p className="waiting-confirmation">
-                Waiting for driver to confirm pickup...
-              </p>
-            </div>
-          </div>
-        );
-
-      case "return_journey":
-        return (
-          <div className="appointment-actions">
-            <div className="return-journey-status">
-              {appointment.session_end_time && (
-                <div className="session-completion-info">
-                  <p className="completion-timestamp">
-                    <strong>Session completed:</strong>{" "}
-                    {new Date(appointment.session_end_time).toLocaleString()}
-                  </p>
-                </div>
-              )}
-              <span className="journey-badge">
-                🔄 Driver En Route for Pickup
-              </span>
-              <p>
-                Driver{" "}
-                <strong>
-                  {appointment.driver_details?.first_name}{" "}
-                  {appointment.driver_details?.last_name}
-                </strong>{" "}
-                confirmed pickup and is on the way.
-              </p>
-              {appointment.pickup_confirmed_at && (
-                <p>
-                  <strong>Pickup confirmed at:</strong>{" "}
-                  {new Date(appointment.pickup_confirmed_at).toLocaleString()}
-                </p>
-              )}
-              <p>Please wait at the pickup location.</p>
-            </div>
-          </div>
-        );
-
-      default:
-        return null;
-    }
-  };
-  const renderAppointmentsList = (appointmentsList) => {
-    // Enhanced safety checks for undefined/null data
-    if (
-      !appointmentsList ||
-      !Array.isArray(appointmentsList) ||
-      appointmentsList.length === 0
-    ) {
-      console.log("🔍 renderAppointmentsList: No appointments to render:", {
-        appointmentsList,
-        isArray: Array.isArray(appointmentsList),
-        length: appointmentsList?.length,
-      });
-      return <p className="no-appointments">No appointments found.</p>;
-    }
-
-    return (
-      <div className="appointments-list">
-        {appointmentsList.map((appointment) => {
-          // Use special rendering for completed transport appointments
-          if (appointment.status === "transport_completed") {
-            return renderCompletedTransportCard(appointment);
-          }
-
-          // Regular appointment card for all other statuses
-          return (
-            <div key={appointment.id} className="appointment-card">
-              <div className="appointment-header">
-                <h3>
-                  {appointment.client_details?.first_name}{" "}
-                  {appointment.client_details?.last_name}
-                </h3>{" "}
-                <span
-                  className={`status-badge ${getStatusBadgeClass(
-                    appointment.status
-                  )}`}
-                >
-                  {getStatusDisplayText(appointment.status)}
-                </span>
-              </div>
-
-              <div className="appointment-details">
-                <p>
-                  <strong>Date:</strong>{" "}
-                  {new Date(appointment.date).toLocaleDateString()}
-                </p>
-                <p>
-                  <strong>Time:</strong> {appointment.start_time} -{" "}
-                  {appointment.end_time}
-                </p>
-                <p>
-                  <strong>Location:</strong> {appointment.location}
-                </p>
-                <p>
-                  <strong>Services:</strong>{" "}
-                  {appointment.services_details?.map((s) => s.name).join(", ")}
-                </p>
-                {renderTherapistTeam(appointment)}
-                {appointment.driver_details && (
-                  <p>
-                    <strong>Driver:</strong>{" "}
-                    {appointment.driver_details?.first_name || "Unknown"}{" "}
-                    {appointment.driver_details?.last_name || "Driver"}
-                  </p>
-                )}
-                {appointment.notes && (
-                  <p>
-                    <strong>Notes:</strong> {appointment.notes}
-                  </p>
-                )}
-
-                {/* Show session completion timestamp for pickup-related statuses */}
-                {(appointment.status === "pickup_requested" ||
-                  appointment.status === "driver_assigned_pickup" ||
-                  appointment.status === "return_journey") &&
-                  appointment.session_end_time && (
-                    <div className="session-completion-info">
-                      <h4>📋 Session Completed</h4>
-                      <p className="completion-time">
-                        <strong>Session completed at:</strong>{" "}
-                        {new Date(
-                          appointment.session_end_time
-                        ).toLocaleString()}
-                      </p>
-                    </div>
-                  )}
-              </div>
-
-              {renderActionButtons(appointment)}
-            </div>
-          );
-        })}
-      </div>
-    );
-  };
-  // Helper to check if appointment is transport completed or completed
-  const isTransportCompleted = (appointment) => {
-    const completedStatuses = [
-      "transport_completed",
-      "completed",
-      "driver_transport_completed",
-    ];
-    const isCompleted = completedStatuses.includes(appointment.status);
-
-    // ✅ DEBUG: Log the status check result
-    console.log("🔍 isTransportCompleted DEBUG:", {
-      appointmentId: appointment.id,
-      status: appointment.status,
-      completedStatuses,
-      isCompleted,
-    });
-
-    return isCompleted;
-  };
-
-  // State for completed appointments modal
-  const [showCompletedModal, setShowCompletedModal] = useState(false);
-
-  // Filter today's appointments into pending and completed
-  const todayPendingAppointments = useMemo(() => {
-    const filtered = (
-      Array.isArray(myTodayAppointments) ? myTodayAppointments : []
-    ).filter((apt) => {
-      if (!apt) return false;
-      const isCompleted = isTransportCompleted(apt);
-
-      // ✅ ENHANCED DEBUG: Log each appointment's filtering decision
-      console.log("🔍 FILTERING DEBUG - Appointment:", {
-        id: apt.id,
-        status: apt.status,
-        date: apt.date,
-        isTransportCompleted: isCompleted,
-        willBeInPending: !isCompleted,
-      });
-
-      return !isCompleted;
-    });
-
-    console.log("🔍 DEBUG: todayPendingAppointments calculated:", {
-      myTodayAppointmentsLength: myTodayAppointments?.length,
-      filteredLength: filtered.length,
-      myTodayAppointments: myTodayAppointments,
-      filtered: filtered,
-    });
-
-    return filtered;
-  }, [myTodayAppointments]);
-
-  const todayCompletedAppointments = useMemo(() => {
-    const filtered = (
-      Array.isArray(myTodayAppointments) ? myTodayAppointments : []
-    ).filter((apt) => {
-      if (!apt) return false;
-      const isCompleted = isTransportCompleted(apt);
-
-      // ✅ ENHANCED DEBUG: Log each appointment's filtering decision
-      console.log("🔍 COMPLETED FILTERING DEBUG - Appointment:", {
-        id: apt.id,
-        status: apt.status,
-        date: apt.date,
-        isTransportCompleted: isCompleted,
-        willBeInCompleted: isCompleted,
-      });
-
-      return isCompleted;
-    });
-
-    console.log("🔍 DEBUG: todayCompletedAppointments calculated:", {
-      myTodayAppointmentsLength: myTodayAppointments?.length,
-      filteredLength: filtered.length,
-    });
-
-    return filtered;
-  }, [myTodayAppointments]);
-
-  const handleCloseCompletedModal = () => {
-    setShowCompletedModal(false);
-  };
-
-  return (
-    <PageLayout>
-      {/* OPTIMIZED: Simplified loading indicator */}
-      <MinimalLoadingIndicator
-        show={loading}
-        hasData={hasData}
-        position="top-right"
-        size="small"
-        variant="subtle"
-        tooltip={
-          hasData ? "Refreshing appointments..." : "Loading appointments..."
-        }
-        pulse={true}
-        fadeIn={true}
-      />
-      <div className="therapist-dashboard">
-        <LayoutRow
-          title={`${greeting}, ${userName}!`}
-          subtitle={<>Today is {systemTime}</>}
-        >
-          <div className="action-buttons">
-            {/* ✅ SIMPLIFIED: Use standard refresh button like DriverDashboard */}
-            <button
-              onClick={async () => {
-                console.log("🔄 Manual refresh triggered by user");
-                await refetch();
-                console.log("✅ Manual refresh completed");
-              }}
-              className="refresh-button"
-              style={{
-                marginRight: "10px",
-                padding: "8px 16px",
-                backgroundColor: "#4CAF50",
-                color: "white",
-                border: "none",
-                borderRadius: "4px",
-                cursor: "pointer",
-                fontSize: "14px",
-                fontWeight: "500",
-              }}
-              title="Refresh appointments data"
-            >
-              🔄 Refresh
-            </button>
-            <button onClick={handleLogout} className="logout-button">
-              Logout
-            </button>
-          </div>
-        </LayoutRow>
-        {/* OPTIMIZED: Simplified error handling */}
-        {error && !hasData && (
-          <div className="error-message">
-            <div>
-              {typeof error === "object"
-                ? error.message || error.error || "An error occurred"
-                : error}
-            </div>
-            <button
-              onClick={refetch}
-              className="retry-button"
-              style={{
-                marginTop: "10px",
-                padding: "5px 10px",
-                backgroundColor: "var(--primary)",
-                color: "white",
-                border: "none",
-                borderRadius: "4px",
-                cursor: "pointer",
-              }}
-            >
-              Retry
-            </button>
-          </div>
-        )}
-
-        <TabSwitcher
-          tabs={[
-            {
-              id: "today",
-              label: "Today's Appointments",
-              count: todayPendingAppointments.length,
-            },
-            {
-              id: "upcoming",
-              label: "Upcoming Appointments",
-              count: Array.isArray(myUpcomingAppointments)
-                ? myUpcomingAppointments.filter(
-                    (apt) => apt && !isTransportCompleted(apt)
-                  ).length
-                : 0,
-            },
-            {
-              id: "all",
-              label: "All My Appointments",
-              count: Array.isArray(myAppointments) ? myAppointments.length : 0,
-            },
-            {
-              id: "attendance",
-              label: "My Attendance",
-              count: undefined,
-            },
-          ]}
-          activeTab={currentView}
-          onTabChange={setView}
-        />
-        <div className="dashboard-content">
-          {currentView === "today" && (
-            <div className="todays-appointments">
-              <div className="section-header">
-                <h2>Today's Appointments (Pending)</h2>
-                {todayCompletedAppointments.length > 0 && (
-                  <button
-                    className="view-completed-btn"
-                    onClick={() => setShowCompletedModal(true)}
-                  >
-                    View Completed ({todayCompletedAppointments.length})
-                  </button>
-                )}
-              </div>
-              {renderAppointmentsList(todayPendingAppointments)}
-            </div>
-          )}
-          {currentView === "upcoming" && (
-            <div className="upcoming-appointments">
-              <h2>Upcoming Appointments</h2>
-              {renderAppointmentsList(
-                (Array.isArray(myUpcomingAppointments)
-                  ? myUpcomingAppointments
-                  : []
-                ).filter((apt) => apt && !isTransportCompleted(apt))
-              )}
-            </div>
-          )}
-          {currentView === "all" && (
-            <div className="all-appointments">
-              <h2>All My Appointments</h2>
-              {renderAppointmentsList(
-                Array.isArray(myAppointments) ? myAppointments : []
-              )}
-            </div>
-          )}
-          {currentView === "attendance" && (
-            <div className="attendance-view">
-              <AttendanceComponent />
-            </div>
-          )}
-          {currentView === "calendar" && (
-            <div className="calendar-view">
-              <h2>Calendar View</h2>
-              <Calendar
-                showClientLabels={true}
-                context="therapist"
-                onDateSelected={() => {}}
-                onTimeSelected={() => {}}
-              />
-            </div>
-          )}
-        </div>
-        <WebSocketStatus />
-
-        {/* Completed Appointments Modal */}
-        {/* Completed Appointments Modal */}
-        {showCompletedModal && (
-          <div
-            className="modal-overlay"
-            style={{
-              position: "fixed",
-              top: 0,
-              left: 0,
-              right: 0,
-              bottom: 0,
-              backgroundColor: "rgba(0, 0, 0, 0.5)",
-              backdropFilter: "blur(8px)",
-              display: "flex",
-              alignItems: "center",
-              justifyContent: "center",
-              zIndex: 1000,
-            }}
-          >
-            <div
-              className="modal"
-              style={{
-                backgroundColor: "white",
-                borderRadius: "12px",
-                padding: "0",
-                maxWidth: "90vw",
-                maxHeight: "80vh",
-                overflow: "hidden",
-                boxShadow:
-                  "0 20px 25px -5px rgba(0, 0, 0, 0.1), 0 10px 10px -5px rgba(0, 0, 0, 0.04)",
-              }}
-            >
-              <div
-                className="modal-header"
-                style={{
-                  padding: "1.5rem",
-                  borderBottom: "1px solid #e5e7eb",
-                  display: "flex",
-                  justifyContent: "space-between",
-                  alignItems: "center",
-                }}
-              >
-                <h2
-                  style={{ margin: 0, fontSize: "1.25rem", fontWeight: "600" }}
-                >
-                  Today's Completed Appointments
-                </h2>
-                <button
-                  className="close-btn"
-                  onClick={handleCloseCompletedModal}
-                  style={{
-                    background: "none",
-                    border: "none",
-                    cursor: "pointer",
-                    padding: "0.5rem",
-                    borderRadius: "6px",
-                    display: "flex",
-                    alignItems: "center",
-                    justifyContent: "center",
-                  }}
-                >
-                  <MdClose size={20} />
-                </button>
-              </div>
-              <div
-                className="modal-content"
-                style={{
-                  padding: "1.5rem",
-                  maxHeight: "60vh",
-                  overflowY: "auto",
-                }}
-              >
-                {renderAppointmentsList(todayCompletedAppointments)}
-              </div>
-            </div>
-          </div>
-        )}
-
-        <RejectionModal
-          isOpen={rejectionModal.isOpen}
-          onClose={handleRejectionCancel}
-          onSubmit={handleRejectionSubmit}
-          appointmentId={rejectionModal.appointmentId}
-          loading={loading}
-        />
-        {/* Post-Service Material Modal */}
-        <PostServiceMaterialModal
-          isOpen={materialModal.isOpen}
-          onClose={handleMaterialModalClose}
-          materials={materialModal.materials}
-          onSubmit={handleMaterialModalSubmit}
-          isSubmitting={materialModal.isSubmitting}
-        />
-      </div>
-    </PageLayout>
-  );
-};
-
-export default TherapistDashboard;
+import { useMutation, useQueryClient } from "@tanstack/react-query";
+import axios from "axios";
+import { useCallback, useEffect, useMemo, useState } from "react";
+import { MdClose } from "react-icons/md";
+// TanStack Query hooks for data management (removing Redux dependencies)
+import useDashboardCommon from "../hooks/useDashboardCommon";
+import { useTherapistDashboardData } from "../hooks/useDashboardQueries";
+import { LoadingButton } from "./common/LoadingComponents";
+import MinimalLoadingIndicator from "./common/MinimalLoadingIndicator";
+// TanStack Query cache utilities for direct cache management
+import { syncMutationSuccess } from "../services/realTimeSyncService";
+import { invalidateAppointmentCaches } from "../utils/cacheInvalidation";
+// ✅ CRITICAL FIX: Import handleWebSocketUpdate for comprehensive cache management
+
+import LayoutRow from "../globals/LayoutRow";
+import PageLayout from "../globals/PageLayout";
+import TabSwitcher from "../globals/TabSwitcher";
+import "../globals/TabSwitcher.css";
+import "../styles/DriverCoordination.css";
+import "../styles/TherapistDashboard.css";
+import { getUser, getUserDisplayName } from "../utils/userUtils";
+import AttendanceComponent from "./AttendanceComponent";
+import RejectionModal from "./RejectionModal";
+import Calendar from "./scheduling/Calendar";
+import PostServiceMaterialModal from "./scheduling/PostServiceMaterialModal";
+import WebSocketStatus from "./scheduling/WebSocketStatus";
+
+// API base URL configuration
+const getBaseURL = () => {
+  if (import.meta.env.PROD) {
+    return "https://charismatic-appreciation-production.up.railway.app/api";
+  }
+  return import.meta.env.VITE_API_BASE_URL || "http://localhost:8000/api";
+};
+
+const API_URL = `${getBaseURL()}/scheduling/`;
+
+// ✅ SIMPLIFIED: Remove complex invalidation - use DriverDashboard pattern
+// The complex invalidation function caused race conditions and over-invalidation
+// DriverDashboard uses simple cache invalidation that works reliably
+
+// Helper to get auth token
+const getToken = () => localStorage.getItem("knoxToken");
+
+// TanStack Query functions for fetching appointments data
+// API calls for therapist actions
+const therapistAPI = {
+  acceptAppointment: async (appointmentId) => {
+    const token = getToken();
+    if (!token) throw new Error("Authentication required");
+
+    const response = await axios.post(
+      `${API_URL}appointments/${appointmentId}/therapist_confirm/`,
+      {},
+      { headers: { Authorization: `Token ${token}` } }
+    );
+    return response.data;
+  },
+
+  rejectAppointment: async ({ appointmentId, rejectionReason }) => {
+    const token = getToken();
+    if (!token) throw new Error("Authentication required");
+
+    const cleanReason = String(rejectionReason || "").trim();
+    if (!cleanReason) throw new Error("Rejection reason cannot be empty");
+
+    const response = await axios.post(
+      `${API_URL}appointments/${appointmentId}/reject/`,
+      { rejection_reason: cleanReason },
+      { headers: { Authorization: `Token ${token}` } }
+    );
+    return response.data;
+  },
+
+  confirmReadiness: async (appointmentId) => {
+    const token = getToken();
+    if (!token) throw new Error("Authentication required");
+
+    const response = await axios.post(
+      `${API_URL}appointments/${appointmentId}/therapist_confirm/`,
+      {},
+      { headers: { Authorization: `Token ${token}` } }
+    );
+    return response.data;
+  },
+
+  startSession: async (appointmentId) => {
+    const token = getToken();
+    if (!token) throw new Error("Authentication required");
+
+    const response = await axios.post(
+      `${API_URL}appointments/${appointmentId}/start_session/`,
+      {},
+      { headers: { Authorization: `Token ${token}` } }
+    );
+    return response.data;
+  },
+
+  completeSession: async (appointmentId) => {
+    const token = getToken();
+    if (!token) throw new Error("Authentication required");
+
+    const response = await axios.post(
+      `${API_URL}appointments/${appointmentId}/complete/`,
+      {},
+      { headers: { Authorization: `Token ${token}` } }
+    );
+    return response.data;
+  },
+
+  requestPayment: async (appointmentId) => {
+    const token = getToken();
+    if (!token) throw new Error("Authentication required");
+
+    const response = await axios.post(
+      `${API_URL}appointments/${appointmentId}/mark_awaiting_payment/`,
+      {},
+      { headers: { Authorization: `Token ${token}` } }
+    );
+    return response.data;
+  },
+
+  requestPickup: async ({ appointmentId, urgency = "normal" }) => {
+    const token = getToken();
+    if (!token) throw new Error("Authentication required");
+
+    const response = await axios.post(
+      `${API_URL}appointments/${appointmentId}/request_pickup/`,
+      {
+        pickup_urgency: urgency,
+        pickup_notes:
+          urgency === "urgent"
+            ? "Urgent pickup requested by therapist"
+            : "Pickup requested by therapist",
+      },
+      { headers: { Authorization: `Token ${token}` } }
+    );
+    return response.data;
+  },
+};
+const TherapistDashboard = () => {
+  const queryClient = useQueryClient();
+
+  // ✅ CRITICAL FIX: Memoize user to prevent infinite re-renders
+  const user = useMemo(() => getUser(), []);
+
+  // Extract user name for display
+  const userName = getUserDisplayName(user, "Therapist");
+
+  // ✅ DEBUG: Log user information ONCE during component mount
+  useEffect(() => {
+    console.log("� DEBUG: TherapistDashboard user state:", {
+      user,
+      userId: user?.id,
+      userName: user?.first_name || user?.username,
+      userType: user?.user_type || user?.role,
+    });
+  }, [user]);
+
+  // TanStack Query data fetching with optimized configuration
+  const {
+    appointments: myAppointments,
+    todayAppointments: myTodayAppointments,
+    upcomingAppointments: myUpcomingAppointments,
+    isLoading: loading,
+    error,
+    refetch,
+    hasData,
+  } = useTherapistDashboardData(user?.id);
+
+  // ✅ SIMPLIFIED: Use standardized WebSocket cache sync like DriverDashboard
+  // This replaces the complex manual WebSocket listener setup with the standardized approach
+  // that automatically handles cache invalidation across all dashboards
+
+  // ✅ DEBUG: Log the data received ONLY when data changes
+  useEffect(() => {
+    console.log("🔍 TherapistDashboard data changed:", {
+      dataLength: myAppointments?.length,
+      timestamp: new Date().toLocaleTimeString(),
+      isLoading: loading,
+      appointmentIds: myAppointments?.map((apt) => apt.id),
+      appointmentStatuses: myAppointments?.map((apt) => ({
+        id: apt.id,
+        status: apt.status,
+      })),
+    });
+  }, [myAppointments, loading]);
+
+  // Add manual refresh function for debugging
+  const manualRefresh = useCallback(async () => {
+    console.log("🔄 Manual refresh triggered by user");
+    try {
+      await refetch();
+      console.log("✅ Manual refresh completed");
+    } catch (error) {
+      console.error("❌ Manual refresh failed:", error);
+    }
+  }, [refetch]);
+
+  // ✅ DEBUGGING: Add window function for manual testing
+  useEffect(() => {
+    window.refreshTherapistDashboard = manualRefresh;
+    return () => {
+      delete window.refreshTherapistDashboard;
+    };
+  }, [manualRefresh]);
+  useEffect(() => {
+    console.log("🔍 DEBUG: TherapistDashboard data state:", {
+      myAppointmentsLength: myAppointments?.length || 0,
+      myAppointmentsIsArray: Array.isArray(myAppointments),
+      myTodayAppointments: myTodayAppointments,
+      myTodayAppointmentsLength: myTodayAppointments?.length || 0,
+      myUpcomingAppointments: myUpcomingAppointments,
+      myUpcomingAppointmentsLength: myUpcomingAppointments?.length || 0,
+      loading,
+      error,
+      hasData,
+      userId: user?.id,
+    });
+  }, [
+    myAppointments,
+    myTodayAppointments,
+    myUpcomingAppointments,
+    loading,
+    error,
+    hasData,
+    user?.id,
+  ]);
+
+  // ✅ SIMPLIFIED MUTATIONS: Use DriverDashboard pattern for simpler, more reliable updates
+  const acceptAppointmentMutation = useMutation({
+    mutationFn: therapistAPI.acceptAppointment,
+    onSuccess: async (backendData, appointmentId) => {
+      console.log("✅ Accept appointment mutation successful");
+
+      // ✅ SIMPLIFIED: Use DriverDashboard pattern - just invalidate cache and let TanStack Query handle the rest
+      await queryClient.invalidateQueries({
+        queryKey: ["appointments"],
+        refetchType: "active",
+      });
+
+      // ✅ REAL-TIME SYNC: Broadcast the change for other dashboards
+      syncMutationSuccess(
+        "accept_appointment",
+        appointmentId,
+        backendData,
+        "therapist"
+      );
+
+      console.log(
+        "✅ Accept appointment - cache invalidated like DriverDashboard"
+      );
+    },
+    onError: (error) => {
+      console.error("❌ Accept appointment mutation failed:", error);
+    },
+  });
+
+  const rejectAppointmentMutation = useMutation({
+    mutationFn: therapistAPI.rejectAppointment,
+    onSuccess: async (backendData, { appointmentId }) => {
+      console.log("✅ Reject appointment mutation successful");
+
+      // ✅ SIMPLIFIED: Use DriverDashboard pattern - just invalidate cache
+      await queryClient.invalidateQueries({
+        queryKey: ["appointments"],
+        refetchType: "active",
+      });
+
+      // ✅ REAL-TIME SYNC: Broadcast the change for other dashboards
+      syncMutationSuccess(
+        "reject_appointment",
+        appointmentId,
+        backendData,
+        "therapist"
+      );
+
+      console.log(
+        "✅ Reject appointment - cache invalidated like DriverDashboard"
+      );
+    },
+    onError: (error) => {
+      console.error("❌ Reject appointment mutation failed:", error);
+    },
+  });
+
+  const confirmReadinessMutation = useMutation({
+    mutationFn: therapistAPI.confirmReadiness,
+    onSuccess: async (backendData, appointmentId) => {
+      console.log("✅ Confirm readiness mutation successful");
+
+      // ✅ SIMPLIFIED: Use DriverDashboard pattern - just invalidate cache
+      await queryClient.invalidateQueries({
+        queryKey: ["appointments"],
+        refetchType: "active",
+      });
+
+      // ✅ REAL-TIME SYNC: Broadcast the change for other dashboards
+      syncMutationSuccess(
+        "confirm_readiness",
+        appointmentId,
+        backendData,
+        "therapist"
+      );
+
+      console.log(
+        "✅ Confirm readiness - cache invalidated like DriverDashboard"
+      );
+    },
+    onError: (error) => {
+      console.error("❌ Confirm readiness mutation failed:", error);
+    },
+  });
+
+  const startSessionMutation = useMutation({
+    mutationFn: therapistAPI.startSession,
+    onSuccess: async (backendData, appointmentId) => {
+      console.log("✅ Start session mutation successful");
+
+      // ✅ SIMPLIFIED: Use DriverDashboard pattern - just invalidate cache
+      await queryClient.invalidateQueries({
+        queryKey: ["appointments"],
+        refetchType: "active",
+      });
+
+      // ✅ REAL-TIME SYNC: Broadcast the change for other dashboards
+      const updateData = {
+        status: "session_in_progress",
+        session_started_at: new Date().toISOString(),
+        started_by: user?.id,
+        ...(backendData?.appointment || {}),
+      };
+
+      syncMutationSuccess(
+        "start_session",
+        appointmentId,
+        updateData,
+        "therapist"
+      );
+
+      console.log("✅ Start session - cache invalidated like DriverDashboard");
+    },
+    onError: (error) => {
+      console.error("❌ Start session mutation failed:", error);
+    },
+  });
+
+  const requestPaymentMutation = useMutation({
+    mutationFn: therapistAPI.requestPayment,
+    onSuccess: async () => {
+      console.log("✅ Request payment mutation successful");
+
+      // ✅ SIMPLIFIED: Use DriverDashboard pattern - just invalidate cache
+      await queryClient.invalidateQueries({
+        queryKey: ["appointments"],
+        refetchType: "active",
+      });
+
+      console.log(
+        "✅ Request payment - cache invalidated like DriverDashboard"
+      );
+    },
+    onError: (error) => {
+      console.error("❌ Request payment mutation failed:", error);
+    },
+  });
+
+  const completeSessionMutation = useMutation({
+    mutationFn: therapistAPI.completeSession,
+    onSuccess: async () => {
+      console.log("✅ Complete session mutation successful");
+
+      // ✅ SIMPLIFIED: Use DriverDashboard pattern - just invalidate cache
+      await queryClient.invalidateQueries({
+        queryKey: ["appointments"],
+        refetchType: "active",
+      });
+
+      console.log(
+        "✅ Complete session - cache invalidated like DriverDashboard"
+      );
+    },
+    onError: (error) => {
+      console.error("❌ Complete session mutation failed:", error);
+    },
+  });
+
+  const requestPickupMutation = useMutation({
+    mutationFn: therapistAPI.requestPickup,
+    onSuccess: async (backendData, { appointmentId }) => {
+      console.log("✅ Request pickup mutation successful");
+
+      // ✅ SIMPLIFIED: Use DriverDashboard pattern - just invalidate cache
+      await queryClient.invalidateQueries({
+        queryKey: ["appointments"],
+        refetchType: "active",
+      });
+
+      // ✅ REAL-TIME SYNC: Broadcast the change for other dashboards
+      syncMutationSuccess(
+        "request_pickup",
+        appointmentId,
+        backendData,
+        "therapist"
+      );
+
+      console.log("✅ Request pickup - cache invalidated like DriverDashboard");
+    },
+    onError: (error) => {
+      console.error("❌ Request pickup mutation failed:", error);
+    },
+  });
+
+  // ✅ REFACTORED: Use common dashboard hook for shared functionality
+  const {
+    systemTime,
+    greeting,
+    currentView,
+    setView,
+    handleLogout,
+    buttonLoading,
+    setActionLoading,
+  } = useDashboardCommon("today");
+
+  const [rejectionModal, setRejectionModal] = useState({
+    isOpen: false,
+    appointmentId: null,
+  });
+
+  // Post-service material modal state
+  const [materialModal, setMaterialModal] = useState({
+    isOpen: false,
+    appointmentId: null,
+    materials: [],
+    isSubmitting: false,
+  });
+
+  // Modal helper functions
+  const openRejectionModal = ({ appointmentId }) => {
+    setRejectionModal({
+      isOpen: true,
+      appointmentId,
+    });
+  };
+
+  const closeRejectionModal = () => {
+    setRejectionModal({
+      isOpen: false,
+      appointmentId: null,
+    });
+  };
+
+  const openMaterialModal = ({ appointmentId, materials = [] }) => {
+    setMaterialModal({
+      isOpen: true,
+      appointmentId,
+      materials,
+      isSubmitting: false,
+    });
+  };
+
+  const closeMaterialModal = () => {
+    setMaterialModal({
+      isOpen: false,
+      appointmentId: null,
+      materials: [],
+      isSubmitting: false,
+    });
+  };
+
+  const updateMaterialModal = (updates) => {
+    setMaterialModal((prev) => ({ ...prev, ...updates }));
+  };
+
+  // Debug logging for troubleshooting the "No appointments found" issue
+  const DEBUG_LOGS = false; // Set to true to enable debug logs
+  if (DEBUG_LOGS) {
+    console.log("🔍 TherapistDashboard Debug:", {
+      user: user,
+      userRole: "therapist",
+      userId: user?.id,
+      myAppointments: myAppointments,
+      myAppointmentsLength: myAppointments?.length || 0,
+      myAppointmentsIsArray: Array.isArray(myAppointments),
+      myTodayAppointments: myTodayAppointments,
+      myTodayAppointmentsLength: myTodayAppointments?.length || 0,
+      myUpcomingAppointments: myUpcomingAppointments,
+      myUpcomingAppointmentsLength: myUpcomingAppointments?.length || 0,
+      loading,
+      error,
+      hasData,
+      currentView,
+    });
+  }
+
+  // ✅ REMOVED: Duplicate handleLogout - now using common dashboard hook
+
+  // Handle appointment status changes with TanStack Query mutations
+  const handleAcceptAppointment = async (appointmentId) => {
+    const actionKey = `accept_${appointmentId}`;
+    try {
+      setActionLoading(actionKey, true);
+      await acceptAppointmentMutation.mutateAsync(appointmentId);
+    } catch (error) {
+      console.error("Accept appointment failed:", error);
+      alert("Failed to accept appointment. Please try again.");
+    } finally {
+      setActionLoading(actionKey, false);
+    }
+  };
+
+  const handleRejectAppointment = (appointmentId) => {
+    openRejectionModal({
+      appointmentId: appointmentId,
+    });
+  };
+
+  const handleRejectionSubmit = async (appointmentId, rejectionReason) => {
+    // Additional validation on the frontend
+    const cleanReason = String(rejectionReason || "").trim();
+    if (!cleanReason) {
+      alert("Please provide a reason for rejection.");
+      return;
+    }
+
+    try {
+      await rejectAppointmentMutation.mutateAsync({
+        appointmentId,
+        rejectionReason: cleanReason,
+      });
+      closeRejectionModal();
+    } catch (error) {
+      console.error("Reject appointment failed:", error);
+      alert("Failed to reject appointment. Please try again.");
+      closeRejectionModal();
+    }
+  };
+
+  // Enhanced workflow handlers for new service flow
+  const handleTherapistConfirm = async (appointmentId) => {
+    const actionKey = `confirm_${appointmentId}`;
+    try {
+      setActionLoading(actionKey, true);
+      await confirmReadinessMutation.mutateAsync(appointmentId);
+      console.log("✅ Therapist confirmation successful");
+    } catch (error) {
+      console.error("Failed to confirm appointment:", error);
+      alert("Failed to confirm appointment. Please try again.");
+    } finally {
+      setActionLoading(actionKey, false);
+    }
+  };
+
+  const handleStartSession = async (appointmentId) => {
+    const actionKey = `start_session_${appointmentId}`;
+    try {
+      setActionLoading(actionKey, true);
+
+      // Debug: Log appointment state before starting session
+      const currentData = queryClient.getQueryData(["appointments"]);
+      const appointment = currentData?.find((apt) => apt.id === appointmentId);
+      console.log(
+        "🔍 Before startSession - Appointment status:",
+        appointment?.status
+      );
+
+      const result = await startSessionMutation.mutateAsync(appointmentId);
+      console.log("✅ Session start successful, backend response:", result);
+
+      // Debug: Log appointment state after mutation
+      setTimeout(() => {
+        const updatedData = queryClient.getQueryData(["appointments"]);
+        const updatedAppointment = updatedData?.find(
+          (apt) => apt.id === appointmentId
+        );
+        console.log(
+          "🔍 After startSession - Appointment status:",
+          updatedAppointment?.status
+        );
+      }, 100);
+    } catch (error) {
+      console.error("Failed to start session:", error);
+      alert("Failed to start session. Please try again.");
+    } finally {
+      setActionLoading(actionKey, false);
+    }
+  };
+
+  const handleRequestPayment = async (appointmentId) => {
+    const actionKey = `request_payment_${appointmentId}`;
+    try {
+      setActionLoading(actionKey, true);
+
+      // Get the appointment details to check for materials
+      const appointment =
+        myAppointments?.find((apt) => apt.id === appointmentId) ||
+        myTodayAppointments?.find((apt) => apt.id === appointmentId) ||
+        myUpcomingAppointments?.find((apt) => apt.id === appointmentId);
+
+      const appointmentMaterials = appointment?.appointment_materials || [];
+
+      if (appointmentMaterials.length > 0) {
+        // Show material modal for post-service material checking
+        openMaterialModal({
+          appointmentId: appointmentId,
+          materials: appointmentMaterials.map((mat) => ({
+            id: mat.inventory_item?.id || mat.material_id,
+            name: mat.inventory_item?.name || mat.material_name || "Material",
+            quantity_used: mat.quantity_used,
+            unit: mat.inventory_item?.unit_of_measure || "units",
+          })),
+          isSubmitting: false,
+        });
+
+        // Don't proceed with payment request yet - wait for material modal completion
+        return;
+      } else {
+        // No materials to check, proceed with payment request directly
+        await requestPaymentMutation.mutateAsync(appointmentId);
+        console.log("✅ Payment request successful");
+      }
+    } catch (error) {
+      console.error("Failed to request payment:", error);
+      alert("Failed to request payment. Please try again.");
+    } finally {
+      setActionLoading(actionKey, false);
+    }
+  };
+
+  const handleCompleteSession = async (appointmentId) => {
+    if (
+      window.confirm("Complete this session? This action cannot be undone.")
+    ) {
+      const actionKey = `complete_session_${appointmentId}`;
+      try {
+        setActionLoading(actionKey, true);
+        await completeSessionMutation.mutateAsync(appointmentId);
+        console.log("✅ Session completion successful");
+      } catch (error) {
+        console.error("Failed to complete session:", error);
+        alert("Failed to complete session. Please try again.");
+      } finally {
+        setActionLoading(actionKey, false);
+      }
+    }
+  };
+
+  const handleRequestPickupNew = async (appointmentId, urgency = "normal") => {
+    const actionKey = `request_pickup_${appointmentId}_${urgency}`;
+    try {
+      setActionLoading(actionKey, true);
+      await requestPickupMutation.mutateAsync({ appointmentId, urgency });
+      alert(
+        urgency === "urgent"
+          ? "Urgent pickup request sent!"
+          : "Pickup request sent!"
+      );
+      console.log("✅ Pickup request successful");
+    } catch (error) {
+      console.error("Failed to request pickup:", error);
+      alert("Failed to request pickup. Please try again.");
+    } finally {
+      setActionLoading(actionKey, false);
+    }
+  };
+
+  // Legacy handlers (keeping for backward compatibility)
+  const handleRejectionCancel = () => {
+    closeRejectionModal();
+  };
+
+  // Post-service material modal handlers
+  const handleMaterialModalSubmit = async (materialStatus) => {
+    updateMaterialModal({ isSubmitting: true });
+
+    try {
+      // Process each material's status
+      for (const material of materialModal.materials) {
+        const isEmpty = materialStatus[material.id];
+
+        if (isEmpty !== undefined) {
+          const response = await fetch(
+            `/api/inventory/items/${material.id}/update_material_status/`,
+            {
+              method: "POST",
+              headers: {
+                "Content-Type": "application/json",
+                Authorization: `Bearer ${localStorage.getItem("access_token")}`,
+              },
+              body: JSON.stringify({
+                is_empty: isEmpty,
+                quantity: material.quantity_used,
+                notes: `Post-service update for appointment #${materialModal.appointmentId}`,
+              }),
+            }
+          );
+
+          if (!response.ok) {
+            throw new Error(`Failed to update material ${material.name}`);
+          }
+        }
+      }
+
+      // Success - close modal and continue with payment request
+      closeMaterialModal();
+
+      // Now proceed with the payment request
+      const appointmentId = materialModal.appointmentId;
+      await requestPaymentMutation.mutateAsync(appointmentId);
+
+      // ✅ FIXED: Ensure TanStack Query cache is invalidated after Redux mutation
+      await Promise.all([
+        refetch(),
+        invalidateAppointmentCaches(queryClient, {
+          userId: user?.id,
+          userRole: "therapist",
+          appointmentId,
+        }),
+      ]);
+
+      alert("Material status updated and payment requested successfully!");
+    } catch (error) {
+      console.error("Error updating material status:", error);
+      alert(`Error updating material status: ${error.message}`);
+      updateMaterialModal({ isSubmitting: false });
+    }
+  };
+
+  const handleMaterialModalClose = () => {
+    closeMaterialModal();
+  };
+  const getStatusBadgeClass = (status) => {
+    switch (status) {
+      case "pending":
+        return "status-pending";
+      case "confirmed":
+        return "status-confirmed";
+      case "therapist_confirmed":
+        return "status-therapist-confirmed";
+      case "driver_confirmed":
+        return "status-driver-confirmed";
+      case "journey_started":
+        return "status-journey-started";
+      case "arrived":
+        return "status-arrived";
+      case "dropped_off":
+        return "status-dropped-off";
+      case "session_started":
+        return "status-session-started";
+      case "payment_requested":
+        return "status-payment-requested";
+      case "payment_completed":
+        return "status-payment-completed";
+      case "pickup_requested":
+        return "status-pickup-requested";
+      case "in_progress":
+        return "status-in-progress";
+      case "completed":
+        return "status-completed";
+      case "cancelled":
+        return "status-cancelled";
+      default:
+        return "";
+    }
+  };
+
+  // Helper function to display user-friendly status text
+  const getStatusDisplayText = (status) => {
+    switch (status) {
+      case "pending":
+        return "Pending";
+      case "confirmed":
+        return "Confirmed";
+      case "therapist_confirmed":
+        return "Confirmed by Therapist";
+      case "driver_confirmed":
+        return "Driver Assigned";
+      case "journey_started":
+        return "En Route";
+      case "arrived":
+        return "Driver Arrived";
+      case "dropped_off":
+        return "Ready to Start";
+      case "session_in_progress":
+        return "Session in Progress";
+      case "awaiting_payment":
+        return "Awaiting Payment";
+      case "payment_completed":
+        return "Payment Completed";
+      case "pickup_requested":
+        return "Pickup Requested";
+      case "transport_completed":
+        return "Transport Completed";
+      case "completed":
+        return "Completed";
+      case "cancelled":
+        return "Cancelled";
+      default:
+        return (
+          status.charAt(0).toUpperCase() + status.slice(1).replace(/_/g, " ")
+        );
+    }
+  };
+  // Helper function to display therapist team information
+  const renderTherapistTeam = (appointment) => {
+    if (
+      appointment.therapists_details &&
+      Array.isArray(appointment.therapists_details) &&
+      appointment.therapists_details.length > 1
+    ) {
+      const otherTherapists = appointment.therapists_details.filter(
+        (t) => t && t.id !== user?.id
+      );
+      if (otherTherapists.length > 0) {
+        return (
+          <div className="therapist-team">
+            <strong>Team members:</strong>
+            <div className="therapist-list">
+              {otherTherapists.map((therapist, index) => (
+                <div key={therapist.id || index} className="therapist-name">
+                  {therapist.first_name} {therapist.last_name}
+                  {therapist.specialization && (
+                    <span className="therapist-specialization">
+                      {" "}
+                      ({therapist.specialization})
+                    </span>
+                  )}
+                </div>
+              ))}
+            </div>
+          </div>
+        );
+      }
+    }
+    return null;
+  };
+
+  // Special render function for completed transport appointments
+  const renderCompletedTransportCard = (appointment) => {
+    return (
+      <div
+        key={appointment.id}
+        className="appointment-card completed-transport-card"
+      >
+        <div className="appointment-header">
+          <h3>
+            {appointment.client_details?.first_name}{" "}
+            {appointment.client_details?.last_name}
+          </h3>
+          <span className="status-badge status-transport-completed">
+            ✅ Transport Completed
+          </span>
+        </div>
+
+        <div className="appointment-details">
+          <p>
+            <strong>Date:</strong>{" "}
+            {new Date(appointment.date).toLocaleDateString()}
+          </p>
+
+          {/* Session Start and End Times */}
+          {appointment.session_started_at && (
+            <p>
+              <strong>Session Started:</strong>{" "}
+              {new Date(appointment.session_started_at).toLocaleString()}
+            </p>
+          )}
+          {appointment.session_end_time && (
+            <p>
+              <strong>Session Ended:</strong>{" "}
+              {new Date(appointment.session_end_time).toLocaleString()}
+            </p>
+          )}
+
+          {/* Client Address */}
+          <p>
+            <strong>Client Address:</strong> {appointment.location}
+          </p>
+
+          {/* Services */}
+          <p>
+            <strong>Services:</strong>{" "}
+            {appointment.services_details?.map((s) => s.name).join(", ") ||
+              "N/A"}
+          </p>
+
+          {/* Payment Amount */}
+          <p>
+            <strong>Amount Paid:</strong> ₱
+            {appointment.payment_amount
+              ? parseFloat(appointment.payment_amount).toLocaleString("en-US", {
+                  minimumFractionDigits: 2,
+                  maximumFractionDigits: 2,
+                })
+              : appointment.total_price?.toLocaleString("en-US", {
+                  minimumFractionDigits: 2,
+                  maximumFractionDigits: 2,
+                }) || "0.00"}
+          </p>
+
+          {/* Return Journey Completion Time */}
+          {appointment.return_journey_completed_at && (
+            <p>
+              <strong>Transport Completed:</strong>{" "}
+              {new Date(
+                appointment.return_journey_completed_at
+              ).toLocaleString()}
+            </p>
+          )}
+
+          {/* Driver Information */}
+          {appointment.driver_details && (
+            <p>
+              <strong>Driver:</strong>{" "}
+              {appointment.driver_details?.first_name || "Unknown"}{" "}
+              {appointment.driver_details?.last_name || "Driver"}
+            </p>
+          )}
+        </div>
+      </div>
+    );
+  };
+
+  const renderActionButtons = (appointment) => {
+    const {
+      status,
+      id,
+      therapist_accepted,
+      both_parties_accepted,
+      pending_acceptances,
+      therapists_accepted,
+      therapists,
+    } = appointment;
+
+    // Helper function to check if current therapist has accepted
+    const hasCurrentTherapistAccepted = () => {
+      // For multi-therapist appointments
+      if (therapists && therapists.length > 0) {
+        const therapistIndex = therapists.indexOf(user?.id);
+        return (
+          therapistIndex !== -1 &&
+          therapists_accepted &&
+          therapists_accepted[therapistIndex]
+        );
+      }
+      // For single therapist appointments (legacy)
+      return therapist_accepted;
+    };
+    switch (status) {
+      case "pending":
+        // Show accept/reject only if current therapist hasn't accepted yet
+        if (!hasCurrentTherapistAccepted()) {
+          return (
+            <div className="appointment-actions">
+              <LoadingButton
+                className="accept-button"
+                onClick={() => handleAcceptAppointment(id)}
+                loading={buttonLoading[`accept_${id}`]}
+                loadingText="Accepting..."
+              >
+                Accept
+              </LoadingButton>
+              <LoadingButton
+                className="reject-button"
+                onClick={() => handleRejectAppointment(id)}
+                variant="secondary"
+              >
+                Reject
+              </LoadingButton>
+            </div>
+          );
+        } else {
+          // Therapist has accepted, show waiting status
+          return (
+            <div className="appointment-actions">
+              <div className="waiting-status">
+                <span className="accepted-badge">✓ You have accepted</span>
+                {!both_parties_accepted && pending_acceptances?.length > 0 && (
+                  <small className="waiting-text">
+                    Waiting for: {pending_acceptances.join(", ")}
+                  </small>
+                )}
+              </div>
+            </div>
+          );
+        }
+
+      case "confirmed":
+        // New workflow: therapist needs to confirm readiness
+        if (both_parties_accepted) {
+          return (
+            <div className="appointment-actions">
+              <LoadingButton
+                className="confirm-button"
+                onClick={() => handleTherapistConfirm(id)}
+                loading={buttonLoading[`confirm_${id}`]}
+                loadingText="Confirming..."
+              >
+                Confirm Ready
+              </LoadingButton>
+              <div className="workflow-info">
+                <p>
+                  ✅ All parties accepted. Please confirm you're ready to
+                  proceed.
+                </p>
+              </div>
+            </div>
+          );
+        } else {
+          return (
+            <div className="appointment-actions">
+              <div className="warning-status">
+                ⚠ Waiting for all parties to accept before confirmation
+              </div>
+            </div>
+          );
+        }
+      case "therapist_confirmed":
+        // Always waiting for driver to confirm - driver is needed for all appointments
+        return (
+          <div className="appointment-actions">
+            <div className="waiting-status">
+              <span className="confirmed-badge">✅ You confirmed</span>
+              <p>Waiting for driver confirmation...</p>
+            </div>
+          </div>
+        );
+      case "driver_confirmed":
+        // Both confirmed, but operator must start appointment before journey can begin
+        return (
+          <div className="appointment-actions">
+            <div className="ready-status">
+              <span className="ready-badge">⏳ Waiting for Operator</span>
+              <p>
+                Both you and driver confirmed. Waiting for operator to start
+                appointment.
+              </p>
+              <div className="workflow-reminder">
+                <small>🔐 Operator must approve before transport begins</small>
+              </div>
+            </div>
+          </div>
+        );
+
+      case "in_progress":
+        // Appointment is active, driver will handle journey
+        return (
+          <div className="appointment-actions">
+            <div className="ready-status">
+              <span className="ready-badge">✅ Appointment active</span>
+              <p>Appointment is in progress. Driver will coordinate pickup.</p>
+            </div>
+          </div>
+        );
+
+      case "journey":
+        return (
+          <div className="appointment-actions">
+            <div className="journey-status">
+              <span className="journey-badge">🚗 En route</span>
+              <p>Driver is on the way to pick you up</p>
+            </div>
+          </div>
+        );
+
+      case "arrived":
+        return (
+          <div className="appointment-actions">
+            <div className="arrived-status">
+              <span className="arrived-badge">📍 Driver arrived</span>
+              <p>Driver has arrived. Ready to proceed to client.</p>
+            </div>
+          </div>
+        );
+      case "dropped_off":
+        // Session should auto-start, but allow manual start if needed
+        return (
+          <div className="appointment-actions">
+            <LoadingButton
+              className="start-session-button"
+              onClick={() => handleStartSession(id)}
+              loading={buttonLoading[`start_session_${id}`]}
+              loadingText="Starting..."
+            >
+              Start Session
+            </LoadingButton>
+            <div className="dropped-off-info">
+              <p>📍 Dropped off at client location</p>
+            </div>
+          </div>
+        );
+      case "session_in_progress":
+        return (
+          <div className="appointment-actions">
+            <LoadingButton
+              className="payment-button"
+              onClick={() => handleRequestPayment(id)}
+              loading={buttonLoading[`request_payment_${id}`]}
+              loadingText="Request Payment"
+            >
+              Request Payment
+            </LoadingButton>
+            <div className="session-info">
+              <p>💆 Session in progress</p>
+            </div>
+          </div>
+        );
+
+      case "awaiting_payment":
+        return (
+          <div className="appointment-actions">
+            <div className="payment-status">
+              <span className="payment-badge">💳 Payment requested</span>
+              <p>Waiting for operator to verify payment...</p>
+            </div>
+          </div>
+        );
+      case "payment_completed":
+        return (
+          <div className="appointment-actions">
+            <LoadingButton
+              className="complete-session-button"
+              onClick={() => handleCompleteSession(id)}
+              loading={buttonLoading[`complete_session_${id}`]}
+              loadingText="Completing..."
+            >
+              Complete Session
+            </LoadingButton>
+            <div className="payment-info">
+              <p>✅ Payment verified by operator</p>
+            </div>
+          </div>
+        );
+
+      case "completed":
+        // Show pickup options for appointments with drivers
+        if (appointment.driver_details) {
+          return (
+            <div className="appointment-actions">
+              {appointment.pickup_requested ? (
+                <div className="pickup-status">
+                  {appointment.assigned_pickup_driver ? (
+                    <div className="driver-assigned">
+                      <span className="success-badge">
+                        ✅ Pickup Driver Assigned
+                      </span>
+                      <p>Driver en route for pickup</p>
+                      {appointment.estimated_pickup_time && (
+                        <p>
+                          <strong>ETA:</strong>{" "}
+                          {new Date(
+                            appointment.estimated_pickup_time
+                          ).toLocaleTimeString()}
+                        </p>
+                      )}
+                    </div>
+                  ) : (
+                    <div className="pickup-pending">
+                      <div className="session-completion-info">
+                        {appointment.session_end_time && (
+                          <p className="completion-timestamp">
+                            <strong>Session completed:</strong>{" "}
+                            {new Date(
+                              appointment.session_end_time
+                            ).toLocaleString()}
+                          </p>
+                        )}
+                      </div>
+                      <span
+                        className={`pickup-badge ${
+                          appointment.pickup_urgency || "normal"
+                        }`}
+                      >
+                        {appointment.pickup_urgency === "urgent"
+                          ? "🚨 URGENT Pickup Requested"
+                          : "⏰ Pickup Requested"}
+                      </span>
+                      <p>Waiting for driver assignment...</p>{" "}
+                      {appointment.pickup_urgency !== "urgent" && (
+                        <LoadingButton
+                          className="urgent-pickup-button"
+                          onClick={() => handleRequestPickupNew(id, "urgent")}
+                          loading={buttonLoading[`request_pickup_${id}_urgent`]}
+                          loadingText="Requesting..."
+                          variant="warning"
+                          size="small"
+                        >
+                          Request Urgent Pickup
+                        </LoadingButton>
+                      )}
+                    </div>
+                  )}
+                </div>
+              ) : (
+                <div className="pickup-actions">
+                  <div className="session-completion-info">
+                    <p className="pickup-info">
+                      <span className="success-badge">
+                        ✅ Session completed
+                      </span>
+                      {appointment.session_end_time && (
+                        <span className="completion-timestamp">
+                          Completed at:{" "}
+                          {new Date(
+                            appointment.session_end_time
+                          ).toLocaleString()}
+                        </span>
+                      )}
+                    </p>
+                    <p>Need pickup to return?</p>
+                  </div>
+                  <div className="pickup-buttons">
+                    <LoadingButton
+                      className="request-pickup-button"
+                      onClick={() => handleRequestPickupNew(id, "normal")}
+                      loading={buttonLoading[`request_pickup_${id}_normal`]}
+                      loadingText="Requesting..."
+                    >
+                      Request Pickup
+                    </LoadingButton>
+                    <LoadingButton
+                      className="urgent-pickup-button"
+                      onClick={() => handleRequestPickupNew(id, "urgent")}
+                      loading={buttonLoading[`request_pickup_${id}_urgent`]}
+                      loadingText="Requesting..."
+                      variant="warning"
+                    >
+                      Request Urgent Pickup
+                    </LoadingButton>
+                  </div>
+                </div>
+              )}
+            </div>
+          );
+        } else {
+          return (
+            <div className="appointment-actions">
+              <div className="completed-status">
+                <span className="success-badge">✅ Session Completed</span>
+                <p>No transport needed</p>
+              </div>
+            </div>
+          );
+        }
+      case "pickup_requested":
+        return (
+          <div className="appointment-actions">
+            <div className="pickup-requested-status">
+              {appointment.session_end_time && (
+                <div className="session-completion-info">
+                  <p className="completion-timestamp">
+                    <strong>Session completed:</strong>{" "}
+                    {new Date(appointment.session_end_time).toLocaleString()}
+                  </p>
+                </div>
+              )}
+              <span className="pickup-badge">🚖 Pickup requested</span>
+              <p>Waiting for pickup assignment...</p>
+            </div>
+          </div>
+        );
+
+      case "driver_assigned_pickup":
+        return (
+          <div className="appointment-actions">
+            <div className="pickup-assigned-status">
+              {appointment.session_end_time && (
+                <div className="session-completion-info">
+                  <p className="completion-timestamp">
+                    <strong>Session completed:</strong>{" "}
+                    {new Date(appointment.session_end_time).toLocaleString()}
+                  </p>
+                </div>
+              )}
+              <span className="success-badge">
+                ✅ Driver Assigned for Pickup
+              </span>
+              <p>
+                Driver{" "}
+                <strong>
+                  {appointment.driver_details?.first_name}{" "}
+                  {appointment.driver_details?.last_name}
+                </strong>{" "}
+                has been assigned for your pickup.
+              </p>
+              {appointment.estimated_pickup_time && (
+                <p>
+                  <strong>Estimated arrival:</strong>{" "}
+                  {new Date(appointment.estimated_pickup_time).toLocaleString()}
+                </p>
+              )}
+              <p className="waiting-confirmation">
+                Waiting for driver to confirm pickup...
+              </p>
+            </div>
+          </div>
+        );
+
+      case "return_journey":
+        return (
+          <div className="appointment-actions">
+            <div className="return-journey-status">
+              {appointment.session_end_time && (
+                <div className="session-completion-info">
+                  <p className="completion-timestamp">
+                    <strong>Session completed:</strong>{" "}
+                    {new Date(appointment.session_end_time).toLocaleString()}
+                  </p>
+                </div>
+              )}
+              <span className="journey-badge">
+                🔄 Driver En Route for Pickup
+              </span>
+              <p>
+                Driver{" "}
+                <strong>
+                  {appointment.driver_details?.first_name}{" "}
+                  {appointment.driver_details?.last_name}
+                </strong>{" "}
+                confirmed pickup and is on the way.
+              </p>
+              {appointment.pickup_confirmed_at && (
+                <p>
+                  <strong>Pickup confirmed at:</strong>{" "}
+                  {new Date(appointment.pickup_confirmed_at).toLocaleString()}
+                </p>
+              )}
+              <p>Please wait at the pickup location.</p>
+            </div>
+          </div>
+        );
+
+      default:
+        return null;
+    }
+  };
+  const renderAppointmentsList = (appointmentsList) => {
+    // Enhanced safety checks for undefined/null data
+    if (
+      !appointmentsList ||
+      !Array.isArray(appointmentsList) ||
+      appointmentsList.length === 0
+    ) {
+      console.log("🔍 renderAppointmentsList: No appointments to render:", {
+        appointmentsList,
+        isArray: Array.isArray(appointmentsList),
+        length: appointmentsList?.length,
+      });
+      return <p className="no-appointments">No appointments found.</p>;
+    }
+
+    return (
+      <div className="appointments-list">
+        {appointmentsList.map((appointment) => {
+          // Use special rendering for completed transport appointments
+          if (appointment.status === "transport_completed") {
+            return renderCompletedTransportCard(appointment);
+          }
+
+          // Regular appointment card for all other statuses
+          return (
+            <div key={appointment.id} className="appointment-card">
+              <div className="appointment-header">
+                <h3>
+                  {appointment.client_details?.first_name}{" "}
+                  {appointment.client_details?.last_name}
+                </h3>{" "}
+                <span
+                  className={`status-badge ${getStatusBadgeClass(
+                    appointment.status
+                  )}`}
+                >
+                  {getStatusDisplayText(appointment.status)}
+                </span>
+              </div>
+
+              <div className="appointment-details">
+                <p>
+                  <strong>Date:</strong>{" "}
+                  {new Date(appointment.date).toLocaleDateString()}
+                </p>
+                <p>
+                  <strong>Time:</strong> {appointment.start_time} -{" "}
+                  {appointment.end_time}
+                </p>
+                <p>
+                  <strong>Location:</strong> {appointment.location}
+                </p>
+                <p>
+                  <strong>Services:</strong>{" "}
+                  {appointment.services_details?.map((s) => s.name).join(", ")}
+                </p>
+                {renderTherapistTeam(appointment)}
+                {appointment.driver_details && (
+                  <p>
+                    <strong>Driver:</strong>{" "}
+                    {appointment.driver_details?.first_name || "Unknown"}{" "}
+                    {appointment.driver_details?.last_name || "Driver"}
+                  </p>
+                )}
+                {appointment.notes && (
+                  <p>
+                    <strong>Notes:</strong> {appointment.notes}
+                  </p>
+                )}
+
+                {/* Show session completion timestamp for pickup-related statuses */}
+                {(appointment.status === "pickup_requested" ||
+                  appointment.status === "driver_assigned_pickup" ||
+                  appointment.status === "return_journey") &&
+                  appointment.session_end_time && (
+                    <div className="session-completion-info">
+                      <h4>📋 Session Completed</h4>
+                      <p className="completion-time">
+                        <strong>Session completed at:</strong>{" "}
+                        {new Date(
+                          appointment.session_end_time
+                        ).toLocaleString()}
+                      </p>
+                    </div>
+                  )}
+              </div>
+
+              {renderActionButtons(appointment)}
+            </div>
+          );
+        })}
+      </div>
+    );
+  };
+  // Helper to check if appointment is transport completed or completed
+  const isTransportCompleted = (appointment) => {
+    const completedStatuses = [
+      "transport_completed",
+      "completed",
+      "driver_transport_completed",
+    ];
+    const isCompleted = completedStatuses.includes(appointment.status);
+
+    // ✅ DEBUG: Log the status check result
+    console.log("🔍 isTransportCompleted DEBUG:", {
+      appointmentId: appointment.id,
+      status: appointment.status,
+      completedStatuses,
+      isCompleted,
+    });
+
+    return isCompleted;
+  };
+
+  // State for completed appointments modal
+  const [showCompletedModal, setShowCompletedModal] = useState(false);
+
+  // Filter today's appointments into pending and completed
+  const todayPendingAppointments = useMemo(() => {
+    const filtered = (
+      Array.isArray(myTodayAppointments) ? myTodayAppointments : []
+    ).filter((apt) => {
+      if (!apt) return false;
+      const isCompleted = isTransportCompleted(apt);
+
+      // ✅ ENHANCED DEBUG: Log each appointment's filtering decision
+      console.log("🔍 FILTERING DEBUG - Appointment:", {
+        id: apt.id,
+        status: apt.status,
+        date: apt.date,
+        isTransportCompleted: isCompleted,
+        willBeInPending: !isCompleted,
+      });
+
+      return !isCompleted;
+    });
+
+    console.log("🔍 DEBUG: todayPendingAppointments calculated:", {
+      myTodayAppointmentsLength: myTodayAppointments?.length,
+      filteredLength: filtered.length,
+      myTodayAppointments: myTodayAppointments,
+      filtered: filtered,
+    });
+
+    return filtered;
+  }, [myTodayAppointments]);
+
+  const todayCompletedAppointments = useMemo(() => {
+    const filtered = (
+      Array.isArray(myTodayAppointments) ? myTodayAppointments : []
+    ).filter((apt) => {
+      if (!apt) return false;
+      const isCompleted = isTransportCompleted(apt);
+
+      // ✅ ENHANCED DEBUG: Log each appointment's filtering decision
+      console.log("🔍 COMPLETED FILTERING DEBUG - Appointment:", {
+        id: apt.id,
+        status: apt.status,
+        date: apt.date,
+        isTransportCompleted: isCompleted,
+        willBeInCompleted: isCompleted,
+      });
+
+      return isCompleted;
+    });
+
+    console.log("🔍 DEBUG: todayCompletedAppointments calculated:", {
+      myTodayAppointmentsLength: myTodayAppointments?.length,
+      filteredLength: filtered.length,
+    });
+
+    return filtered;
+  }, [myTodayAppointments]);
+
+  const handleCloseCompletedModal = () => {
+    setShowCompletedModal(false);
+  };
+
+  return (
+    <PageLayout>
+      {/* OPTIMIZED: Simplified loading indicator */}
+      <MinimalLoadingIndicator
+        show={loading}
+        hasData={hasData}
+        position="top-right"
+        size="small"
+        variant="subtle"
+        tooltip={
+          hasData ? "Refreshing appointments..." : "Loading appointments..."
+        }
+        pulse={true}
+        fadeIn={true}
+      />
+      <div className="therapist-dashboard">
+        <LayoutRow
+          title={`${greeting}, ${userName}!`}
+          subtitle={<>Today is {systemTime}</>}
+        >
+          <div className="action-buttons">
+            {/* ✅ SIMPLIFIED: Use standard refresh button like DriverDashboard */}
+            <button
+              onClick={async () => {
+                console.log("🔄 Manual refresh triggered by user");
+                await refetch();
+                console.log("✅ Manual refresh completed");
+              }}
+              className="refresh-button"
+              style={{
+                marginRight: "10px",
+                padding: "8px 16px",
+                backgroundColor: "#4CAF50",
+                color: "white",
+                border: "none",
+                borderRadius: "4px",
+                cursor: "pointer",
+                fontSize: "14px",
+                fontWeight: "500",
+              }}
+              title="Refresh appointments data"
+            >
+              🔄 Refresh
+            </button>
+            <button onClick={handleLogout} className="logout-button">
+              Logout
+            </button>
+          </div>
+        </LayoutRow>
+        {/* OPTIMIZED: Simplified error handling */}
+        {error && !hasData && (
+          <div className="error-message">
+            <div>
+              {typeof error === "object"
+                ? error.message || error.error || "An error occurred"
+                : error}
+            </div>
+            <button
+              onClick={refetch}
+              className="retry-button"
+              style={{
+                marginTop: "10px",
+                padding: "5px 10px",
+                backgroundColor: "var(--primary)",
+                color: "white",
+                border: "none",
+                borderRadius: "4px",
+                cursor: "pointer",
+              }}
+            >
+              Retry
+            </button>
+          </div>
+        )}
+
+        <TabSwitcher
+          tabs={[
+            {
+              id: "today",
+              label: "Today's Appointments",
+              count: todayPendingAppointments.length,
+            },
+            {
+              id: "upcoming",
+              label: "Upcoming Appointments",
+              count: Array.isArray(myUpcomingAppointments)
+                ? myUpcomingAppointments.filter(
+                    (apt) => apt && !isTransportCompleted(apt)
+                  ).length
+                : 0,
+            },
+            {
+              id: "all",
+              label: "All My Appointments",
+              count: Array.isArray(myAppointments) ? myAppointments.length : 0,
+            },
+            {
+              id: "attendance",
+              label: "My Attendance",
+              count: undefined,
+            },
+          ]}
+          activeTab={currentView}
+          onTabChange={setView}
+        />
+        <div className="dashboard-content">
+          {currentView === "today" && (
+            <div className="todays-appointments">
+              <div className="section-header">
+                <h2>Today's Appointments (Pending)</h2>
+                {todayCompletedAppointments.length > 0 && (
+                  <button
+                    className="view-completed-btn"
+                    onClick={() => setShowCompletedModal(true)}
+                  >
+                    View Completed ({todayCompletedAppointments.length})
+                  </button>
+                )}
+              </div>
+              {renderAppointmentsList(todayPendingAppointments)}
+            </div>
+          )}
+          {currentView === "upcoming" && (
+            <div className="upcoming-appointments">
+              <h2>Upcoming Appointments</h2>
+              {renderAppointmentsList(
+                (Array.isArray(myUpcomingAppointments)
+                  ? myUpcomingAppointments
+                  : []
+                ).filter((apt) => apt && !isTransportCompleted(apt))
+              )}
+            </div>
+          )}
+          {currentView === "all" && (
+            <div className="all-appointments">
+              <h2>All My Appointments</h2>
+              {renderAppointmentsList(
+                Array.isArray(myAppointments) ? myAppointments : []
+              )}
+            </div>
+          )}
+          {currentView === "attendance" && (
+            <div className="attendance-view">
+              <AttendanceComponent />
+            </div>
+          )}
+          {currentView === "calendar" && (
+            <div className="calendar-view">
+              <h2>Calendar View</h2>
+              <Calendar
+                showClientLabels={true}
+                context="therapist"
+                onDateSelected={() => {}}
+                onTimeSelected={() => {}}
+              />
+            </div>
+          )}
+        </div>
+        <WebSocketStatus />
+
+        {/* Completed Appointments Modal */}
+        {/* Completed Appointments Modal */}
+        {showCompletedModal && (
+          <div
+            className="modal-overlay"
+            style={{
+              position: "fixed",
+              top: 0,
+              left: 0,
+              right: 0,
+              bottom: 0,
+              backgroundColor: "rgba(0, 0, 0, 0.5)",
+              backdropFilter: "blur(8px)",
+              display: "flex",
+              alignItems: "center",
+              justifyContent: "center",
+              zIndex: 1000,
+            }}
+          >
+            <div
+              className="modal"
+              style={{
+                backgroundColor: "white",
+                borderRadius: "12px",
+                padding: "0",
+                maxWidth: "90vw",
+                maxHeight: "80vh",
+                overflow: "hidden",
+                boxShadow:
+                  "0 20px 25px -5px rgba(0, 0, 0, 0.1), 0 10px 10px -5px rgba(0, 0, 0, 0.04)",
+              }}
+            >
+              <div
+                className="modal-header"
+                style={{
+                  padding: "1.5rem",
+                  borderBottom: "1px solid #e5e7eb",
+                  display: "flex",
+                  justifyContent: "space-between",
+                  alignItems: "center",
+                }}
+              >
+                <h2
+                  style={{ margin: 0, fontSize: "1.25rem", fontWeight: "600" }}
+                >
+                  Today's Completed Appointments
+                </h2>
+                <button
+                  className="close-btn"
+                  onClick={handleCloseCompletedModal}
+                  style={{
+                    background: "none",
+                    border: "none",
+                    cursor: "pointer",
+                    padding: "0.5rem",
+                    borderRadius: "6px",
+                    display: "flex",
+                    alignItems: "center",
+                    justifyContent: "center",
+                  }}
+                >
+                  <MdClose size={20} />
+                </button>
+              </div>
+              <div
+                className="modal-content"
+                style={{
+                  padding: "1.5rem",
+                  maxHeight: "60vh",
+                  overflowY: "auto",
+                }}
+              >
+                {renderAppointmentsList(todayCompletedAppointments)}
+              </div>
+            </div>
+          </div>
+        )}
+
+        <RejectionModal
+          isOpen={rejectionModal.isOpen}
+          onClose={handleRejectionCancel}
+          onSubmit={handleRejectionSubmit}
+          appointmentId={rejectionModal.appointmentId}
+          loading={loading}
+        />
+        {/* Post-Service Material Modal */}
+        <PostServiceMaterialModal
+          isOpen={materialModal.isOpen}
+          onClose={handleMaterialModalClose}
+          materials={materialModal.materials}
+          onSubmit={handleMaterialModalSubmit}
+          isSubmitting={materialModal.isSubmitting}
+        />
+      </div>
+    </PageLayout>
+  );
+};
+
+export default TherapistDashboard;
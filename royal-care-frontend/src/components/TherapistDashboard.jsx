import { useState } from "react";
import { useDispatch, useSelector } from "react-redux";
import { useNavigate, useSearchParams } from "react-router-dom";
import { logout } from "../features/auth/authSlice";
import {
  completeAppointment,
  rejectAppointment,
  requestPayment,
  requestPickup,
  startSession,
  therapistConfirm,
} from "../features/scheduling/schedulingSlice";
import { useTherapistDashboardData } from "../hooks/useDashboardIntegration";
import useSyncEventHandlers from "../hooks/useSyncEventHandlers";
import { LoadingButton, PageLoadingState } from "./common/LoadingComponents";

import LayoutRow from "../globals/LayoutRow";
import PageLayout from "../globals/PageLayout";
import "../globals/TabSwitcher.css";
import "../styles/DriverCoordination.css";
import "../styles/TherapistDashboard.css";
import RejectionModal from "./RejectionModal";
import Calendar from "./scheduling/Calendar";
import WebSocketStatus from "./scheduling/WebSocketStatus";
import TabSwitcher from "../globals/TabSwitcher";

const TherapistDashboard = () => {
  const dispatch = useDispatch();
  const navigate = useNavigate();

  // Set up sync event handlers to update Redux state
  useSyncEventHandlers();

  // URL search params for view persistence
  const [searchParams, setSearchParams] = useSearchParams();
  // Get view from URL params, default to 'today'
  const currentView = searchParams.get("view") || "today";

  // Helper function to update view in URL
  const setView = (newView) => {
    const newSearchParams = new URLSearchParams(searchParams);
    newSearchParams.set("view", newView);
    setSearchParams(newSearchParams);
  };
  const [rejectionModal, setRejectionModal] = useState({
    isOpen: false,
    appointmentId: null,
  });

  // Loading states for individual button actions
  const [buttonLoading, setButtonLoading] = useState({});

  // Helper function to set loading state for specific action
  const setActionLoading = (actionKey, isLoading) => {
    setButtonLoading((prev) => ({
      ...prev,
      [actionKey]: isLoading,
    }));
  };
  const { user } = useSelector((state) => state.auth);

  // 🔥 FIXED: Use centralized data manager instead of individual polling
  const {
    myAppointments,
    myTodayAppointments,
    myUpcomingAppointments,
    loading,
    error,
    isInitialLoad,
    refreshAppointments,
  } = useTherapistDashboardData(); // 🔥 FIXED: Replace redundant refreshAppointments with centralized data manager
  // refreshAppointments is now provided by useTherapistDashboardData hook

  // 🔥 REMOVED: All redundant polling and data fetching
  // The centralized data manager (useTherapistDashboardData) handles all polling automatically
  // No need for individual dashboard polling or initial data loading

  // 🔥 REMOVED: Initial data loading is handled by centralized data manager

  // 🔥 REMOVED: View changes don't trigger API calls - data is filtered client-side
  // The centralized data manager provides all needed data, and filtering happens in the component

  const handleLogout = () => {
    localStorage.removeItem("knoxToken");
    localStorage.removeItem("user");
    dispatch(logout());
    navigate("/");
  };

  // Handle appointment status changes with optimized refresh and optimistic updates
  const handleAcceptAppointment = async (appointmentId) => {
    const actionKey = `accept_${appointmentId}`;
    try {
      setActionLoading(actionKey, true);
      await dispatch(therapistConfirm(appointmentId)).unwrap();
      // Only refresh current view data to minimize API calls
      refreshAppointments(true);
    } catch (error) {
      // More user-friendly error message
      if (
        error?.message?.includes("401") ||
        error?.message?.includes("Authentication")
      ) {
        alert("Session expired. Please refresh the page and log in again.");
      } else {
        alert("Failed to accept appointment. Please try again.");
      }
    } finally {
      setActionLoading(actionKey, false);
    }
  };

  const handleRejectAppointment = (appointmentId) => {
    setRejectionModal({
      isOpen: true,
      appointmentId: appointmentId,
    });
  };

  const handleRejectionSubmit = async (appointmentId, rejectionReason) => {
    // Additional validation on the frontend
    const cleanReason = String(rejectionReason || "").trim();
    if (!cleanReason) {
      alert("Please provide a reason for rejection.");
      return;
    }
    try {
      await dispatch(
        rejectAppointment({
          id: appointmentId,
          rejectionReason: cleanReason,
        })
      ).unwrap();
      refreshAppointments(true); // Silent background refresh after action
      setRejectionModal({ isOpen: false, appointmentId: null });
    } catch (error) {
      // Better error message handling with authentication awareness
      let errorMessage = "Failed to reject appointment. Please try again.";

      if (
        error?.message?.includes("401") ||
        error?.message?.includes("Authentication")
      ) {
        errorMessage =
          "Session expired. Please refresh the page and log in again.";
      } else if (error?.error) {
        errorMessage = error.error;
      } else if (error?.message) {
        errorMessage = error.message;
      } else if (typeof error === "string") {
        errorMessage = error;
      }

      // Show specific error from backend if available
      if (error?.error === "Rejection reason is required") {
        errorMessage =
          "Rejection reason is required. Please provide a valid reason.";
      }

      alert(`Failed to reject appointment: ${errorMessage}`);
      setRejectionModal({ isOpen: false, appointmentId: null });
    }
  };
  // Enhanced workflow handlers for new service flow
  const handleTherapistConfirm = async (appointmentId) => {
    const actionKey = `confirm_${appointmentId}`;
    try {
      setActionLoading(actionKey, true);
      await dispatch(therapistConfirm(appointmentId)).unwrap();
      refreshAppointments(true);
    } catch (error) {
      console.error("Failed to confirm appointment:", error);
      alert("Failed to confirm appointment. Please try again.");
    } finally {
      setActionLoading(actionKey, false);
    }
  };

  const handleStartSession = async (appointmentId) => {
    const actionKey = `start_session_${appointmentId}`;
    try {
      setActionLoading(actionKey, true);
      await dispatch(startSession(appointmentId)).unwrap();
      refreshAppointments(true);
    } catch (error) {
      console.error("Failed to start session:", error);
      alert("Failed to start session. Please try again.");
    } finally {
      setActionLoading(actionKey, false);
    }
  };

  const handleRequestPayment = async (appointmentId) => {
    const actionKey = `request_payment_${appointmentId}`;
    try {
      setActionLoading(actionKey, true);
      await dispatch(requestPayment(appointmentId)).unwrap();
      refreshAppointments(true);
    } catch (error) {
      console.error("Failed to request payment:", error);
      alert("Failed to request payment. Please try again.");
    } finally {
      setActionLoading(actionKey, false);
    }
  };

  const handleCompleteSession = async (appointmentId) => {
    if (
      window.confirm("Complete this session? This action cannot be undone.")
    ) {
      const actionKey = `complete_session_${appointmentId}`;
      try {
        setActionLoading(actionKey, true);
        await dispatch(completeAppointment(appointmentId)).unwrap();
        refreshAppointments(true);
      } catch (error) {
        console.error("Failed to complete session:", error);
        alert("Failed to complete session. Please try again.");
      } finally {
        setActionLoading(actionKey, false);
      }
    }
  };

  const handleRequestPickupNew = async (appointmentId, urgency = "normal") => {
    const actionKey = `request_pickup_${appointmentId}_${urgency}`;
    try {
      setActionLoading(actionKey, true);
      await dispatch(
        requestPickup({
          appointmentId,
          pickup_urgency: urgency,
          pickup_notes:
            urgency === "urgent"
              ? "Urgent pickup requested by therapist"
              : "Pickup requested by therapist",
        })
      ).unwrap();
      refreshAppointments(true);
      alert(
        urgency === "urgent"
          ? "Urgent pickup request sent!"
          : "Pickup request sent!"
      );
    } catch (error) {
      console.error("Failed to request pickup:", error);
      alert("Failed to request pickup. Please try again.");
    } finally {
      setActionLoading(actionKey, false);
    }
  };

  // Legacy handlers (keeping for backward compatibility)
  const handleRejectionCancel = () => {
    setRejectionModal({ isOpen: false, appointmentId: null });
  };
  const getStatusBadgeClass = (status) => {
    switch (status) {
      case "pending":
        return "status-pending";
      case "confirmed":
        return "status-confirmed";
      case "therapist_confirmed":
        return "status-therapist-confirmed";
      case "driver_confirmed":
        return "status-driver-confirmed";
      case "journey_started":
        return "status-journey-started";
      case "arrived":
        return "status-arrived";
      case "dropped_off":
        return "status-dropped-off";
      case "session_started":
        return "status-session-started";
      case "payment_requested":
        return "status-payment-requested";
      case "payment_completed":
        return "status-payment-completed";
      case "pickup_requested":
        return "status-pickup-requested";
      case "in_progress":
        return "status-in-progress";
      case "completed":
        return "status-completed";
      case "cancelled":
        return "status-cancelled";
      default:
        return "";
    }
  };

  // Helper function to display user-friendly status text
  const getStatusDisplayText = (status) => {
    switch (status) {
      case "pending":
        return "Pending";
      case "confirmed":
        return "Confirmed";
      case "therapist_confirmed":
        return "Confirmed by Therapist";
      case "driver_confirmed":
        return "Driver Assigned";
      case "journey_started":
        return "En Route";
      case "arrived":
        return "Driver Arrived";
      case "dropped_off":
        return "Ready to Start";
      case "session_in_progress":
        return "Session in Progress";
      case "awaiting_payment":
        return "Awaiting Payment";
      case "payment_completed":
        return "Payment Completed";
      case "pickup_requested":
        return "Pickup Requested";
      case "transport_completed":
        return "Transport Completed";
      case "completed":
        return "Completed";
      case "cancelled":
        return "Cancelled";
      default:
        return (
          status.charAt(0).toUpperCase() + status.slice(1).replace(/_/g, " ")
        );
    }
  };
  // Helper function to display therapist team information
  const renderTherapistTeam = (appointment) => {
    if (
      appointment.therapists_details &&
      appointment.therapists_details.length > 1
    ) {
      const otherTherapists = appointment.therapists_details.filter(
        (t) => t.id !== user?.id
      );
      if (otherTherapists.length > 0) {
        return (
          <div className="therapist-team">
            <strong>Team members:</strong>
            <div className="therapist-list">
              {otherTherapists.map((therapist, index) => (
                <div key={therapist.id || index} className="therapist-name">
                  {therapist.first_name} {therapist.last_name}
                  {therapist.specialization && (
                    <span className="therapist-specialization">
                      {" "}
                      ({therapist.specialization})
                    </span>
                  )}
                </div>
              ))}
            </div>
          </div>
        );
      }
    }
    return null;
  };

  // Special render function for completed transport appointments
  const renderCompletedTransportCard = (appointment) => {
    return (
      <div
        key={appointment.id}
        className="appointment-card completed-transport-card"
      >
        <div className="appointment-header">
          <h3>
            {appointment.client_details?.first_name}{" "}
            {appointment.client_details?.last_name}
          </h3>
          <span className="status-badge status-transport-completed">
            ✅ Transport Completed
          </span>
        </div>

        <div className="appointment-details">
          <p>
            <strong>Date:</strong>{" "}
            {new Date(appointment.date).toLocaleDateString()}
          </p>

          {/* Session Start and End Times */}
          {appointment.session_started_at && (
            <p>
              <strong>Session Started:</strong>{" "}
              {new Date(appointment.session_started_at).toLocaleString()}
            </p>
          )}
          {appointment.session_end_time && (
            <p>
              <strong>Session Ended:</strong>{" "}
              {new Date(appointment.session_end_time).toLocaleString()}
            </p>
          )}

          {/* Client Address */}
          <p>
            <strong>Client Address:</strong> {appointment.location}
          </p>

          {/* Services */}
          <p>
            <strong>Services:</strong>{" "}
            {appointment.services_details?.map((s) => s.name).join(", ") ||
              "N/A"}
          </p>

          {/* Payment Amount */}
          <p>
            <strong>Amount Paid:</strong> ₱
            {appointment.payment_amount
              ? parseFloat(appointment.payment_amount).toLocaleString("en-US", {
                  minimumFractionDigits: 2,
                  maximumFractionDigits: 2,
                })
              : appointment.total_price?.toLocaleString("en-US", {
                  minimumFractionDigits: 2,
                  maximumFractionDigits: 2,
                }) || "0.00"}
          </p>

          {/* Return Journey Completion Time */}
          {appointment.return_journey_completed_at && (
            <p>
              <strong>Transport Completed:</strong>{" "}
              {new Date(
                appointment.return_journey_completed_at
              ).toLocaleString()}
            </p>
          )}

          {/* Driver Information */}
          {appointment.driver_details && (
            <p>
              <strong>Driver:</strong> {appointment.driver_details.first_name}{" "}
              {appointment.driver_details.last_name}
            </p>
          )}
        </div>
      </div>
    );
  };

  const renderActionButtons = (appointment) => {
    const {
      status,
      id,
      therapist_accepted,
      both_parties_accepted,
      pending_acceptances,
      therapists_accepted,
      therapists,
    } = appointment;

    // Helper function to check if current therapist has accepted
    const hasCurrentTherapistAccepted = () => {
      // For multi-therapist appointments
      if (therapists && therapists.length > 0) {
        const therapistIndex = therapists.indexOf(user?.id);
        return (
          therapistIndex !== -1 &&
          therapists_accepted &&
          therapists_accepted[therapistIndex]
        );
      }
      // For single therapist appointments (legacy)
      return therapist_accepted;
    };
    switch (status) {
      case "pending":
        // Show accept/reject only if current therapist hasn't accepted yet
        if (!hasCurrentTherapistAccepted()) {
          return (
            <div className="appointment-actions">
              <LoadingButton
                className="accept-button"
                onClick={() => handleAcceptAppointment(id)}
                loading={buttonLoading[`accept_${id}`]}
                loadingText="Accepting..."
              >
                Accept
              </LoadingButton>
              <LoadingButton
                className="reject-button"
                onClick={() => handleRejectAppointment(id)}
                variant="secondary"
              >
                Reject
              </LoadingButton>
            </div>
          );
        } else {
          // Therapist has accepted, show waiting status
          return (
            <div className="appointment-actions">
              <div className="waiting-status">
                <span className="accepted-badge">✓ You have accepted</span>
                {!both_parties_accepted && pending_acceptances?.length > 0 && (
                  <small className="waiting-text">
                    Waiting for: {pending_acceptances.join(", ")}
                  </small>
                )}
              </div>
            </div>
          );
        }

      case "confirmed":
        // New workflow: therapist needs to confirm readiness
        if (both_parties_accepted) {
          return (
            <div className="appointment-actions">
              <LoadingButton
                className="confirm-button"
                onClick={() => handleTherapistConfirm(id)}
                loading={buttonLoading[`confirm_${id}`]}
                loadingText="Confirming..."
              >
                Confirm Ready
              </LoadingButton>
              <div className="workflow-info">
                <p>
                  ✅ All parties accepted. Please confirm you're ready to
                  proceed.
                </p>
              </div>
            </div>
          );
        } else {
          return (
            <div className="appointment-actions">
              <div className="warning-status">
                ⚠ Waiting for all parties to accept before confirmation
              </div>
            </div>
          );
        }
      case "therapist_confirmed":
        // Always waiting for driver to confirm - driver is needed for all appointments
        return (
          <div className="appointment-actions">
            <div className="waiting-status">
              <span className="confirmed-badge">✅ You confirmed</span>
              <p>Waiting for driver confirmation...</p>
            </div>
          </div>
        );
      case "driver_confirmed":
        // Both confirmed, status will change to in_progress when operator starts
        return (
          <div className="appointment-actions">
            <div className="ready-status">
              <span className="ready-badge">🚀 Ready to start</span>
              <p>
                Driver confirmed. Waiting for operator to start appointment.
              </p>
            </div>
          </div>
        );

      case "in_progress":
        // Appointment is active, driver will handle journey
        return (
          <div className="appointment-actions">
            <div className="ready-status">
              <span className="ready-badge">✅ Appointment active</span>
              <p>Appointment is in progress. Driver will coordinate pickup.</p>
            </div>
          </div>
        );

      case "journey":
        return (
          <div className="appointment-actions">
            <div className="journey-status">
              <span className="journey-badge">🚗 En route</span>
              <p>Driver is on the way to pick you up</p>
            </div>
          </div>
        );

      case "arrived":
        return (
          <div className="appointment-actions">
            <div className="arrived-status">
              <span className="arrived-badge">📍 Driver arrived</span>
              <p>Driver has arrived. Ready to proceed to client.</p>
            </div>
          </div>
        );
      case "dropped_off":
        // Session should auto-start, but allow manual start if needed
        return (
          <div className="appointment-actions">
            <LoadingButton
              className="start-session-button"
              onClick={() => handleStartSession(id)}
              loading={buttonLoading[`start_session_${id}`]}
              loadingText="Starting..."
            >
              Start Session
            </LoadingButton>
            <div className="dropped-off-info">
              <p>📍 Dropped off at client location</p>
            </div>
          </div>
        );
      case "session_in_progress":
        return (
          <div className="appointment-actions">
            <LoadingButton
              className="payment-button"
              onClick={() => handleRequestPayment(id)}
              loading={buttonLoading[`request_payment_${id}`]}
              loadingText="Requesting..."
            >
              Request Payment
            </LoadingButton>
            <div className="session-info">
              <p>💆 Session in progress</p>
            </div>
          </div>
        );

      case "awaiting_payment":
        return (
          <div className="appointment-actions">
            <div className="payment-status">
              <span className="payment-badge">💳 Payment requested</span>
              <p>Waiting for operator to verify payment...</p>
            </div>
          </div>
        );
      case "payment_completed":
        return (
          <div className="appointment-actions">
            <LoadingButton
              className="complete-session-button"
              onClick={() => handleCompleteSession(id)}
              loading={buttonLoading[`complete_session_${id}`]}
              loadingText="Completing..."
            >
              Complete Session
            </LoadingButton>
            <div className="payment-info">
              <p>✅ Payment verified by operator</p>
            </div>
          </div>
        );

      case "completed":
        // Show pickup options for appointments with drivers
        if (appointment.driver_details) {
          return (
            <div className="appointment-actions">
              {appointment.pickup_requested ? (
                <div className="pickup-status">
                  {appointment.assigned_pickup_driver ? (
                    <div className="driver-assigned">
                      <span className="success-badge">
                        ✅ Pickup Driver Assigned
                      </span>
                      <p>Driver en route for pickup</p>
                      {appointment.estimated_pickup_time && (
                        <p>
                          <strong>ETA:</strong>{" "}
                          {new Date(
                            appointment.estimated_pickup_time
                          ).toLocaleTimeString()}
                        </p>
                      )}
                    </div>
                  ) : (
                    <div className="pickup-pending">
                      <div className="session-completion-info">
                        {appointment.session_end_time && (
                          <p className="completion-timestamp">
                            <strong>Session completed:</strong>{" "}
                            {new Date(
                              appointment.session_end_time
                            ).toLocaleString()}
                          </p>
                        )}
                      </div>
                      <span
                        className={`pickup-badge ${
                          appointment.pickup_urgency || "normal"
                        }`}
                      >
                        {appointment.pickup_urgency === "urgent"
                          ? "🚨 URGENT Pickup Requested"
                          : "⏰ Pickup Requested"}
                      </span>
                      <p>Waiting for driver assignment...</p>{" "}
                      {appointment.pickup_urgency !== "urgent" && (
                        <LoadingButton
                          className="urgent-pickup-button"
                          onClick={() => handleRequestPickupNew(id, "urgent")}
                          loading={buttonLoading[`request_pickup_${id}_urgent`]}
                          loadingText="Requesting..."
                          variant="warning"
                          size="small"
                        >
                          Request Urgent Pickup
                        </LoadingButton>
                      )}
                    </div>
                  )}
                </div>
              ) : (
                <div className="pickup-actions">
                  <div className="session-completion-info">
                    <p className="pickup-info">
                      <span className="success-badge">
                        ✅ Session completed
                      </span>
                      {appointment.session_end_time && (
                        <span className="completion-timestamp">
                          Completed at:{" "}
                          {new Date(
                            appointment.session_end_time
                          ).toLocaleString()}
                        </span>
                      )}
                    </p>
                    <p>Need pickup to return?</p>
                  </div>
                  <div className="pickup-buttons">
                    <LoadingButton
                      className="request-pickup-button"
                      onClick={() => handleRequestPickupNew(id, "normal")}
                      loading={buttonLoading[`request_pickup_${id}_normal`]}
                      loadingText="Requesting..."
                    >
                      Request Pickup
                    </LoadingButton>
                    <LoadingButton
                      className="urgent-pickup-button"
                      onClick={() => handleRequestPickupNew(id, "urgent")}
                      loading={buttonLoading[`request_pickup_${id}_urgent`]}
                      loadingText="Requesting..."
                      variant="warning"
                    >
                      Request Urgent Pickup
                    </LoadingButton>
                  </div>
                </div>
              )}
            </div>
          );
        } else {
          return (
            <div className="appointment-actions">
              <div className="completed-status">
                <span className="success-badge">✅ Session Completed</span>
                <p>No transport needed</p>
              </div>
            </div>
          );
        }
      case "pickup_requested":
        return (
          <div className="appointment-actions">
            <div className="pickup-requested-status">
              {appointment.session_end_time && (
                <div className="session-completion-info">
                  <p className="completion-timestamp">
                    <strong>Session completed:</strong>{" "}
                    {new Date(appointment.session_end_time).toLocaleString()}
                  </p>
                </div>
              )}
              <span className="pickup-badge">🚖 Pickup requested</span>
              <p>Waiting for pickup assignment...</p>
            </div>
          </div>
        );

      case "driver_assigned_pickup":
        return (
          <div className="appointment-actions">
            <div className="pickup-assigned-status">
              {appointment.session_end_time && (
                <div className="session-completion-info">
                  <p className="completion-timestamp">
                    <strong>Session completed:</strong>{" "}
                    {new Date(appointment.session_end_time).toLocaleString()}
                  </p>
                </div>
              )}
              <span className="success-badge">
                ✅ Driver Assigned for Pickup
              </span>
              <p>
                Driver{" "}
                <strong>
                  {appointment.driver_details?.first_name}{" "}
                  {appointment.driver_details?.last_name}
                </strong>{" "}
                has been assigned for your pickup.
              </p>
              {appointment.estimated_pickup_time && (
                <p>
                  <strong>Estimated arrival:</strong>{" "}
                  {new Date(appointment.estimated_pickup_time).toLocaleString()}
                </p>
              )}
              <p className="waiting-confirmation">
                Waiting for driver to confirm pickup...
              </p>
            </div>
          </div>
        );

      case "return_journey":
        return (
          <div className="appointment-actions">
            <div className="return-journey-status">
              {appointment.session_end_time && (
                <div className="session-completion-info">
                  <p className="completion-timestamp">
                    <strong>Session completed:</strong>{" "}
                    {new Date(appointment.session_end_time).toLocaleString()}
                  </p>
                </div>
              )}
              <span className="journey-badge">
                🔄 Driver En Route for Pickup
              </span>
              <p>
                Driver{" "}
                <strong>
                  {appointment.driver_details?.first_name}{" "}
                  {appointment.driver_details?.last_name}
                </strong>{" "}
                confirmed pickup and is on the way.
              </p>
              {appointment.pickup_confirmed_at && (
                <p>
                  <strong>Pickup confirmed at:</strong>{" "}
                  {new Date(appointment.pickup_confirmed_at).toLocaleString()}
                </p>
              )}
              <p>Please wait at the pickup location.</p>
            </div>
          </div>
        );

      default:
        return null;
    }
  };
  const renderAppointmentsList = (appointmentsList) => {
    if (appointmentsList.length === 0) {
      return <p className="no-appointments">No appointments found.</p>;
    }

    return (
      <div className="appointments-list">
        {appointmentsList.map((appointment) => {
          // Use special rendering for completed transport appointments
          if (appointment.status === "transport_completed") {
            return renderCompletedTransportCard(appointment);
          }

          // Regular appointment card for all other statuses
          return (
            <div key={appointment.id} className="appointment-card">
              <div className="appointment-header">
                <h3>
                  {appointment.client_details?.first_name}{" "}
                  {appointment.client_details?.last_name}
                </h3>{" "}
                <span
                  className={`status-badge ${getStatusBadgeClass(
                    appointment.status
                  )}`}
                >
                  {getStatusDisplayText(appointment.status)}
                </span>
              </div>

              <div className="appointment-details">
                <p>
                  <strong>Date:</strong>{" "}
                  {new Date(appointment.date).toLocaleDateString()}
                </p>
                <p>
                  <strong>Time:</strong> {appointment.start_time} -{" "}
                  {appointment.end_time}
                </p>
                <p>
                  <strong>Location:</strong> {appointment.location}
                </p>
                <p>
                  <strong>Services:</strong>{" "}
                  {appointment.services_details?.map((s) => s.name).join(", ")}
                </p>
                {renderTherapistTeam(appointment)}
                {appointment.driver_details && (
                  <p>
                    <strong>Driver:</strong>{" "}
                    {appointment.driver_details.first_name}{" "}
                    {appointment.driver_details.last_name}
                  </p>
                )}
                {appointment.notes && (
                  <p>
                    <strong>Notes:</strong> {appointment.notes}
                  </p>
                )}

                {/* Show session completion timestamp for pickup-related statuses */}
                {(appointment.status === "pickup_requested" ||
                  appointment.status === "driver_assigned_pickup" ||
                  appointment.status === "return_journey") &&
                  appointment.session_end_time && (
                    <div className="session-completion-info">
                      <h4>📋 Session Completed</h4>
                      <p className="completion-time">
                        <strong>Session completed at:</strong>{" "}
                        {new Date(
                          appointment.session_end_time
                        ).toLocaleString()}
                      </p>
                    </div>
                  )}
              </div>

              {renderActionButtons(appointment)}
            </div>
          );
        })}
      </div>
    );
  };

  return (
    <PageLayout>
      <div className="therapist-dashboard">
        <LayoutRow title="Therapist Dashboard">
          <div className="action-buttons">
            <p style={{ margin: 0 }}>
              Welcome, {user?.first_name} {user?.last_name}!
            </p>
            <button onClick={handleLogout} className="logout-button">
              Logout
            </button>
          </div>
        </LayoutRow>
        {/* Only show loading spinner on initial load, not for background updates */}
        {loading && isInitialLoad && (
          <PageLoadingState message="Loading your appointments..." />
        )}
        {/* Improved error handling with retry option */}
        {error && !isInitialLoad && (
          <div className="error-message">
            <div>
              {typeof error === "object"
                ? error.message || error.error || "An error occurred"
                : error}
            </div>
            <button
              onClick={() => refreshAppointments(false)}
              className="retry-button"
              style={{
                marginTop: "10px",
                padding: "5px 10px",
                backgroundColor: "var(--primary)",
                color: "white",
                border: "none",
                borderRadius: "4px",
                cursor: "pointer",
              }}
            >
              Retry
            </button>
          </div>
<<<<<<< HEAD
        )}
        <TabSwitcher
          tabs={[
            { label: "Today's Appointments", value: "today" },
            { label: "Upcoming Appointments", value: "upcoming" },
            { label: "All My Appointments", value: "all" },
          ]}
          activeTab={currentView}
          onTabChange={setView}
        />
=======
        )}{" "}
        <div className="view-selector">
          <button
            className={currentView === "today" ? "active" : ""}
            onClick={() => setView("today")}
          >
            Today's Appointments
          </button>
          <button
            className={currentView === "upcoming" ? "active" : ""}
            onClick={() => setView("upcoming")}
          >
            Upcoming Appointments
          </button>
          <button
            className={currentView === "all" ? "active" : ""}
            onClick={() => setView("all")}
          >
            All My Appointments
          </button>
          <button
            className={currentView === "calendar" ? "active" : ""}
            onClick={() => setView("calendar")}
          >
            Calendar View
          </button>
        </div>
>>>>>>> 457b307f
        <div className="dashboard-content">
          {currentView === "today" && (
            <div className="todays-appointments">
              <h2>Today's Appointments</h2>
              {renderAppointmentsList(myTodayAppointments)}
            </div>
          )}
          {currentView === "upcoming" && (
            <div className="upcoming-appointments">
              <h2>Upcoming Appointments</h2>
              {renderAppointmentsList(myUpcomingAppointments)}
            </div>
          )}{" "}
          {currentView === "all" && (
            <div className="all-appointments">
              <h2>All My Appointments</h2>
              {renderAppointmentsList(myAppointments)}
            </div>
          )}
          {currentView === "calendar" && (
            <div className="calendar-view">
              <h2>Calendar View</h2>{" "}
              <Calendar
                showClientLabels={true}
                context="therapist"
                onDateSelected={() => {}} // Optional: Add date selection handling
                onTimeSelected={() => {}} // Optional: Add time selection handling
              />
            </div>
          )}
        </div>{" "}
        <WebSocketStatus />
        <RejectionModal
          isOpen={rejectionModal.isOpen}
          onClose={handleRejectionCancel}
          onSubmit={handleRejectionSubmit}
          appointmentId={rejectionModal.appointmentId}
          loading={loading}
        />
      </div>
    </PageLayout>
  );
};

export default TherapistDashboard;
<|MERGE_RESOLUTION|>--- conflicted
+++ resolved
@@ -1,1066 +1,1036 @@
-import { useState } from "react";
-import { useDispatch, useSelector } from "react-redux";
-import { useNavigate, useSearchParams } from "react-router-dom";
-import { logout } from "../features/auth/authSlice";
-import {
-  completeAppointment,
-  rejectAppointment,
-  requestPayment,
-  requestPickup,
-  startSession,
-  therapistConfirm,
-} from "../features/scheduling/schedulingSlice";
-import { useTherapistDashboardData } from "../hooks/useDashboardIntegration";
-import useSyncEventHandlers from "../hooks/useSyncEventHandlers";
-import { LoadingButton, PageLoadingState } from "./common/LoadingComponents";
-
-import LayoutRow from "../globals/LayoutRow";
-import PageLayout from "../globals/PageLayout";
-import "../globals/TabSwitcher.css";
-import "../styles/DriverCoordination.css";
-import "../styles/TherapistDashboard.css";
-import RejectionModal from "./RejectionModal";
-import Calendar from "./scheduling/Calendar";
-import WebSocketStatus from "./scheduling/WebSocketStatus";
-import TabSwitcher from "../globals/TabSwitcher";
-
-const TherapistDashboard = () => {
-  const dispatch = useDispatch();
-  const navigate = useNavigate();
-
-  // Set up sync event handlers to update Redux state
-  useSyncEventHandlers();
-
-  // URL search params for view persistence
-  const [searchParams, setSearchParams] = useSearchParams();
-  // Get view from URL params, default to 'today'
-  const currentView = searchParams.get("view") || "today";
-
-  // Helper function to update view in URL
-  const setView = (newView) => {
-    const newSearchParams = new URLSearchParams(searchParams);
-    newSearchParams.set("view", newView);
-    setSearchParams(newSearchParams);
-  };
-  const [rejectionModal, setRejectionModal] = useState({
-    isOpen: false,
-    appointmentId: null,
-  });
-
-  // Loading states for individual button actions
-  const [buttonLoading, setButtonLoading] = useState({});
-
-  // Helper function to set loading state for specific action
-  const setActionLoading = (actionKey, isLoading) => {
-    setButtonLoading((prev) => ({
-      ...prev,
-      [actionKey]: isLoading,
-    }));
-  };
-  const { user } = useSelector((state) => state.auth);
-
-  // 🔥 FIXED: Use centralized data manager instead of individual polling
-  const {
-    myAppointments,
-    myTodayAppointments,
-    myUpcomingAppointments,
-    loading,
-    error,
-    isInitialLoad,
-    refreshAppointments,
-  } = useTherapistDashboardData(); // 🔥 FIXED: Replace redundant refreshAppointments with centralized data manager
-  // refreshAppointments is now provided by useTherapistDashboardData hook
-
-  // 🔥 REMOVED: All redundant polling and data fetching
-  // The centralized data manager (useTherapistDashboardData) handles all polling automatically
-  // No need for individual dashboard polling or initial data loading
-
-  // 🔥 REMOVED: Initial data loading is handled by centralized data manager
-
-  // 🔥 REMOVED: View changes don't trigger API calls - data is filtered client-side
-  // The centralized data manager provides all needed data, and filtering happens in the component
-
-  const handleLogout = () => {
-    localStorage.removeItem("knoxToken");
-    localStorage.removeItem("user");
-    dispatch(logout());
-    navigate("/");
-  };
-
-  // Handle appointment status changes with optimized refresh and optimistic updates
-  const handleAcceptAppointment = async (appointmentId) => {
-    const actionKey = `accept_${appointmentId}`;
-    try {
-      setActionLoading(actionKey, true);
-      await dispatch(therapistConfirm(appointmentId)).unwrap();
-      // Only refresh current view data to minimize API calls
-      refreshAppointments(true);
-    } catch (error) {
-      // More user-friendly error message
-      if (
-        error?.message?.includes("401") ||
-        error?.message?.includes("Authentication")
-      ) {
-        alert("Session expired. Please refresh the page and log in again.");
-      } else {
-        alert("Failed to accept appointment. Please try again.");
-      }
-    } finally {
-      setActionLoading(actionKey, false);
-    }
-  };
-
-  const handleRejectAppointment = (appointmentId) => {
-    setRejectionModal({
-      isOpen: true,
-      appointmentId: appointmentId,
-    });
-  };
-
-  const handleRejectionSubmit = async (appointmentId, rejectionReason) => {
-    // Additional validation on the frontend
-    const cleanReason = String(rejectionReason || "").trim();
-    if (!cleanReason) {
-      alert("Please provide a reason for rejection.");
-      return;
-    }
-    try {
-      await dispatch(
-        rejectAppointment({
-          id: appointmentId,
-          rejectionReason: cleanReason,
-        })
-      ).unwrap();
-      refreshAppointments(true); // Silent background refresh after action
-      setRejectionModal({ isOpen: false, appointmentId: null });
-    } catch (error) {
-      // Better error message handling with authentication awareness
-      let errorMessage = "Failed to reject appointment. Please try again.";
-
-      if (
-        error?.message?.includes("401") ||
-        error?.message?.includes("Authentication")
-      ) {
-        errorMessage =
-          "Session expired. Please refresh the page and log in again.";
-      } else if (error?.error) {
-        errorMessage = error.error;
-      } else if (error?.message) {
-        errorMessage = error.message;
-      } else if (typeof error === "string") {
-        errorMessage = error;
-      }
-
-      // Show specific error from backend if available
-      if (error?.error === "Rejection reason is required") {
-        errorMessage =
-          "Rejection reason is required. Please provide a valid reason.";
-      }
-
-      alert(`Failed to reject appointment: ${errorMessage}`);
-      setRejectionModal({ isOpen: false, appointmentId: null });
-    }
-  };
-  // Enhanced workflow handlers for new service flow
-  const handleTherapistConfirm = async (appointmentId) => {
-    const actionKey = `confirm_${appointmentId}`;
-    try {
-      setActionLoading(actionKey, true);
-      await dispatch(therapistConfirm(appointmentId)).unwrap();
-      refreshAppointments(true);
-    } catch (error) {
-      console.error("Failed to confirm appointment:", error);
-      alert("Failed to confirm appointment. Please try again.");
-    } finally {
-      setActionLoading(actionKey, false);
-    }
-  };
-
-  const handleStartSession = async (appointmentId) => {
-    const actionKey = `start_session_${appointmentId}`;
-    try {
-      setActionLoading(actionKey, true);
-      await dispatch(startSession(appointmentId)).unwrap();
-      refreshAppointments(true);
-    } catch (error) {
-      console.error("Failed to start session:", error);
-      alert("Failed to start session. Please try again.");
-    } finally {
-      setActionLoading(actionKey, false);
-    }
-  };
-
-  const handleRequestPayment = async (appointmentId) => {
-    const actionKey = `request_payment_${appointmentId}`;
-    try {
-      setActionLoading(actionKey, true);
-      await dispatch(requestPayment(appointmentId)).unwrap();
-      refreshAppointments(true);
-    } catch (error) {
-      console.error("Failed to request payment:", error);
-      alert("Failed to request payment. Please try again.");
-    } finally {
-      setActionLoading(actionKey, false);
-    }
-  };
-
-  const handleCompleteSession = async (appointmentId) => {
-    if (
-      window.confirm("Complete this session? This action cannot be undone.")
-    ) {
-      const actionKey = `complete_session_${appointmentId}`;
-      try {
-        setActionLoading(actionKey, true);
-        await dispatch(completeAppointment(appointmentId)).unwrap();
-        refreshAppointments(true);
-      } catch (error) {
-        console.error("Failed to complete session:", error);
-        alert("Failed to complete session. Please try again.");
-      } finally {
-        setActionLoading(actionKey, false);
-      }
-    }
-  };
-
-  const handleRequestPickupNew = async (appointmentId, urgency = "normal") => {
-    const actionKey = `request_pickup_${appointmentId}_${urgency}`;
-    try {
-      setActionLoading(actionKey, true);
-      await dispatch(
-        requestPickup({
-          appointmentId,
-          pickup_urgency: urgency,
-          pickup_notes:
-            urgency === "urgent"
-              ? "Urgent pickup requested by therapist"
-              : "Pickup requested by therapist",
-        })
-      ).unwrap();
-      refreshAppointments(true);
-      alert(
-        urgency === "urgent"
-          ? "Urgent pickup request sent!"
-          : "Pickup request sent!"
-      );
-    } catch (error) {
-      console.error("Failed to request pickup:", error);
-      alert("Failed to request pickup. Please try again.");
-    } finally {
-      setActionLoading(actionKey, false);
-    }
-  };
-
-  // Legacy handlers (keeping for backward compatibility)
-  const handleRejectionCancel = () => {
-    setRejectionModal({ isOpen: false, appointmentId: null });
-  };
-  const getStatusBadgeClass = (status) => {
-    switch (status) {
-      case "pending":
-        return "status-pending";
-      case "confirmed":
-        return "status-confirmed";
-      case "therapist_confirmed":
-        return "status-therapist-confirmed";
-      case "driver_confirmed":
-        return "status-driver-confirmed";
-      case "journey_started":
-        return "status-journey-started";
-      case "arrived":
-        return "status-arrived";
-      case "dropped_off":
-        return "status-dropped-off";
-      case "session_started":
-        return "status-session-started";
-      case "payment_requested":
-        return "status-payment-requested";
-      case "payment_completed":
-        return "status-payment-completed";
-      case "pickup_requested":
-        return "status-pickup-requested";
-      case "in_progress":
-        return "status-in-progress";
-      case "completed":
-        return "status-completed";
-      case "cancelled":
-        return "status-cancelled";
-      default:
-        return "";
-    }
-  };
-
-  // Helper function to display user-friendly status text
-  const getStatusDisplayText = (status) => {
-    switch (status) {
-      case "pending":
-        return "Pending";
-      case "confirmed":
-        return "Confirmed";
-      case "therapist_confirmed":
-        return "Confirmed by Therapist";
-      case "driver_confirmed":
-        return "Driver Assigned";
-      case "journey_started":
-        return "En Route";
-      case "arrived":
-        return "Driver Arrived";
-      case "dropped_off":
-        return "Ready to Start";
-      case "session_in_progress":
-        return "Session in Progress";
-      case "awaiting_payment":
-        return "Awaiting Payment";
-      case "payment_completed":
-        return "Payment Completed";
-      case "pickup_requested":
-        return "Pickup Requested";
-      case "transport_completed":
-        return "Transport Completed";
-      case "completed":
-        return "Completed";
-      case "cancelled":
-        return "Cancelled";
-      default:
-        return (
-          status.charAt(0).toUpperCase() + status.slice(1).replace(/_/g, " ")
-        );
-    }
-  };
-  // Helper function to display therapist team information
-  const renderTherapistTeam = (appointment) => {
-    if (
-      appointment.therapists_details &&
-      appointment.therapists_details.length > 1
-    ) {
-      const otherTherapists = appointment.therapists_details.filter(
-        (t) => t.id !== user?.id
-      );
-      if (otherTherapists.length > 0) {
-        return (
-          <div className="therapist-team">
-            <strong>Team members:</strong>
-            <div className="therapist-list">
-              {otherTherapists.map((therapist, index) => (
-                <div key={therapist.id || index} className="therapist-name">
-                  {therapist.first_name} {therapist.last_name}
-                  {therapist.specialization && (
-                    <span className="therapist-specialization">
-                      {" "}
-                      ({therapist.specialization})
-                    </span>
-                  )}
-                </div>
-              ))}
-            </div>
-          </div>
-        );
-      }
-    }
-    return null;
-  };
-
-  // Special render function for completed transport appointments
-  const renderCompletedTransportCard = (appointment) => {
-    return (
-      <div
-        key={appointment.id}
-        className="appointment-card completed-transport-card"
-      >
-        <div className="appointment-header">
-          <h3>
-            {appointment.client_details?.first_name}{" "}
-            {appointment.client_details?.last_name}
-          </h3>
-          <span className="status-badge status-transport-completed">
-            ✅ Transport Completed
-          </span>
-        </div>
-
-        <div className="appointment-details">
-          <p>
-            <strong>Date:</strong>{" "}
-            {new Date(appointment.date).toLocaleDateString()}
-          </p>
-
-          {/* Session Start and End Times */}
-          {appointment.session_started_at && (
-            <p>
-              <strong>Session Started:</strong>{" "}
-              {new Date(appointment.session_started_at).toLocaleString()}
-            </p>
-          )}
-          {appointment.session_end_time && (
-            <p>
-              <strong>Session Ended:</strong>{" "}
-              {new Date(appointment.session_end_time).toLocaleString()}
-            </p>
-          )}
-
-          {/* Client Address */}
-          <p>
-            <strong>Client Address:</strong> {appointment.location}
-          </p>
-
-          {/* Services */}
-          <p>
-            <strong>Services:</strong>{" "}
-            {appointment.services_details?.map((s) => s.name).join(", ") ||
-              "N/A"}
-          </p>
-
-          {/* Payment Amount */}
-          <p>
-            <strong>Amount Paid:</strong> ₱
-            {appointment.payment_amount
-              ? parseFloat(appointment.payment_amount).toLocaleString("en-US", {
-                  minimumFractionDigits: 2,
-                  maximumFractionDigits: 2,
-                })
-              : appointment.total_price?.toLocaleString("en-US", {
-                  minimumFractionDigits: 2,
-                  maximumFractionDigits: 2,
-                }) || "0.00"}
-          </p>
-
-          {/* Return Journey Completion Time */}
-          {appointment.return_journey_completed_at && (
-            <p>
-              <strong>Transport Completed:</strong>{" "}
-              {new Date(
-                appointment.return_journey_completed_at
-              ).toLocaleString()}
-            </p>
-          )}
-
-          {/* Driver Information */}
-          {appointment.driver_details && (
-            <p>
-              <strong>Driver:</strong> {appointment.driver_details.first_name}{" "}
-              {appointment.driver_details.last_name}
-            </p>
-          )}
-        </div>
-      </div>
-    );
-  };
-
-  const renderActionButtons = (appointment) => {
-    const {
-      status,
-      id,
-      therapist_accepted,
-      both_parties_accepted,
-      pending_acceptances,
-      therapists_accepted,
-      therapists,
-    } = appointment;
-
-    // Helper function to check if current therapist has accepted
-    const hasCurrentTherapistAccepted = () => {
-      // For multi-therapist appointments
-      if (therapists && therapists.length > 0) {
-        const therapistIndex = therapists.indexOf(user?.id);
-        return (
-          therapistIndex !== -1 &&
-          therapists_accepted &&
-          therapists_accepted[therapistIndex]
-        );
-      }
-      // For single therapist appointments (legacy)
-      return therapist_accepted;
-    };
-    switch (status) {
-      case "pending":
-        // Show accept/reject only if current therapist hasn't accepted yet
-        if (!hasCurrentTherapistAccepted()) {
-          return (
-            <div className="appointment-actions">
-              <LoadingButton
-                className="accept-button"
-                onClick={() => handleAcceptAppointment(id)}
-                loading={buttonLoading[`accept_${id}`]}
-                loadingText="Accepting..."
-              >
-                Accept
-              </LoadingButton>
-              <LoadingButton
-                className="reject-button"
-                onClick={() => handleRejectAppointment(id)}
-                variant="secondary"
-              >
-                Reject
-              </LoadingButton>
-            </div>
-          );
-        } else {
-          // Therapist has accepted, show waiting status
-          return (
-            <div className="appointment-actions">
-              <div className="waiting-status">
-                <span className="accepted-badge">✓ You have accepted</span>
-                {!both_parties_accepted && pending_acceptances?.length > 0 && (
-                  <small className="waiting-text">
-                    Waiting for: {pending_acceptances.join(", ")}
-                  </small>
-                )}
-              </div>
-            </div>
-          );
-        }
-
-      case "confirmed":
-        // New workflow: therapist needs to confirm readiness
-        if (both_parties_accepted) {
-          return (
-            <div className="appointment-actions">
-              <LoadingButton
-                className="confirm-button"
-                onClick={() => handleTherapistConfirm(id)}
-                loading={buttonLoading[`confirm_${id}`]}
-                loadingText="Confirming..."
-              >
-                Confirm Ready
-              </LoadingButton>
-              <div className="workflow-info">
-                <p>
-                  ✅ All parties accepted. Please confirm you're ready to
-                  proceed.
-                </p>
-              </div>
-            </div>
-          );
-        } else {
-          return (
-            <div className="appointment-actions">
-              <div className="warning-status">
-                ⚠ Waiting for all parties to accept before confirmation
-              </div>
-            </div>
-          );
-        }
-      case "therapist_confirmed":
-        // Always waiting for driver to confirm - driver is needed for all appointments
-        return (
-          <div className="appointment-actions">
-            <div className="waiting-status">
-              <span className="confirmed-badge">✅ You confirmed</span>
-              <p>Waiting for driver confirmation...</p>
-            </div>
-          </div>
-        );
-      case "driver_confirmed":
-        // Both confirmed, status will change to in_progress when operator starts
-        return (
-          <div className="appointment-actions">
-            <div className="ready-status">
-              <span className="ready-badge">🚀 Ready to start</span>
-              <p>
-                Driver confirmed. Waiting for operator to start appointment.
-              </p>
-            </div>
-          </div>
-        );
-
-      case "in_progress":
-        // Appointment is active, driver will handle journey
-        return (
-          <div className="appointment-actions">
-            <div className="ready-status">
-              <span className="ready-badge">✅ Appointment active</span>
-              <p>Appointment is in progress. Driver will coordinate pickup.</p>
-            </div>
-          </div>
-        );
-
-      case "journey":
-        return (
-          <div className="appointment-actions">
-            <div className="journey-status">
-              <span className="journey-badge">🚗 En route</span>
-              <p>Driver is on the way to pick you up</p>
-            </div>
-          </div>
-        );
-
-      case "arrived":
-        return (
-          <div className="appointment-actions">
-            <div className="arrived-status">
-              <span className="arrived-badge">📍 Driver arrived</span>
-              <p>Driver has arrived. Ready to proceed to client.</p>
-            </div>
-          </div>
-        );
-      case "dropped_off":
-        // Session should auto-start, but allow manual start if needed
-        return (
-          <div className="appointment-actions">
-            <LoadingButton
-              className="start-session-button"
-              onClick={() => handleStartSession(id)}
-              loading={buttonLoading[`start_session_${id}`]}
-              loadingText="Starting..."
-            >
-              Start Session
-            </LoadingButton>
-            <div className="dropped-off-info">
-              <p>📍 Dropped off at client location</p>
-            </div>
-          </div>
-        );
-      case "session_in_progress":
-        return (
-          <div className="appointment-actions">
-            <LoadingButton
-              className="payment-button"
-              onClick={() => handleRequestPayment(id)}
-              loading={buttonLoading[`request_payment_${id}`]}
-              loadingText="Requesting..."
-            >
-              Request Payment
-            </LoadingButton>
-            <div className="session-info">
-              <p>💆 Session in progress</p>
-            </div>
-          </div>
-        );
-
-      case "awaiting_payment":
-        return (
-          <div className="appointment-actions">
-            <div className="payment-status">
-              <span className="payment-badge">💳 Payment requested</span>
-              <p>Waiting for operator to verify payment...</p>
-            </div>
-          </div>
-        );
-      case "payment_completed":
-        return (
-          <div className="appointment-actions">
-            <LoadingButton
-              className="complete-session-button"
-              onClick={() => handleCompleteSession(id)}
-              loading={buttonLoading[`complete_session_${id}`]}
-              loadingText="Completing..."
-            >
-              Complete Session
-            </LoadingButton>
-            <div className="payment-info">
-              <p>✅ Payment verified by operator</p>
-            </div>
-          </div>
-        );
-
-      case "completed":
-        // Show pickup options for appointments with drivers
-        if (appointment.driver_details) {
-          return (
-            <div className="appointment-actions">
-              {appointment.pickup_requested ? (
-                <div className="pickup-status">
-                  {appointment.assigned_pickup_driver ? (
-                    <div className="driver-assigned">
-                      <span className="success-badge">
-                        ✅ Pickup Driver Assigned
-                      </span>
-                      <p>Driver en route for pickup</p>
-                      {appointment.estimated_pickup_time && (
-                        <p>
-                          <strong>ETA:</strong>{" "}
-                          {new Date(
-                            appointment.estimated_pickup_time
-                          ).toLocaleTimeString()}
-                        </p>
-                      )}
-                    </div>
-                  ) : (
-                    <div className="pickup-pending">
-                      <div className="session-completion-info">
-                        {appointment.session_end_time && (
-                          <p className="completion-timestamp">
-                            <strong>Session completed:</strong>{" "}
-                            {new Date(
-                              appointment.session_end_time
-                            ).toLocaleString()}
-                          </p>
-                        )}
-                      </div>
-                      <span
-                        className={`pickup-badge ${
-                          appointment.pickup_urgency || "normal"
-                        }`}
-                      >
-                        {appointment.pickup_urgency === "urgent"
-                          ? "🚨 URGENT Pickup Requested"
-                          : "⏰ Pickup Requested"}
-                      </span>
-                      <p>Waiting for driver assignment...</p>{" "}
-                      {appointment.pickup_urgency !== "urgent" && (
-                        <LoadingButton
-                          className="urgent-pickup-button"
-                          onClick={() => handleRequestPickupNew(id, "urgent")}
-                          loading={buttonLoading[`request_pickup_${id}_urgent`]}
-                          loadingText="Requesting..."
-                          variant="warning"
-                          size="small"
-                        >
-                          Request Urgent Pickup
-                        </LoadingButton>
-                      )}
-                    </div>
-                  )}
-                </div>
-              ) : (
-                <div className="pickup-actions">
-                  <div className="session-completion-info">
-                    <p className="pickup-info">
-                      <span className="success-badge">
-                        ✅ Session completed
-                      </span>
-                      {appointment.session_end_time && (
-                        <span className="completion-timestamp">
-                          Completed at:{" "}
-                          {new Date(
-                            appointment.session_end_time
-                          ).toLocaleString()}
-                        </span>
-                      )}
-                    </p>
-                    <p>Need pickup to return?</p>
-                  </div>
-                  <div className="pickup-buttons">
-                    <LoadingButton
-                      className="request-pickup-button"
-                      onClick={() => handleRequestPickupNew(id, "normal")}
-                      loading={buttonLoading[`request_pickup_${id}_normal`]}
-                      loadingText="Requesting..."
-                    >
-                      Request Pickup
-                    </LoadingButton>
-                    <LoadingButton
-                      className="urgent-pickup-button"
-                      onClick={() => handleRequestPickupNew(id, "urgent")}
-                      loading={buttonLoading[`request_pickup_${id}_urgent`]}
-                      loadingText="Requesting..."
-                      variant="warning"
-                    >
-                      Request Urgent Pickup
-                    </LoadingButton>
-                  </div>
-                </div>
-              )}
-            </div>
-          );
-        } else {
-          return (
-            <div className="appointment-actions">
-              <div className="completed-status">
-                <span className="success-badge">✅ Session Completed</span>
-                <p>No transport needed</p>
-              </div>
-            </div>
-          );
-        }
-      case "pickup_requested":
-        return (
-          <div className="appointment-actions">
-            <div className="pickup-requested-status">
-              {appointment.session_end_time && (
-                <div className="session-completion-info">
-                  <p className="completion-timestamp">
-                    <strong>Session completed:</strong>{" "}
-                    {new Date(appointment.session_end_time).toLocaleString()}
-                  </p>
-                </div>
-              )}
-              <span className="pickup-badge">🚖 Pickup requested</span>
-              <p>Waiting for pickup assignment...</p>
-            </div>
-          </div>
-        );
-
-      case "driver_assigned_pickup":
-        return (
-          <div className="appointment-actions">
-            <div className="pickup-assigned-status">
-              {appointment.session_end_time && (
-                <div className="session-completion-info">
-                  <p className="completion-timestamp">
-                    <strong>Session completed:</strong>{" "}
-                    {new Date(appointment.session_end_time).toLocaleString()}
-                  </p>
-                </div>
-              )}
-              <span className="success-badge">
-                ✅ Driver Assigned for Pickup
-              </span>
-              <p>
-                Driver{" "}
-                <strong>
-                  {appointment.driver_details?.first_name}{" "}
-                  {appointment.driver_details?.last_name}
-                </strong>{" "}
-                has been assigned for your pickup.
-              </p>
-              {appointment.estimated_pickup_time && (
-                <p>
-                  <strong>Estimated arrival:</strong>{" "}
-                  {new Date(appointment.estimated_pickup_time).toLocaleString()}
-                </p>
-              )}
-              <p className="waiting-confirmation">
-                Waiting for driver to confirm pickup...
-              </p>
-            </div>
-          </div>
-        );
-
-      case "return_journey":
-        return (
-          <div className="appointment-actions">
-            <div className="return-journey-status">
-              {appointment.session_end_time && (
-                <div className="session-completion-info">
-                  <p className="completion-timestamp">
-                    <strong>Session completed:</strong>{" "}
-                    {new Date(appointment.session_end_time).toLocaleString()}
-                  </p>
-                </div>
-              )}
-              <span className="journey-badge">
-                🔄 Driver En Route for Pickup
-              </span>
-              <p>
-                Driver{" "}
-                <strong>
-                  {appointment.driver_details?.first_name}{" "}
-                  {appointment.driver_details?.last_name}
-                </strong>{" "}
-                confirmed pickup and is on the way.
-              </p>
-              {appointment.pickup_confirmed_at && (
-                <p>
-                  <strong>Pickup confirmed at:</strong>{" "}
-                  {new Date(appointment.pickup_confirmed_at).toLocaleString()}
-                </p>
-              )}
-              <p>Please wait at the pickup location.</p>
-            </div>
-          </div>
-        );
-
-      default:
-        return null;
-    }
-  };
-  const renderAppointmentsList = (appointmentsList) => {
-    if (appointmentsList.length === 0) {
-      return <p className="no-appointments">No appointments found.</p>;
-    }
-
-    return (
-      <div className="appointments-list">
-        {appointmentsList.map((appointment) => {
-          // Use special rendering for completed transport appointments
-          if (appointment.status === "transport_completed") {
-            return renderCompletedTransportCard(appointment);
-          }
-
-          // Regular appointment card for all other statuses
-          return (
-            <div key={appointment.id} className="appointment-card">
-              <div className="appointment-header">
-                <h3>
-                  {appointment.client_details?.first_name}{" "}
-                  {appointment.client_details?.last_name}
-                </h3>{" "}
-                <span
-                  className={`status-badge ${getStatusBadgeClass(
-                    appointment.status
-                  )}`}
-                >
-                  {getStatusDisplayText(appointment.status)}
-                </span>
-              </div>
-
-              <div className="appointment-details">
-                <p>
-                  <strong>Date:</strong>{" "}
-                  {new Date(appointment.date).toLocaleDateString()}
-                </p>
-                <p>
-                  <strong>Time:</strong> {appointment.start_time} -{" "}
-                  {appointment.end_time}
-                </p>
-                <p>
-                  <strong>Location:</strong> {appointment.location}
-                </p>
-                <p>
-                  <strong>Services:</strong>{" "}
-                  {appointment.services_details?.map((s) => s.name).join(", ")}
-                </p>
-                {renderTherapistTeam(appointment)}
-                {appointment.driver_details && (
-                  <p>
-                    <strong>Driver:</strong>{" "}
-                    {appointment.driver_details.first_name}{" "}
-                    {appointment.driver_details.last_name}
-                  </p>
-                )}
-                {appointment.notes && (
-                  <p>
-                    <strong>Notes:</strong> {appointment.notes}
-                  </p>
-                )}
-
-                {/* Show session completion timestamp for pickup-related statuses */}
-                {(appointment.status === "pickup_requested" ||
-                  appointment.status === "driver_assigned_pickup" ||
-                  appointment.status === "return_journey") &&
-                  appointment.session_end_time && (
-                    <div className="session-completion-info">
-                      <h4>📋 Session Completed</h4>
-                      <p className="completion-time">
-                        <strong>Session completed at:</strong>{" "}
-                        {new Date(
-                          appointment.session_end_time
-                        ).toLocaleString()}
-                      </p>
-                    </div>
-                  )}
-              </div>
-
-              {renderActionButtons(appointment)}
-            </div>
-          );
-        })}
-      </div>
-    );
-  };
-
-  return (
-    <PageLayout>
-      <div className="therapist-dashboard">
-        <LayoutRow title="Therapist Dashboard">
-          <div className="action-buttons">
-            <p style={{ margin: 0 }}>
-              Welcome, {user?.first_name} {user?.last_name}!
-            </p>
-            <button onClick={handleLogout} className="logout-button">
-              Logout
-            </button>
-          </div>
-        </LayoutRow>
-        {/* Only show loading spinner on initial load, not for background updates */}
-        {loading && isInitialLoad && (
-          <PageLoadingState message="Loading your appointments..." />
-        )}
-        {/* Improved error handling with retry option */}
-        {error && !isInitialLoad && (
-          <div className="error-message">
-            <div>
-              {typeof error === "object"
-                ? error.message || error.error || "An error occurred"
-                : error}
-            </div>
-            <button
-              onClick={() => refreshAppointments(false)}
-              className="retry-button"
-              style={{
-                marginTop: "10px",
-                padding: "5px 10px",
-                backgroundColor: "var(--primary)",
-                color: "white",
-                border: "none",
-                borderRadius: "4px",
-                cursor: "pointer",
-              }}
-            >
-              Retry
-            </button>
-          </div>
-<<<<<<< HEAD
-        )}
-        <TabSwitcher
-          tabs={[
-            { label: "Today's Appointments", value: "today" },
-            { label: "Upcoming Appointments", value: "upcoming" },
-            { label: "All My Appointments", value: "all" },
-          ]}
-          activeTab={currentView}
-          onTabChange={setView}
-        />
-=======
-        )}{" "}
-        <div className="view-selector">
-          <button
-            className={currentView === "today" ? "active" : ""}
-            onClick={() => setView("today")}
-          >
-            Today's Appointments
-          </button>
-          <button
-            className={currentView === "upcoming" ? "active" : ""}
-            onClick={() => setView("upcoming")}
-          >
-            Upcoming Appointments
-          </button>
-          <button
-            className={currentView === "all" ? "active" : ""}
-            onClick={() => setView("all")}
-          >
-            All My Appointments
-          </button>
-          <button
-            className={currentView === "calendar" ? "active" : ""}
-            onClick={() => setView("calendar")}
-          >
-            Calendar View
-          </button>
-        </div>
->>>>>>> 457b307f
-        <div className="dashboard-content">
-          {currentView === "today" && (
-            <div className="todays-appointments">
-              <h2>Today's Appointments</h2>
-              {renderAppointmentsList(myTodayAppointments)}
-            </div>
-          )}
-          {currentView === "upcoming" && (
-            <div className="upcoming-appointments">
-              <h2>Upcoming Appointments</h2>
-              {renderAppointmentsList(myUpcomingAppointments)}
-            </div>
-          )}{" "}
-          {currentView === "all" && (
-            <div className="all-appointments">
-              <h2>All My Appointments</h2>
-              {renderAppointmentsList(myAppointments)}
-            </div>
-          )}
-          {currentView === "calendar" && (
-            <div className="calendar-view">
-              <h2>Calendar View</h2>{" "}
-              <Calendar
-                showClientLabels={true}
-                context="therapist"
-                onDateSelected={() => {}} // Optional: Add date selection handling
-                onTimeSelected={() => {}} // Optional: Add time selection handling
-              />
-            </div>
-          )}
-        </div>{" "}
-        <WebSocketStatus />
-        <RejectionModal
-          isOpen={rejectionModal.isOpen}
-          onClose={handleRejectionCancel}
-          onSubmit={handleRejectionSubmit}
-          appointmentId={rejectionModal.appointmentId}
-          loading={loading}
-        />
-      </div>
-    </PageLayout>
-  );
-};
-
-export default TherapistDashboard;
+import { useState } from "react";
+import { useDispatch, useSelector } from "react-redux";
+import { useNavigate, useSearchParams } from "react-router-dom";
+import { logout } from "../features/auth/authSlice";
+import {
+  completeAppointment,
+  rejectAppointment,
+  requestPayment,
+  requestPickup,
+  startSession,
+  therapistConfirm,
+} from "../features/scheduling/schedulingSlice";
+import { useTherapistDashboardData } from "../hooks/useDashboardIntegration";
+import useSyncEventHandlers from "../hooks/useSyncEventHandlers";
+import { LoadingButton, PageLoadingState } from "./common/LoadingComponents";
+
+import LayoutRow from "../globals/LayoutRow";
+import PageLayout from "../globals/PageLayout";
+import "../globals/TabSwitcher.css";
+import "../styles/DriverCoordination.css";
+import "../styles/TherapistDashboard.css";
+import RejectionModal from "./RejectionModal";
+import Calendar from "./scheduling/Calendar";
+import WebSocketStatus from "./scheduling/WebSocketStatus";
+import TabSwitcher from "../globals/TabSwitcher";
+
+const TherapistDashboard = () => {
+  const dispatch = useDispatch();
+  const navigate = useNavigate();
+
+  // Set up sync event handlers to update Redux state
+  useSyncEventHandlers();
+
+  // URL search params for view persistence
+  const [searchParams, setSearchParams] = useSearchParams();
+  // Get view from URL params, default to 'today'
+  const currentView = searchParams.get("view") || "today";
+
+  // Helper function to update view in URL
+  const setView = (newView) => {
+    const newSearchParams = new URLSearchParams(searchParams);
+    newSearchParams.set("view", newView);
+    setSearchParams(newSearchParams);
+  };
+  const [rejectionModal, setRejectionModal] = useState({
+    isOpen: false,
+    appointmentId: null,
+  });
+
+  // Loading states for individual button actions
+  const [buttonLoading, setButtonLoading] = useState({});
+
+  // Helper function to set loading state for specific action
+  const setActionLoading = (actionKey, isLoading) => {
+    setButtonLoading((prev) => ({
+      ...prev,
+      [actionKey]: isLoading,
+    }));
+  };
+  const { user } = useSelector((state) => state.auth);
+
+  // 🔥 FIXED: Use centralized data manager instead of individual polling
+  const {
+    myAppointments,
+    myTodayAppointments,
+    myUpcomingAppointments,
+    loading,
+    error,
+    isInitialLoad,
+    refreshAppointments,
+  } = useTherapistDashboardData(); // 🔥 FIXED: Replace redundant refreshAppointments with centralized data manager
+  // refreshAppointments is now provided by useTherapistDashboardData hook
+
+  // 🔥 REMOVED: All redundant polling and data fetching
+  // The centralized data manager (useTherapistDashboardData) handles all polling automatically
+  // No need for individual dashboard polling or initial data loading
+
+  // 🔥 REMOVED: Initial data loading is handled by centralized data manager
+
+  // 🔥 REMOVED: View changes don't trigger API calls - data is filtered client-side
+  // The centralized data manager provides all needed data, and filtering happens in the component
+
+  const handleLogout = () => {
+    localStorage.removeItem("knoxToken");
+    localStorage.removeItem("user");
+    dispatch(logout());
+    navigate("/");
+  };
+
+  // Handle appointment status changes with optimized refresh and optimistic updates
+  const handleAcceptAppointment = async (appointmentId) => {
+    const actionKey = `accept_${appointmentId}`;
+    try {
+      setActionLoading(actionKey, true);
+      await dispatch(therapistConfirm(appointmentId)).unwrap();
+      // Only refresh current view data to minimize API calls
+      refreshAppointments(true);
+    } catch (error) {
+      // More user-friendly error message
+      if (
+        error?.message?.includes("401") ||
+        error?.message?.includes("Authentication")
+      ) {
+        alert("Session expired. Please refresh the page and log in again.");
+      } else {
+        alert("Failed to accept appointment. Please try again.");
+      }
+    } finally {
+      setActionLoading(actionKey, false);
+    }
+  };
+
+  const handleRejectAppointment = (appointmentId) => {
+    setRejectionModal({
+      isOpen: true,
+      appointmentId: appointmentId,
+    });
+  };
+
+  const handleRejectionSubmit = async (appointmentId, rejectionReason) => {
+    // Additional validation on the frontend
+    const cleanReason = String(rejectionReason || "").trim();
+    if (!cleanReason) {
+      alert("Please provide a reason for rejection.");
+      return;
+    }
+    try {
+      await dispatch(
+        rejectAppointment({
+          id: appointmentId,
+          rejectionReason: cleanReason,
+        })
+      ).unwrap();
+      refreshAppointments(true); // Silent background refresh after action
+      setRejectionModal({ isOpen: false, appointmentId: null });
+    } catch (error) {
+      // Better error message handling with authentication awareness
+      let errorMessage = "Failed to reject appointment. Please try again.";
+
+      if (
+        error?.message?.includes("401") ||
+        error?.message?.includes("Authentication")
+      ) {
+        errorMessage =
+          "Session expired. Please refresh the page and log in again.";
+      } else if (error?.error) {
+        errorMessage = error.error;
+      } else if (error?.message) {
+        errorMessage = error.message;
+      } else if (typeof error === "string") {
+        errorMessage = error;
+      }
+
+      // Show specific error from backend if available
+      if (error?.error === "Rejection reason is required") {
+        errorMessage =
+          "Rejection reason is required. Please provide a valid reason.";
+      }
+
+      alert(`Failed to reject appointment: ${errorMessage}`);
+      setRejectionModal({ isOpen: false, appointmentId: null });
+    }
+  };
+  // Enhanced workflow handlers for new service flow
+  const handleTherapistConfirm = async (appointmentId) => {
+    const actionKey = `confirm_${appointmentId}`;
+    try {
+      setActionLoading(actionKey, true);
+      await dispatch(therapistConfirm(appointmentId)).unwrap();
+      refreshAppointments(true);
+    } catch (error) {
+      console.error("Failed to confirm appointment:", error);
+      alert("Failed to confirm appointment. Please try again.");
+    } finally {
+      setActionLoading(actionKey, false);
+    }
+  };
+
+  const handleStartSession = async (appointmentId) => {
+    const actionKey = `start_session_${appointmentId}`;
+    try {
+      setActionLoading(actionKey, true);
+      await dispatch(startSession(appointmentId)).unwrap();
+      refreshAppointments(true);
+    } catch (error) {
+      console.error("Failed to start session:", error);
+      alert("Failed to start session. Please try again.");
+    } finally {
+      setActionLoading(actionKey, false);
+    }
+  };
+
+  const handleRequestPayment = async (appointmentId) => {
+    const actionKey = `request_payment_${appointmentId}`;
+    try {
+      setActionLoading(actionKey, true);
+      await dispatch(requestPayment(appointmentId)).unwrap();
+      refreshAppointments(true);
+    } catch (error) {
+      console.error("Failed to request payment:", error);
+      alert("Failed to request payment. Please try again.");
+    } finally {
+      setActionLoading(actionKey, false);
+    }
+  };
+
+  const handleCompleteSession = async (appointmentId) => {
+    if (
+      window.confirm("Complete this session? This action cannot be undone.")
+    ) {
+      const actionKey = `complete_session_${appointmentId}`;
+      try {
+        setActionLoading(actionKey, true);
+        await dispatch(completeAppointment(appointmentId)).unwrap();
+        refreshAppointments(true);
+      } catch (error) {
+        console.error("Failed to complete session:", error);
+        alert("Failed to complete session. Please try again.");
+      } finally {
+        setActionLoading(actionKey, false);
+      }
+    }
+  };
+
+  const handleRequestPickupNew = async (appointmentId, urgency = "normal") => {
+    const actionKey = `request_pickup_${appointmentId}_${urgency}`;
+    try {
+      setActionLoading(actionKey, true);
+      await dispatch(
+        requestPickup({
+          appointmentId,
+          pickup_urgency: urgency,
+          pickup_notes:
+            urgency === "urgent"
+              ? "Urgent pickup requested by therapist"
+              : "Pickup requested by therapist",
+        })
+      ).unwrap();
+      refreshAppointments(true);
+      alert(
+        urgency === "urgent"
+          ? "Urgent pickup request sent!"
+          : "Pickup request sent!"
+      );
+    } catch (error) {
+      console.error("Failed to request pickup:", error);
+      alert("Failed to request pickup. Please try again.");
+    } finally {
+      setActionLoading(actionKey, false);
+    }
+  };
+
+  // Legacy handlers (keeping for backward compatibility)
+  const handleRejectionCancel = () => {
+    setRejectionModal({ isOpen: false, appointmentId: null });
+  };
+  const getStatusBadgeClass = (status) => {
+    switch (status) {
+      case "pending":
+        return "status-pending";
+      case "confirmed":
+        return "status-confirmed";
+      case "therapist_confirmed":
+        return "status-therapist-confirmed";
+      case "driver_confirmed":
+        return "status-driver-confirmed";
+      case "journey_started":
+        return "status-journey-started";
+      case "arrived":
+        return "status-arrived";
+      case "dropped_off":
+        return "status-dropped-off";
+      case "session_started":
+        return "status-session-started";
+      case "payment_requested":
+        return "status-payment-requested";
+      case "payment_completed":
+        return "status-payment-completed";
+      case "pickup_requested":
+        return "status-pickup-requested";
+      case "in_progress":
+        return "status-in-progress";
+      case "completed":
+        return "status-completed";
+      case "cancelled":
+        return "status-cancelled";
+      default:
+        return "";
+    }
+  };
+
+  // Helper function to display user-friendly status text
+  const getStatusDisplayText = (status) => {
+    switch (status) {
+      case "pending":
+        return "Pending";
+      case "confirmed":
+        return "Confirmed";
+      case "therapist_confirmed":
+        return "Confirmed by Therapist";
+      case "driver_confirmed":
+        return "Driver Assigned";
+      case "journey_started":
+        return "En Route";
+      case "arrived":
+        return "Driver Arrived";
+      case "dropped_off":
+        return "Ready to Start";
+      case "session_in_progress":
+        return "Session in Progress";
+      case "awaiting_payment":
+        return "Awaiting Payment";
+      case "payment_completed":
+        return "Payment Completed";
+      case "pickup_requested":
+        return "Pickup Requested";
+      case "transport_completed":
+        return "Transport Completed";
+      case "completed":
+        return "Completed";
+      case "cancelled":
+        return "Cancelled";
+      default:
+        return (
+          status.charAt(0).toUpperCase() + status.slice(1).replace(/_/g, " ")
+        );
+    }
+  };
+  // Helper function to display therapist team information
+  const renderTherapistTeam = (appointment) => {
+    if (
+      appointment.therapists_details &&
+      appointment.therapists_details.length > 1
+    ) {
+      const otherTherapists = appointment.therapists_details.filter(
+        (t) => t.id !== user?.id
+      );
+      if (otherTherapists.length > 0) {
+        return (
+          <div className="therapist-team">
+            <strong>Team members:</strong>
+            <div className="therapist-list">
+              {otherTherapists.map((therapist, index) => (
+                <div key={therapist.id || index} className="therapist-name">
+                  {therapist.first_name} {therapist.last_name}
+                  {therapist.specialization && (
+                    <span className="therapist-specialization">
+                      {" "}
+                      ({therapist.specialization})
+                    </span>
+                  )}
+                </div>
+              ))}
+            </div>
+          </div>
+        );
+      }
+    }
+    return null;
+  };
+
+  // Special render function for completed transport appointments
+  const renderCompletedTransportCard = (appointment) => {
+    return (
+      <div
+        key={appointment.id}
+        className="appointment-card completed-transport-card"
+      >
+        <div className="appointment-header">
+          <h3>
+            {appointment.client_details?.first_name}{" "}
+            {appointment.client_details?.last_name}
+          </h3>
+          <span className="status-badge status-transport-completed">
+            ✅ Transport Completed
+          </span>
+        </div>
+
+        <div className="appointment-details">
+          <p>
+            <strong>Date:</strong>{" "}
+            {new Date(appointment.date).toLocaleDateString()}
+          </p>
+
+          {/* Session Start and End Times */}
+          {appointment.session_started_at && (
+            <p>
+              <strong>Session Started:</strong>{" "}
+              {new Date(appointment.session_started_at).toLocaleString()}
+            </p>
+          )}
+          {appointment.session_end_time && (
+            <p>
+              <strong>Session Ended:</strong>{" "}
+              {new Date(appointment.session_end_time).toLocaleString()}
+            </p>
+          )}
+
+          {/* Client Address */}
+          <p>
+            <strong>Client Address:</strong> {appointment.location}
+          </p>
+
+          {/* Services */}
+          <p>
+            <strong>Services:</strong>{" "}
+            {appointment.services_details?.map((s) => s.name).join(", ") ||
+              "N/A"}
+          </p>
+
+          {/* Payment Amount */}
+          <p>
+            <strong>Amount Paid:</strong> ₱
+            {appointment.payment_amount
+              ? parseFloat(appointment.payment_amount).toLocaleString("en-US", {
+                  minimumFractionDigits: 2,
+                  maximumFractionDigits: 2,
+                })
+              : appointment.total_price?.toLocaleString("en-US", {
+                  minimumFractionDigits: 2,
+                  maximumFractionDigits: 2,
+                }) || "0.00"}
+          </p>
+
+          {/* Return Journey Completion Time */}
+          {appointment.return_journey_completed_at && (
+            <p>
+              <strong>Transport Completed:</strong>{" "}
+              {new Date(
+                appointment.return_journey_completed_at
+              ).toLocaleString()}
+            </p>
+          )}
+
+          {/* Driver Information */}
+          {appointment.driver_details && (
+            <p>
+              <strong>Driver:</strong> {appointment.driver_details.first_name}{" "}
+              {appointment.driver_details.last_name}
+            </p>
+          )}
+        </div>
+      </div>
+    );
+  };
+
+  const renderActionButtons = (appointment) => {
+    const {
+      status,
+      id,
+      therapist_accepted,
+      both_parties_accepted,
+      pending_acceptances,
+      therapists_accepted,
+      therapists,
+    } = appointment;
+
+    // Helper function to check if current therapist has accepted
+    const hasCurrentTherapistAccepted = () => {
+      // For multi-therapist appointments
+      if (therapists && therapists.length > 0) {
+        const therapistIndex = therapists.indexOf(user?.id);
+        return (
+          therapistIndex !== -1 &&
+          therapists_accepted &&
+          therapists_accepted[therapistIndex]
+        );
+      }
+      // For single therapist appointments (legacy)
+      return therapist_accepted;
+    };
+    switch (status) {
+      case "pending":
+        // Show accept/reject only if current therapist hasn't accepted yet
+        if (!hasCurrentTherapistAccepted()) {
+          return (
+            <div className="appointment-actions">
+              <LoadingButton
+                className="accept-button"
+                onClick={() => handleAcceptAppointment(id)}
+                loading={buttonLoading[`accept_${id}`]}
+                loadingText="Accepting..."
+              >
+                Accept
+              </LoadingButton>
+              <LoadingButton
+                className="reject-button"
+                onClick={() => handleRejectAppointment(id)}
+                variant="secondary"
+              >
+                Reject
+              </LoadingButton>
+            </div>
+          );
+        } else {
+          // Therapist has accepted, show waiting status
+          return (
+            <div className="appointment-actions">
+              <div className="waiting-status">
+                <span className="accepted-badge">✓ You have accepted</span>
+                {!both_parties_accepted && pending_acceptances?.length > 0 && (
+                  <small className="waiting-text">
+                    Waiting for: {pending_acceptances.join(", ")}
+                  </small>
+                )}
+              </div>
+            </div>
+          );
+        }
+
+      case "confirmed":
+        // New workflow: therapist needs to confirm readiness
+        if (both_parties_accepted) {
+          return (
+            <div className="appointment-actions">
+              <LoadingButton
+                className="confirm-button"
+                onClick={() => handleTherapistConfirm(id)}
+                loading={buttonLoading[`confirm_${id}`]}
+                loadingText="Confirming..."
+              >
+                Confirm Ready
+              </LoadingButton>
+              <div className="workflow-info">
+                <p>
+                  ✅ All parties accepted. Please confirm you're ready to
+                  proceed.
+                </p>
+              </div>
+            </div>
+          );
+        } else {
+          return (
+            <div className="appointment-actions">
+              <div className="warning-status">
+                ⚠ Waiting for all parties to accept before confirmation
+              </div>
+            </div>
+          );
+        }
+      case "therapist_confirmed":
+        // Always waiting for driver to confirm - driver is needed for all appointments
+        return (
+          <div className="appointment-actions">
+            <div className="waiting-status">
+              <span className="confirmed-badge">✅ You confirmed</span>
+              <p>Waiting for driver confirmation...</p>
+            </div>
+          </div>
+        );
+      case "driver_confirmed":
+        // Both confirmed, status will change to in_progress when operator starts
+        return (
+          <div className="appointment-actions">
+            <div className="ready-status">
+              <span className="ready-badge">🚀 Ready to start</span>
+              <p>
+                Driver confirmed. Waiting for operator to start appointment.
+              </p>
+            </div>
+          </div>
+        );
+
+      case "in_progress":
+        // Appointment is active, driver will handle journey
+        return (
+          <div className="appointment-actions">
+            <div className="ready-status">
+              <span className="ready-badge">✅ Appointment active</span>
+              <p>Appointment is in progress. Driver will coordinate pickup.</p>
+            </div>
+          </div>
+        );
+
+      case "journey":
+        return (
+          <div className="appointment-actions">
+            <div className="journey-status">
+              <span className="journey-badge">🚗 En route</span>
+              <p>Driver is on the way to pick you up</p>
+            </div>
+          </div>
+        );
+
+      case "arrived":
+        return (
+          <div className="appointment-actions">
+            <div className="arrived-status">
+              <span className="arrived-badge">📍 Driver arrived</span>
+              <p>Driver has arrived. Ready to proceed to client.</p>
+            </div>
+          </div>
+        );
+      case "dropped_off":
+        // Session should auto-start, but allow manual start if needed
+        return (
+          <div className="appointment-actions">
+            <LoadingButton
+              className="start-session-button"
+              onClick={() => handleStartSession(id)}
+              loading={buttonLoading[`start_session_${id}`]}
+              loadingText="Starting..."
+            >
+              Start Session
+            </LoadingButton>
+            <div className="dropped-off-info">
+              <p>📍 Dropped off at client location</p>
+            </div>
+          </div>
+        );
+      case "session_in_progress":
+        return (
+          <div className="appointment-actions">
+            <LoadingButton
+              className="payment-button"
+              onClick={() => handleRequestPayment(id)}
+              loading={buttonLoading[`request_payment_${id}`]}
+              loadingText="Requesting..."
+            >
+              Request Payment
+            </LoadingButton>
+            <div className="session-info">
+              <p>💆 Session in progress</p>
+            </div>
+          </div>
+        );
+
+      case "awaiting_payment":
+        return (
+          <div className="appointment-actions">
+            <div className="payment-status">
+              <span className="payment-badge">💳 Payment requested</span>
+              <p>Waiting for operator to verify payment...</p>
+            </div>
+          </div>
+        );
+      case "payment_completed":
+        return (
+          <div className="appointment-actions">
+            <LoadingButton
+              className="complete-session-button"
+              onClick={() => handleCompleteSession(id)}
+              loading={buttonLoading[`complete_session_${id}`]}
+              loadingText="Completing..."
+            >
+              Complete Session
+            </LoadingButton>
+            <div className="payment-info">
+              <p>✅ Payment verified by operator</p>
+            </div>
+          </div>
+        );
+
+      case "completed":
+        // Show pickup options for appointments with drivers
+        if (appointment.driver_details) {
+          return (
+            <div className="appointment-actions">
+              {appointment.pickup_requested ? (
+                <div className="pickup-status">
+                  {appointment.assigned_pickup_driver ? (
+                    <div className="driver-assigned">
+                      <span className="success-badge">
+                        ✅ Pickup Driver Assigned
+                      </span>
+                      <p>Driver en route for pickup</p>
+                      {appointment.estimated_pickup_time && (
+                        <p>
+                          <strong>ETA:</strong>{" "}
+                          {new Date(
+                            appointment.estimated_pickup_time
+                          ).toLocaleTimeString()}
+                        </p>
+                      )}
+                    </div>
+                  ) : (
+                    <div className="pickup-pending">
+                      <div className="session-completion-info">
+                        {appointment.session_end_time && (
+                          <p className="completion-timestamp">
+                            <strong>Session completed:</strong>{" "}
+                            {new Date(
+                              appointment.session_end_time
+                            ).toLocaleString()}
+                          </p>
+                        )}
+                      </div>
+                      <span
+                        className={`pickup-badge ${
+                          appointment.pickup_urgency || "normal"
+                        }`}
+                      >
+                        {appointment.pickup_urgency === "urgent"
+                          ? "🚨 URGENT Pickup Requested"
+                          : "⏰ Pickup Requested"}
+                      </span>
+                      <p>Waiting for driver assignment...</p>{" "}
+                      {appointment.pickup_urgency !== "urgent" && (
+                        <LoadingButton
+                          className="urgent-pickup-button"
+                          onClick={() => handleRequestPickupNew(id, "urgent")}
+                          loading={buttonLoading[`request_pickup_${id}_urgent`]}
+                          loadingText="Requesting..."
+                          variant="warning"
+                          size="small"
+                        >
+                          Request Urgent Pickup
+                        </LoadingButton>
+                      )}
+                    </div>
+                  )}
+                </div>
+              ) : (
+                <div className="pickup-actions">
+                  <div className="session-completion-info">
+                    <p className="pickup-info">
+                      <span className="success-badge">
+                        ✅ Session completed
+                      </span>
+                      {appointment.session_end_time && (
+                        <span className="completion-timestamp">
+                          Completed at:{" "}
+                          {new Date(
+                            appointment.session_end_time
+                          ).toLocaleString()}
+                        </span>
+                      )}
+                    </p>
+                    <p>Need pickup to return?</p>
+                  </div>
+                  <div className="pickup-buttons">
+                    <LoadingButton
+                      className="request-pickup-button"
+                      onClick={() => handleRequestPickupNew(id, "normal")}
+                      loading={buttonLoading[`request_pickup_${id}_normal`]}
+                      loadingText="Requesting..."
+                    >
+                      Request Pickup
+                    </LoadingButton>
+                    <LoadingButton
+                      className="urgent-pickup-button"
+                      onClick={() => handleRequestPickupNew(id, "urgent")}
+                      loading={buttonLoading[`request_pickup_${id}_urgent`]}
+                      loadingText="Requesting..."
+                      variant="warning"
+                    >
+                      Request Urgent Pickup
+                    </LoadingButton>
+                  </div>
+                </div>
+              )}
+            </div>
+          );
+        } else {
+          return (
+            <div className="appointment-actions">
+              <div className="completed-status">
+                <span className="success-badge">✅ Session Completed</span>
+                <p>No transport needed</p>
+              </div>
+            </div>
+          );
+        }
+      case "pickup_requested":
+        return (
+          <div className="appointment-actions">
+            <div className="pickup-requested-status">
+              {appointment.session_end_time && (
+                <div className="session-completion-info">
+                  <p className="completion-timestamp">
+                    <strong>Session completed:</strong>{" "}
+                    {new Date(appointment.session_end_time).toLocaleString()}
+                  </p>
+                </div>
+              )}
+              <span className="pickup-badge">🚖 Pickup requested</span>
+              <p>Waiting for pickup assignment...</p>
+            </div>
+          </div>
+        );
+
+      case "driver_assigned_pickup":
+        return (
+          <div className="appointment-actions">
+            <div className="pickup-assigned-status">
+              {appointment.session_end_time && (
+                <div className="session-completion-info">
+                  <p className="completion-timestamp">
+                    <strong>Session completed:</strong>{" "}
+                    {new Date(appointment.session_end_time).toLocaleString()}
+                  </p>
+                </div>
+              )}
+              <span className="success-badge">
+                ✅ Driver Assigned for Pickup
+              </span>
+              <p>
+                Driver{" "}
+                <strong>
+                  {appointment.driver_details?.first_name}{" "}
+                  {appointment.driver_details?.last_name}
+                </strong>{" "}
+                has been assigned for your pickup.
+              </p>
+              {appointment.estimated_pickup_time && (
+                <p>
+                  <strong>Estimated arrival:</strong>{" "}
+                  {new Date(appointment.estimated_pickup_time).toLocaleString()}
+                </p>
+              )}
+              <p className="waiting-confirmation">
+                Waiting for driver to confirm pickup...
+              </p>
+            </div>
+          </div>
+        );
+
+      case "return_journey":
+        return (
+          <div className="appointment-actions">
+            <div className="return-journey-status">
+              {appointment.session_end_time && (
+                <div className="session-completion-info">
+                  <p className="completion-timestamp">
+                    <strong>Session completed:</strong>{" "}
+                    {new Date(appointment.session_end_time).toLocaleString()}
+                  </p>
+                </div>
+              )}
+              <span className="journey-badge">
+                🔄 Driver En Route for Pickup
+              </span>
+              <p>
+                Driver{" "}
+                <strong>
+                  {appointment.driver_details?.first_name}{" "}
+                  {appointment.driver_details?.last_name}
+                </strong>{" "}
+                confirmed pickup and is on the way.
+              </p>
+              {appointment.pickup_confirmed_at && (
+                <p>
+                  <strong>Pickup confirmed at:</strong>{" "}
+                  {new Date(appointment.pickup_confirmed_at).toLocaleString()}
+                </p>
+              )}
+              <p>Please wait at the pickup location.</p>
+            </div>
+          </div>
+        );
+
+      default:
+        return null;
+    }
+  };
+  const renderAppointmentsList = (appointmentsList) => {
+    if (appointmentsList.length === 0) {
+      return <p className="no-appointments">No appointments found.</p>;
+    }
+
+    return (
+      <div className="appointments-list">
+        {appointmentsList.map((appointment) => {
+          // Use special rendering for completed transport appointments
+          if (appointment.status === "transport_completed") {
+            return renderCompletedTransportCard(appointment);
+          }
+
+          // Regular appointment card for all other statuses
+          return (
+            <div key={appointment.id} className="appointment-card">
+              <div className="appointment-header">
+                <h3>
+                  {appointment.client_details?.first_name}{" "}
+                  {appointment.client_details?.last_name}
+                </h3>{" "}
+                <span
+                  className={`status-badge ${getStatusBadgeClass(
+                    appointment.status
+                  )}`}
+                >
+                  {getStatusDisplayText(appointment.status)}
+                </span>
+              </div>
+
+              <div className="appointment-details">
+                <p>
+                  <strong>Date:</strong>{" "}
+                  {new Date(appointment.date).toLocaleDateString()}
+                </p>
+                <p>
+                  <strong>Time:</strong> {appointment.start_time} -{" "}
+                  {appointment.end_time}
+                </p>
+                <p>
+                  <strong>Location:</strong> {appointment.location}
+                </p>
+                <p>
+                  <strong>Services:</strong>{" "}
+                  {appointment.services_details?.map((s) => s.name).join(", ")}
+                </p>
+                {renderTherapistTeam(appointment)}
+                {appointment.driver_details && (
+                  <p>
+                    <strong>Driver:</strong>{" "}
+                    {appointment.driver_details.first_name}{" "}
+                    {appointment.driver_details.last_name}
+                  </p>
+                )}
+                {appointment.notes && (
+                  <p>
+                    <strong>Notes:</strong> {appointment.notes}
+                  </p>
+                )}
+
+                {/* Show session completion timestamp for pickup-related statuses */}
+                {(appointment.status === "pickup_requested" ||
+                  appointment.status === "driver_assigned_pickup" ||
+                  appointment.status === "return_journey") &&
+                  appointment.session_end_time && (
+                    <div className="session-completion-info">
+                      <h4>📋 Session Completed</h4>
+                      <p className="completion-time">
+                        <strong>Session completed at:</strong>{" "}
+                        {new Date(
+                          appointment.session_end_time
+                        ).toLocaleString()}
+                      </p>
+                    </div>
+                  )}
+              </div>
+
+              {renderActionButtons(appointment)}
+            </div>
+          );
+        })}
+      </div>
+    );
+  };
+
+  return (
+    <PageLayout>
+      <div className="therapist-dashboard">
+        <LayoutRow title="Therapist Dashboard">
+          <div className="action-buttons">
+            <p style={{ margin: 0 }}>
+              Welcome, {user?.first_name} {user?.last_name}!
+            </p>
+            <button onClick={handleLogout} className="logout-button">
+              Logout
+            </button>
+          </div>
+        </LayoutRow>
+        {/* Only show loading spinner on initial load, not for background updates */}
+        {loading && isInitialLoad && (
+          <PageLoadingState message="Loading your appointments..." />
+        )}
+        {/* Improved error handling with retry option */}
+        {error && !isInitialLoad && (
+          <div className="error-message">
+            <div>
+              {typeof error === "object"
+                ? error.message || error.error || "An error occurred"
+                : error}
+            </div>
+            <button
+              onClick={() => refreshAppointments(false)}
+              className="retry-button"
+              style={{
+                marginTop: "10px",
+                padding: "5px 10px",
+                backgroundColor: "var(--primary)",
+                color: "white",
+                border: "none",
+                borderRadius: "4px",
+                cursor: "pointer",
+              }}
+            >
+              Retry
+            </button>
+          </div>
+        )}
+        <TabSwitcher
+          tabs={[
+            { label: "Today's Appointments", value: "today" },
+            { label: "Upcoming Appointments", value: "upcoming" },
+            { label: "All My Appointments", value: "all" },
+          ]}
+          activeTab={currentView}
+          onTabChange={setView}
+        />
+        <div className="dashboard-content">
+          {currentView === "today" && (
+            <div className="todays-appointments">
+              <h2>Today's Appointments</h2>
+              {renderAppointmentsList(myTodayAppointments)}
+            </div>
+          )}
+          {currentView === "upcoming" && (
+            <div className="upcoming-appointments">
+              <h2>Upcoming Appointments</h2>
+              {renderAppointmentsList(myUpcomingAppointments)}
+            </div>
+          )}{" "}
+          {currentView === "all" && (
+            <div className="all-appointments">
+              <h2>All My Appointments</h2>
+              {renderAppointmentsList(myAppointments)}
+            </div>
+          )}
+          {currentView === "calendar" && (
+            <div className="calendar-view">
+              <h2>Calendar View</h2>{" "}
+              <Calendar
+                showClientLabels={true}
+                context="therapist"
+                onDateSelected={() => {}} // Optional: Add date selection handling
+                onTimeSelected={() => {}} // Optional: Add time selection handling
+              />
+            </div>
+          )}
+        </div>{" "}
+        <WebSocketStatus />
+        <RejectionModal
+          isOpen={rejectionModal.isOpen}
+          onClose={handleRejectionCancel}
+          onSubmit={handleRejectionSubmit}
+          appointmentId={rejectionModal.appointmentId}
+          loading={loading}
+        />
+      </div>
+    </PageLayout>
+  );
+};
+
+export default TherapistDashboard;
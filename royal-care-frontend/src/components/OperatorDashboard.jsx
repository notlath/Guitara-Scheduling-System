import { useCallback, useEffect, useMemo, useState } from "react";
import { useDispatch, useSelector } from "react-redux";
import { useNavigate, useSearchParams } from "react-router-dom";
import { logout } from "../features/auth/authSlice";
import {
  autoCancelOverdueAppointments,
  fetchAppointments,
  fetchNotifications,
  fetchStaffMembers,
  reviewRejection,
  updateAppointmentStatus,
} from "../features/scheduling/schedulingSlice";
import LayoutRow from "../globals/LayoutRow";
import useSyncEventHandlers from "../hooks/useSyncEventHandlers";
import syncService from "../services/syncService";
import AvailabilityManager from "./scheduling/AvailabilityManager";
import PageLayout from "../globals/PageLayout";

import "../globals/TabSwitcher.css";
import "../styles/DriverCoordination.css";
import "../styles/OperatorDashboard.css";

const OperatorDashboard = () => {
  const dispatch = useDispatch();
  const navigate = useNavigate();

  // Set up sync event handlers to update Redux state
  useSyncEventHandlers();

  // URL search params for view persistence
  const [searchParams, setSearchParams] = useSearchParams();

  // Get view from URL params, default to 'rejected'
  const currentView = searchParams.get("view") || "rejected";

  // Helper function to update view in URL
  const setView = (newView) => {
    const newSearchParams = new URLSearchParams(searchParams);
    newSearchParams.set("view", newView);
    setSearchParams(newSearchParams);
  };
  const [reviewModal, setReviewModal] = useState({
    isOpen: false,
    appointmentId: null,
    rejectionReason: "",
  });
  const [reviewNotes, setReviewNotes] = useState("");
  const [autoCancelLoading, setAutoCancelLoading] = useState(false);
  // Driver coordination state
  const [driverAssignment, setDriverAssignment] = useState({
    availableDrivers: [],
    busyDrivers: [],
    pendingPickups: [],
  });
  // Load driver data on component mount and refresh
  useEffect(() => {
    const loadDriverData = async () => {
      try {
        // Fetch real staff data from backend
        const staffResponse = await dispatch(fetchStaffMembers()).unwrap();

        // Filter drivers and categorize by availability status
        const drivers = staffResponse.filter(
          (staff) => staff.role === "driver"
        );

        // For now, we'll assume all drivers are available unless they have active appointments
        // In a real implementation, this would check against current availability/status
        const availableDrivers = drivers.map((driver) => ({
          id: driver.id,
          first_name: driver.first_name,
          last_name: driver.last_name,
          role: driver.role,
          specialization: driver.specialization,
          vehicle_type: driver.vehicle_type || "Motorcycle", // Default if not set
          last_location: "Available", // In real implementation, get from GPS/last known location
          available_since: new Date().toISOString(),
          status: "available",
        }));

        setDriverAssignment({
          availableDrivers,
          busyDrivers: [], // Would be populated based on active assignments
          pendingPickups: [],
        });
      } catch (error) {
        console.error("Failed to load driver data:", error);
        // Fallback to mock data if API fails
        setDriverAssignment({
          availableDrivers: [
            {
              id: 1,
              first_name: "Juan",
              last_name: "Dela Cruz",
              vehicle_type: "Motorcycle",
              last_location: "Quezon City",
              available_since: new Date().toISOString(),
              status: "available",
            },
            {
              id: 2,
              first_name: "Maria",
              last_name: "Santos",
              vehicle_type: "Car",
              last_location: "Makati",
              available_since: new Date().toISOString(),
              status: "available",
            },
          ],
          busyDrivers: [
            {
              id: 3,
              first_name: "Jose",
              last_name: "Garcia",
              vehicle_type: "Motorcycle",
              current_task: "Transporting therapist to session",
              estimated_completion: new Date(
                Date.now() + 30 * 60000
              ).toISOString(),
              status: "busy",
            },
          ],
          pendingPickups: [],
        });
      }
    };

    loadDriverData();
  }, [dispatch]);
  // Listen for real-time driver updates via sync service
  useEffect(() => {
    const handleDriverUpdate = (data) => {
      setDriverAssignment((prev) => {
        switch (data.type) {
          case "driver_available":
            return {
              ...prev,
              availableDrivers: [
                ...prev.availableDrivers.filter((d) => d.id !== data.driver_id),
                data.driver,
              ],
              busyDrivers: prev.busyDrivers.filter(
                (d) => d.id !== data.driver_id
              ),
            };
          case "driver_assigned":
            return {
              ...prev,
              availableDrivers: prev.availableDrivers.filter(
                (d) => d.id !== data.driver_id
              ),
              busyDrivers: [
                ...prev.busyDrivers.filter((d) => d.id !== data.driver_id),
                data.driver,
              ],
            };
          case "pickup_requested":
            return {
              ...prev,
              pendingPickups: [
                ...prev.pendingPickups.filter(
                  (p) => p.id !== data.therapist_id
                ),
                data.therapist,
              ],
            };
          default:
            return prev;
        }
      });
    };

    // Subscribe to driver-related events and store the unsubscribe function
    const unsubscribe = syncService.subscribe(
      "driver_update",
      handleDriverUpdate
    );

    return () => {
      unsubscribe();
    };
  }, []);

  const { appointments, notifications, loading, error } = useSelector(
    (state) => state.scheduling
  );
  // Filter rejected appointments for review
  const rejectedAppointments = appointments.filter(
    (apt) => apt.status === "rejected" && !apt.review_decision
  );

  // Filter appointments that are pending and approaching timeout
  const pendingAppointments = appointments.filter(
    (apt) => apt.status === "pending" && apt.response_deadline
  );
  // Calculate which appointments are overdue
  const overdueAppointments = pendingAppointments.filter(
    (apt) => new Date(apt.response_deadline) < new Date()
  );

  // Calculate which appointments are approaching deadline (within 10 minutes)
  const approachingDeadlineAppointments = pendingAppointments.filter((apt) => {
    const deadline = new Date(apt.response_deadline);
    const now = new Date();
    const timeDiff = deadline.getTime() - now.getTime();
    const minutesDiff = timeDiff / (1000 * 60);
    return minutesDiff > 0 && minutesDiff <= 10;
  });

  // Calculate rejection statistics
  const rejectionStats = useMemo(() => {
    const rejected = appointments.filter((apt) => apt.status === "rejected");
    const therapistRejections = rejected.filter(
      (apt) => apt.rejected_by_details?.role?.toLowerCase() === "therapist"
    );
    const driverRejections = rejected.filter(
      (apt) => apt.rejected_by_details?.role?.toLowerCase() === "driver"
    );

    return {
      total: rejected.length,
      therapist: therapistRejections.length,
      driver: driverRejections.length,
      pending: rejectedAppointments.length,
    };
  }, [appointments, rejectedAppointments]);
  // Refresh data
  const refreshData = useCallback(() => {
    dispatch(fetchAppointments());
    dispatch(fetchNotifications());
  }, [dispatch]); // Setup polling for real-time updates (WebSocket connections disabled)
  useEffect(() => {
    // Real-time sync is handled by useSyncEventHandlers hook
    // Here we only set up periodic polling as a fallback

    // Set up adaptive polling based on user activity
    const setupPolling = () => {
      const interval = syncService.getPollingInterval(20000); // Base 20 seconds
      return setInterval(() => {
        if (syncService.shouldRefresh("operator_appointments")) {
          dispatch(fetchAppointments());
          dispatch(fetchNotifications());
          syncService.markUpdated("operator_appointments");
        }
      }, interval);
    };

    const pollingInterval = setupPolling();

    // Cleanup polling
    return () => {
      clearInterval(pollingInterval);
    };
  }, [dispatch]); // Simplified dependencies

  // Load data on component mount
  useEffect(() => {
    refreshData();
  }, [refreshData]);

  // Real-time timer for updating countdown displays
  useEffect(() => {
    const timer = setInterval(() => {
      // Force re-render every second to update countdown timers
      if (currentView === "timeouts" && pendingAppointments.length > 0) {
        // This will trigger a re-render to update the countdown timers
        setReviewNotes((prev) => prev); // Dummy state update to trigger re-render
      }
    }, 1000);

    return () => clearInterval(timer);
  }, [currentView, pendingAppointments.length]);

  // Helper function to display therapist information (single or multiple)
  const renderTherapistInfo = (appointment) => {
    // Handle multiple therapists
    if (
      appointment.therapists_details &&
      appointment.therapists_details.length > 0
    ) {
      return (
        <div className="therapists-list">
          {appointment.therapists_details.map((therapist, index) => (
            <div key={therapist.id} className="therapist-item">
              <span className="therapist-name">
                {therapist.first_name} {therapist.last_name}
              </span>
              {index < appointment.therapists_details.length - 1 && (
                <span className="therapist-separator">, </span>
              )}
            </div>
          ))}
        </div>
      );
    }

    // Handle single therapist (legacy support)
    if (appointment.therapist_details) {
      return (
        <span className="therapist-name">
          {appointment.therapist_details.first_name}{" "}
          {appointment.therapist_details.last_name}
        </span>
      );
    }

    return <span className="no-therapist">No therapist assigned</span>;
  };

  // Helper function to get therapist acceptance status
  const getTherapistAcceptanceStatus = (appointment) => {
    // Handle multiple therapists
    if (
      appointment.therapists_details &&
      appointment.therapists_details.length > 0
    ) {
      const acceptedCount = appointment.therapists_details.filter(
        (_, index) =>
          appointment.therapists_accepted &&
          appointment.therapists_accepted[index]
      ).length;
      const totalCount = appointment.therapists_details.length;

      if (acceptedCount === totalCount) {
        return {
          status: "all-accepted",
          display: "All accepted ✓",
          class: "accepted",
        };
      } else if (acceptedCount > 0) {
        return {
          status: "partial-accepted",
          display: `${acceptedCount}/${totalCount} accepted ⏳`,
          class: "partial",
        };
      } else {
        return {
          status: "none-accepted",
          display: "Pending ⏳",
          class: "pending",
        };
      }
    }

    // Handle single therapist (legacy support)
    if (appointment.therapist_details) {
      return appointment.therapist_accepted
        ? { status: "accepted", display: "Accepted ✓", class: "accepted" }
        : { status: "pending", display: "Pending ⏳", class: "pending" };
    }

    return {
      status: "no-therapist",
      display: "No therapist",
      class: "no-therapist",
    };
  };

  const handleLogout = () => {
    localStorage.removeItem("knoxToken");
    localStorage.removeItem("user");
    dispatch(logout());
    navigate("/");
  };

  const handleReviewRejection = (appointment) => {
    setReviewModal({
      isOpen: true,
      appointmentId: appointment.id,
      rejectionReason: appointment.rejection_reason || "",
    });
    setReviewNotes("");
  };

  const handleReviewSubmit = async (decision) => {
    try {
      await dispatch(
        reviewRejection({
          id: reviewModal.appointmentId,
          reviewDecision: decision,
          reviewNotes: reviewNotes,
        })
      ).unwrap();
      refreshData();
      setReviewModal({
        isOpen: false,
        appointmentId: null,
        rejectionReason: "",
      });
      setReviewNotes("");
    } catch {
      alert("Failed to review rejection. Please try again.");
    }
  };
  const handleReviewCancel = () => {
    setReviewModal({ isOpen: false, appointmentId: null, rejectionReason: "" });
    setReviewNotes("");
  };
  const handleAutoCancelOverdue = async () => {
    if (
      !window.confirm(
        "This will auto-cancel all overdue appointments and disable therapists who didn't respond. Continue?"
      )
    ) {
      return;
    }

    setAutoCancelLoading(true);
    try {
      await dispatch(autoCancelOverdueAppointments()).unwrap();
      refreshData();
      alert("Successfully processed overdue appointments");
    } catch {
      alert("Failed to process overdue appointments. Please try again.");
    } finally {
      setAutoCancelLoading(false);
    }
  };

  // Driver coordination functions
  const handleAssignDriverPickup = async (therapistId, driverId) => {
    try {
      const therapist = pendingPickups.find((t) => t.id === therapistId);
      const driver = driverAssignment.availableDrivers.find(
        (d) => d.id === driverId
      );

      if (!therapist || !driver) {
        alert("Invalid therapist or driver selection");
        return;
      }

      const estimatedArrival = calculateEstimatedArrival(
        driver.last_location,
        therapist.location
      );
      await dispatch(
        updateAppointmentStatus({
          id: therapist.appointment_id,
          status: "driver_assigned_pickup",
          driver: driverId,
          notes: `Driver assigned for pickup - ETA: ${estimatedArrival}`,
        })
      ).unwrap();

      // Update local state
      setDriverAssignment((prev) => ({
        ...prev,
        availableDrivers: prev.availableDrivers.filter(
          (d) => d.id !== driverId
        ),
        busyDrivers: [
          ...prev.busyDrivers,
          {
            ...driver,
            current_task: `Picking up ${therapist.name}`,
            current_appointment: therapist.appointment_id,
          },
        ],
        pendingPickups: prev.pendingPickups.filter((t) => t.id !== therapistId),
      }));

      // Broadcast assignment
      syncService.broadcast("driver_assigned_pickup", {
        driver_id: driverId,
        therapist_id: therapistId,
        appointment_id: therapist.appointment_id,
        estimated_arrival: estimatedArrival,
        driver_name: `${driver.first_name} ${driver.last_name}`,
        therapist_name: therapist.name,
        pickup_location: therapist.location,
      });

      refreshData();
    } catch (error) {
      console.error("Failed to assign driver:", error);
      alert("Failed to assign driver. Please try again.");
    }
  };

  const handleUrgentPickupRequest = async (therapistId) => {
    try {
      const therapist = pendingPickups.find((t) => t.id === therapistId);
      const availableDrivers = driverAssignment.availableDrivers;

      if (availableDrivers.length === 0) {
        alert("No drivers currently available for urgent pickup");
        return;
      }

      // Auto-assign nearest available driver
      const bestDriver = findNearestDriver(
        therapist.location,
        availableDrivers
      );
      await handleAssignDriverPickup(therapistId, bestDriver.id);
    } catch (error) {
      console.error("Failed to process urgent pickup request:", error);
      alert("Failed to process urgent pickup request");
    }
  };

  // Helper functions for driver coordination
  const calculateEstimatedArrival = (driverLocation, therapistLocation) => {
    // Simple time estimation based on zones (since no GPS)
    const baseTime = 20; // Base 20 minutes
    const proximityScore = calculateProximityScore(
      driverLocation,
      therapistLocation
    );
    const adjustedTime = baseTime + (10 - proximityScore.score);

    const arrivalTime = new Date();
    arrivalTime.setMinutes(arrivalTime.getMinutes() + adjustedTime);
    return arrivalTime.toISOString();
  };

  const findNearestDriver = (therapistLocation, availableDrivers) => {
    return availableDrivers.reduce((nearest, driver) => {
      const currentScore = calculateProximityScore(
        driver.last_location,
        therapistLocation
      );
      const nearestScore = calculateProximityScore(
        nearest.last_location,
        therapistLocation
      );
      return currentScore.score > nearestScore.score ? driver : nearest;
    });
  };

  const calculateProximityScore = (location1, location2) => {
    // Same zone logic as in DriverDashboard
    const ZONE_MAP = {
      north_manila: ["Quezon City", "Caloocan", "Malabon"],
      south_manila: ["Makati", "Taguig", "Paranaque"],
      east_manila: ["Pasig", "Marikina", "Antipolo"],
      west_manila: ["Manila", "Pasay", "Las Pinas"],
      central_manila: ["Mandaluyong", "San Juan", "Sta. Mesa"],
    };

    const zone1 = Object.keys(ZONE_MAP).find((zone) =>
      ZONE_MAP[zone].some((area) =>
        location1?.toLowerCase().includes(area.toLowerCase())
      )
    );

    const zone2 = Object.keys(ZONE_MAP).find((zone) =>
      ZONE_MAP[zone].some((area) =>
        location2?.toLowerCase().includes(area.toLowerCase())
      )
    );

    if (zone1 === zone2) {
      return { score: 10, label: "Same Zone" };
    } else {
      return { score: 5, label: "Different Zone" };
    }
  };

  // Mock data for pending pickups (this would come from API in real implementation)
  const pendingPickups = appointments
    .filter(
      (apt) =>
        apt.status === "completed" &&
        apt.pickup_requested &&
        !apt.assigned_driver
    )
    .map((apt) => ({
      id: apt.therapist,
      name: apt.therapist_details
        ? `${apt.therapist_details.first_name} ${apt.therapist_details.last_name}`
        : "Unknown",
      location: apt.location,
      appointment_id: apt.id,
      session_end_time: apt.session_end_time,
      urgency: apt.pickup_urgency || "normal",
      requested_at: apt.pickup_request_time,
    }));

  const getTimeRemaining = (deadline) => {
    const now = new Date();
    const deadlineDate = new Date(deadline);
    const timeDiff = deadlineDate.getTime() - now.getTime();

    if (timeDiff <= 0) {
      return "OVERDUE";
    }

    const minutes = Math.floor(timeDiff / (1000 * 60));
    const seconds = Math.floor((timeDiff % (1000 * 60)) / 1000);

    if (minutes <= 0) {
      return `${seconds}s`;
    }

    return `${minutes}m ${seconds}s`;
  };

  const getStatusBadgeClass = (status) => {
    switch (status) {
      case "pending":
        return "status-pending";
      case "confirmed":
        return "status-confirmed";
      case "rejected":
        return "status-rejected";
      case "cancelled":
        return "status-cancelled";
      case "completed":
        return "status-completed";
      default:
        return "";
    }
  };
  // Helper function to determine who rejected the appointment
  const getRejectedByInfo = (appointment) => {
    if (!appointment.rejected_by_details) {
      return {
        text: "Unknown",
        role: "unknown",
        badgeClass: "rejection-unknown",
      };
    }

    const rejectedBy = appointment.rejected_by_details;
    const name = `${rejectedBy.first_name} ${rejectedBy.last_name}`;

    // Use the role from rejected_by_details for accurate identification
    const role = rejectedBy.role?.toLowerCase();

    switch (role) {
      case "therapist":
        return {
          text: `Therapist: ${name}`,
          role: "therapist",
          badgeClass: "rejection-therapist",
        };
      case "driver":
        return {
          text: `Driver: ${name}`,
          role: "driver",
          badgeClass: "rejection-driver",
        };
      default:
        return {
          text: `${rejectedBy.role || "Staff"}: ${name}`,
          role: rejectedBy.role?.toLowerCase() || "staff",
          badgeClass: "rejection-other",
        };
    }
  };
  // Helper function to get acceptance status display
  const getAcceptanceStatus = (appointment) => {
    if (!appointment.therapist && !appointment.driver) {
      return { text: "No staff assigned", class: "acceptance-none" };
    }

    const therapistStatus = appointment.therapist
      ? appointment.therapist_accepted
        ? "✓ Accepted"
        : "⏳ Pending"
      : "N/A";
    const driverStatus = appointment.driver
      ? appointment.driver_accepted
        ? "✓ Accepted"
        : "⏳ Pending"
      : "N/A";

    const bothAccepted = appointment.both_parties_accepted;
    const pendingCount = appointment.pending_acceptances?.length || 0;

    return {
      text: `Therapist: ${therapistStatus} | Driver: ${driverStatus}`,
      class: bothAccepted ? "acceptance-complete" : "acceptance-pending",
      bothAccepted,
      pendingCount,
      pendingList: appointment.pending_acceptances || [],
      canProceed: bothAccepted,
    };
  };

  const renderRejectedAppointments = () => {
    if (rejectedAppointments.length === 0) {
      return <p className="no-appointments">No pending rejection reviews.</p>;
    }

    return (
      <div className="appointments-list">
        {rejectedAppointments.map((appointment) => (
          <div key={appointment.id} className="appointment-card rejected">
            <div className="appointment-header">
              <h3>
                {appointment.client_details?.first_name}{" "}
                {appointment.client_details?.last_name}
              </h3>
              <span
                className={`status-badge ${getStatusBadgeClass(
                  appointment.status
                )}`}
              >
                Rejected - Pending Review
              </span>
            </div>

            <div className="appointment-details">
              <p>
                <strong>Date:</strong>{" "}
                {new Date(appointment.date).toLocaleDateString()}
              </p>
              <p>
                <strong>Time:</strong> {appointment.start_time} -{" "}
                {appointment.end_time}
              </p>
              <p>
                <strong>Therapist:</strong> {renderTherapistInfo(appointment)}
              </p>{" "}
              <p>
                <strong>Services:</strong>{" "}
                {appointment.services_details?.map((s) => s.name).join(", ")}
              </p>
              {/* Show acceptance status for pending appointments */}
              {appointment.status === "pending" && (
                <div className="acceptance-status">
                  <strong>Acceptance Status:</strong>{" "}
                  <span
                    className={`acceptance-badge ${
                      getAcceptanceStatus(appointment).class
                    }`}
                  >
                    {getAcceptanceStatus(appointment).text}
                  </span>
                  {getAcceptanceStatus(appointment).pendingCount > 0 && (
                    <div className="pending-acceptances">
                      <small>
                        Waiting for:{" "}
                        {getAcceptanceStatus(appointment).pendingList.join(
                          ", "
                        )}
                      </small>
                    </div>
                  )}
                </div>
              )}
              <p className="rejection-reason">
                <strong>Rejection Reason:</strong>{" "}
                {appointment.rejection_reason}
              </p>
              <p>
                <strong>Rejected At:</strong>{" "}
                {new Date(appointment.rejected_at).toLocaleString()}
              </p>
              <div className="rejected-by-info">
                <strong>Rejected By:</strong>{" "}
                <span
                  className={`rejection-badge ${
                    getRejectedByInfo(appointment).badgeClass
                  }`}
                >
                  {getRejectedByInfo(appointment).text}
                </span>
              </div>
            </div>

            <div className="appointment-actions">
              <button
                className="review-button"
                onClick={() => handleReviewRejection(appointment)}
              >
                Review Rejection
              </button>
            </div>
          </div>
        ))}
      </div>
    );
  };

  const renderAllAppointments = () => {
    return (
      <div className="appointments-list">
        {appointments.map((appointment) => (
          <div key={appointment.id} className="appointment-card">
            <div className="appointment-header">
              <h3>
                {appointment.client_details?.first_name}{" "}
                {appointment.client_details?.last_name}
              </h3>
              <span
                className={`status-badge ${getStatusBadgeClass(
                  appointment.status
                )}`}
              >
                {appointment.status.charAt(0).toUpperCase() +
                  appointment.status.slice(1)}
              </span>
            </div>

            <div className="appointment-details">
              <p>
                <strong>Date:</strong>{" "}
                {new Date(appointment.date).toLocaleDateString()}
              </p>
              <p>
                <strong>Time:</strong> {appointment.start_time} -{" "}
                {appointment.end_time}
              </p>{" "}
              {(appointment.therapist_details ||
                appointment.therapists_details) && (
                <p>
                  <strong>Therapist:</strong> {renderTherapistInfo(appointment)}
                </p>
              )}{" "}
              <p>
                <strong>Services:</strong>{" "}
                {appointment.services_details?.map((s) => s.name).join(", ")}
              </p>
              {/* Show acceptance status for pending appointments */}
              {appointment.status === "pending" && (
                <div className="acceptance-status">
                  <strong>Acceptance Status:</strong>{" "}
                  <span
                    className={`acceptance-badge ${
                      getAcceptanceStatus(appointment).class
                    }`}
                  >
                    {getAcceptanceStatus(appointment).text}
                  </span>
                  {getAcceptanceStatus(appointment).pendingCount > 0 && (
                    <div className="pending-acceptances">
                      <small>
                        Waiting for:{" "}
                        {getAcceptanceStatus(appointment).pendingList.join(
                          ", "
                        )}
                      </small>
                    </div>
                  )}
                </div>
              )}
              {appointment.rejection_reason && (
                <div className="rejection-reason">
                  <strong>Rejection Reason:</strong>{" "}
                  {appointment.rejection_reason}
                </div>
              )}
              {appointment.rejected_by_details && (
                <div className="rejected-by-info">
                  <strong>Rejected By:</strong>{" "}
                  <span
                    className={`rejection-badge ${
                      getRejectedByInfo(appointment).badgeClass
                    }`}
                  >
                    {getRejectedByInfo(appointment).text}
                  </span>
                </div>
              )}
              {appointment.review_decision && (
                <p>
                  <strong>Review Decision:</strong>{" "}
                  {appointment.review_decision}
                </p>
              )}
            </div>
          </div>
        ))}
      </div>
    );
  };
  const renderNotifications = () => {
    const unreadNotifications = notifications?.filter((n) => !n.is_read) || [];

    if (unreadNotifications.length === 0) {
      return <p className="no-notifications">No unread notifications.</p>;
    }

    return (
      <div className="notifications-list">
        {unreadNotifications.map((notification) => (
          <div key={notification.id} className="notification-card">
            <h4>
              {notification.notification_type.replace("_", " ").toUpperCase()}
            </h4>
            <p>{notification.message}</p>
            <p className="notification-time">
              {new Date(notification.created_at).toLocaleString()}
            </p>
          </div>
        ))}
      </div>
    );
  };

  const renderTimeoutMonitoring = () => {
    return (
      <div className="timeout-monitoring">
        <div className="timeout-controls">
          <h3>Timeout Management</h3>
          <div className="auto-cancel-section">
            <p>
              Auto-cancel overdue appointments and disable unresponsive
              therapists
            </p>
            <button
              className="auto-cancel-button"
              onClick={handleAutoCancelOverdue}
              disabled={autoCancelLoading}
            >
              {autoCancelLoading
                ? "Processing..."
                : "Process Overdue Appointments"}
            </button>
          </div>
        </div>

        {overdueAppointments.length > 0 && (
          <div className="overdue-section">
            <h4>Overdue Appointments ({overdueAppointments.length})</h4>
            <div className="appointments-list">
              {overdueAppointments.map((appointment) => (
                <div key={appointment.id} className="appointment-card overdue">
                  <div className="appointment-header">
                    <h3>
                      {appointment.client_details?.first_name}{" "}
                      {appointment.client_details?.last_name}
                    </h3>
                    <span className="status-badge status-overdue">OVERDUE</span>
                  </div>
                  <div className="appointment-details">
                    <p>
                      <strong>Date:</strong>{" "}
                      {new Date(appointment.date).toLocaleDateString()}
                    </p>{" "}
                    <p>
                      <strong>Time:</strong> {appointment.start_time} -{" "}
                      {appointment.end_time}
                    </p>
                    <p>
                      <strong>Therapist:</strong>{" "}
                      {renderTherapistInfo(appointment)}
                    </p>
                    <p>
                      <strong>Deadline Passed:</strong>{" "}
                      {new Date(appointment.response_deadline).toLocaleString()}
                    </p>
                  </div>
                </div>
              ))}
            </div>
          </div>
        )}

        {approachingDeadlineAppointments.length > 0 && (
          <div className="approaching-deadline-section">
            <h4>
              Approaching Deadline ({approachingDeadlineAppointments.length})
            </h4>
            <div className="appointments-list">
              {approachingDeadlineAppointments.map((appointment) => (
                <div
                  key={appointment.id}
                  className="appointment-card approaching-deadline"
                >
                  <div className="appointment-header">
                    <h3>
                      {appointment.client_details?.first_name}{" "}
                      {appointment.client_details?.last_name}
                    </h3>
                    <span className="status-badge status-warning">
                      {getTimeRemaining(appointment.response_deadline)}{" "}
                      remaining
                    </span>
                  </div>
                  <div className="appointment-details">
                    <p>
                      <strong>Date:</strong>{" "}
                      {new Date(appointment.date).toLocaleDateString()}
                    </p>{" "}
                    <p>
                      <strong>Time:</strong> {appointment.start_time} -{" "}
                      {appointment.end_time}
                    </p>
                    <p>
                      <strong>Therapist:</strong>{" "}
                      {renderTherapistInfo(appointment)}
                    </p>
                    <p>
                      <strong>Response Deadline:</strong>{" "}
                      {new Date(appointment.response_deadline).toLocaleString()}
                    </p>
                  </div>
                </div>
              ))}
            </div>
          </div>
        )}

        {pendingAppointments.length === 0 && (
          <p className="no-appointments">
            No pending appointments with timeouts.
          </p>
        )}
      </div>
    );
  };

  const renderPendingAcceptanceAppointments = () => {
    if (pendingAppointments.length === 0) {
      return (
        <p className="no-appointments">No pending acceptance appointments.</p>
      );
    }

    return (
      <div className="appointments-list">
        {pendingAppointments.map((appointment) => {
          const acceptanceStatus = getAcceptanceStatus(appointment);
          return (
            <div
              key={appointment.id}
              className="appointment-card pending-acceptance"
            >
              <div className="appointment-header">
                <h3>
                  {appointment.client_details?.first_name}{" "}
                  {appointment.client_details?.last_name}
                </h3>
                <span
                  className={`status-badge ${getStatusBadgeClass(
                    appointment.status
                  )}`}
                >
                  Pending Acceptance
                </span>
              </div>

              <div className="appointment-details">
                <p>
                  <strong>Date:</strong>{" "}
                  {new Date(appointment.date).toLocaleDateString()}
                </p>
                <p>
                  <strong>Time:</strong> {appointment.start_time} -{" "}
                  {appointment.end_time}
                </p>{" "}
                {(appointment.therapist_details ||
                  appointment.therapists_details) && (
                  <p>
                    <strong>Therapist:</strong>{" "}
                    {renderTherapistInfo(appointment)}
                    <span
                      className={`acceptance-indicator ${
                        getTherapistAcceptanceStatus(appointment).class
                      }`}
                    >
                      {getTherapistAcceptanceStatus(appointment).display}
                    </span>
                  </p>
                )}
                {appointment.driver_details && (
                  <p>
                    <strong>Driver:</strong>{" "}
                    {appointment.driver_details.first_name}{" "}
                    {appointment.driver_details.last_name}
                    <span
                      className={`acceptance-indicator ${
                        appointment.driver_accepted ? "accepted" : "pending"
                      }`}
                    >
                      {appointment.driver_accepted ? " ✓" : " ⏳"}
                    </span>
                  </p>
                )}
                <p>
                  <strong>Services:</strong>{" "}
                  {appointment.services_details?.map((s) => s.name).join(", ")}
                </p>
                {/* Enhanced acceptance status display */}
                <div className="dual-acceptance-status">
                  <h4>Acceptance Status:</h4>
                  <div className="acceptance-grid">
                    <div
                      className={`acceptance-item ${
                        appointment.therapist_accepted ? "accepted" : "pending"
                      }`}
                    >
                      <span className="role">Therapist</span>
                      <span className="status">
                        {appointment.therapist_accepted
                          ? "Accepted ✓"
                          : "Pending ⏳"}
                      </span>
                      {appointment.therapist_accepted_at && (
                        <small>
                          {new Date(
                            appointment.therapist_accepted_at
                          ).toLocaleString()}
                        </small>
                      )}
                    </div>
                    {appointment.driver && (
                      <div
                        className={`acceptance-item ${
                          appointment.driver_accepted ? "accepted" : "pending"
                        }`}
                      >
                        <span className="role">Driver</span>
                        <span className="status">
                          {appointment.driver_accepted
                            ? "Accepted ✓"
                            : "Pending ⏳"}
                        </span>
                        {appointment.driver_accepted_at && (
                          <small>
                            {new Date(
                              appointment.driver_accepted_at
                            ).toLocaleString()}
                          </small>
                        )}
                      </div>
                    )}
                  </div>

                  {/* Overall status */}
                  <div
                    className={`overall-status ${
                      acceptanceStatus.bothAccepted ? "ready" : "waiting"
                    }`}
                  >
                    {acceptanceStatus.bothAccepted ? (
                      <strong>
                        ✅ Ready to Confirm - Both parties accepted
                      </strong>
                    ) : (
                      <strong>
                        ⚠️ Waiting for acceptance from:{" "}
                        {acceptanceStatus.pendingList.join(", ")}
                      </strong>
                    )}
                  </div>

                  {/* Operator actions */}
                  <div className="operator-actions">
                    {acceptanceStatus.bothAccepted ? (
                      <button
                        className="confirm-button"
                        onClick={() => handleConfirmAppointment(appointment.id)}
                        title="Manually confirm appointment (both parties have accepted)"
                      >
                        Confirm Appointment
                      </button>
                    ) : (
                      <div className="blocked-actions">
                        <button
                          className="confirm-button disabled"
                          disabled
                          title="Cannot confirm - waiting for all parties to accept"
                        >
                          Confirm Appointment (Blocked)
                        </button>
                        <small>
                          Both parties must accept before confirmation
                        </small>
                      </div>
                    )}
                  </div>
                </div>
                {appointment.response_deadline && (
                  <div className="deadline-info">
                    <strong>Response Deadline:</strong>{" "}
                    {new Date(appointment.response_deadline).toLocaleString()}
                    {appointment.is_overdue && (
                      <span className="overdue-warning"> (OVERDUE)</span>
                    )}
                  </div>
                )}
              </div>
            </div>
          );
        })}
      </div>
    );
  };

  // Handle manual confirmation by operator (only when both parties accepted)
  const handleConfirmAppointment = async (appointmentId) => {
    const appointment = appointments.find((apt) => apt.id === appointmentId);
    if (!appointment?.both_parties_accepted) {
      alert("Cannot confirm appointment - both parties must accept first");
      return;
    }

    if (
      window.confirm(
        "Manually confirm this appointment? Both parties have already accepted."
      )
    ) {
      try {
        await dispatch(
          updateAppointmentStatus({
            id: appointmentId,
            status: "confirmed",
          })
        ).unwrap();
        refreshData();
      } catch {
        alert("Failed to confirm appointment. Please try again.");
      }
    }
  };

  // Driver coordination panel rendering
  const renderDriverCoordinationPanel = () => {
    const pendingPickups = appointments
      .filter(
        (apt) =>
          apt.status === "completed" &&
          apt.pickup_requested &&
          !apt.assigned_driver
      )
      .map((apt) => ({
        id: apt.therapist,
        name: apt.therapist_details
          ? `${apt.therapist_details.first_name} ${apt.therapist_details.last_name}`
          : "Unknown",
        location: apt.location,
        appointment_id: apt.id,
        session_end_time: apt.session_end_time,
        urgency: apt.pickup_urgency || "normal",
        requested_at: apt.pickup_request_time,
      }));

    const availableDrivers = driverAssignment.availableDrivers;
    const busyDrivers = driverAssignment.busyDrivers;

    return (
      <div className="driver-coordination-panel">
        {/* Pending Pickup Requests */}
        <div className="coordination-section">
          <h3>🚖 Pending Pickup Requests ({pendingPickups.length})</h3>
          {pendingPickups.length === 0 ? (
            <p className="no-requests">No pending pickup requests</p>
          ) : (
            <div className="pickup-requests-list">
              {pendingPickups.map((therapist) => (
                <div
                  key={therapist.id}
                  className={`pickup-request-card ${therapist.urgency}`}
                >
                  <div className="request-header">
                    <h4>{therapist.name}</h4>
                    <span className={`urgency-badge ${therapist.urgency}`}>
                      {therapist.urgency === "urgent"
                        ? "🚨 URGENT"
                        : "⏰ Normal"}
                    </span>
                  </div>
                  <div className="request-details">
                    <p>
                      <strong>Location:</strong> {therapist.location}
                    </p>
                    <p>
                      <strong>Session Ended:</strong>{" "}
                      {therapist.session_end_time
                        ? new Date(
                            therapist.session_end_time
                          ).toLocaleTimeString()
                        : "Just now"}
                    </p>
                    <p>
                      <strong>Waiting Time:</strong>{" "}
                      {therapist.requested_at
                        ? getTimeElapsed(therapist.requested_at)
                        : "Just now"}
                    </p>
                  </div>

                  {/* Driver Assignment Actions */}
                  <div className="assignment-actions">
                    {availableDrivers.length > 0 ? (
                      <div className="driver-selection">
                        <label>Assign Driver:</label>
                        <select
                          onChange={(e) =>
                            e.target.value &&
                            handleAssignDriverPickup(
                              therapist.id,
                              e.target.value
                            )
                          }
                          defaultValue=""
                        >
                          <option value="">Select a driver...</option>
                          {availableDrivers.map((driver) => {
                            const proximity = calculateProximityScore(
                              driver.last_location,
                              therapist.location
                            );
                            return (
                              <option key={driver.id} value={driver.id}>
                                {driver.first_name} {driver.last_name} -{" "}
                                {proximity.label} (~
                                {calculateEstimatedTime(
                                  driver.last_location,
                                  therapist.location
                                )}{" "}
                                min)
                              </option>
                            );
                          })}
                        </select>
                      </div>
                    ) : (
                      <div className="no-drivers-available">
                        <p>⚠️ No drivers currently available</p>
                      </div>
                    )}

                    {therapist.urgency !== "urgent" && (
                      <button
                        className="urgent-button"
                        onClick={() => handleUrgentPickupRequest(therapist.id)}
                        disabled={availableDrivers.length === 0}
                      >
                        Mark as Urgent
                      </button>
                    )}
                  </div>
                </div>
              ))}
            </div>
          )}
        </div>

        {/* Available Drivers */}
        <div className="coordination-section">
          <h3>🚗 Available Drivers ({availableDrivers.length})</h3>
          {availableDrivers.length === 0 ? (
            <p className="no-drivers">All drivers are currently busy</p>
          ) : (
            <div className="drivers-grid">
              {availableDrivers.map((driver) => (
                <div key={driver.id} className="driver-card available">
                  <div className="driver-info">
                    <h4>
                      {driver.first_name} {driver.last_name}
                    </h4>
                    <p>
                      <strong>Vehicle:</strong>{" "}
                      {driver.vehicle_type || "Motorcycle"} 🏍️
                    </p>
                    <p>
                      <strong>Last Location:</strong>{" "}
                      {driver.last_location || "Unknown"}
                    </p>
                    <p>
                      <strong>Available Since:</strong>{" "}
                      {driver.available_since
                        ? new Date(driver.available_since).toLocaleTimeString()
                        : "Now"}
                    </p>
                  </div>
                  <div className="driver-status">
                    <span className="status-badge available">✅ Available</span>
                  </div>
                </div>
              ))}
            </div>
          )}
        </div>

        {/* Busy Drivers */}
        <div className="coordination-section">
          <h3>🚙 Busy Drivers ({busyDrivers.length})</h3>
          {busyDrivers.length === 0 ? (
            <p className="no-busy-drivers">
              No drivers currently on assignment
            </p>
          ) : (
            <div className="drivers-grid">
              {busyDrivers.map((driver) => (
                <div key={driver.id} className="driver-card busy">
                  <div className="driver-info">
                    <h4>
                      {driver.first_name} {driver.last_name}
                    </h4>
                    <p>
                      <strong>Current Task:</strong> {driver.current_task}
                    </p>
                    <p>
                      <strong>ETA:</strong>{" "}
                      {driver.estimated_completion
                        ? new Date(
                            driver.estimated_completion
                          ).toLocaleTimeString()
                        : "Unknown"}
                    </p>
                  </div>
                  <div className="driver-status">
                    <span className="status-badge busy">🚗 Busy</span>
                  </div>
                </div>
              ))}
            </div>
          )}
        </div>

        {/* Zone-Based Coordination Help */}
        <div className="coordination-section">
          <h3>📍 Zone Coverage Map</h3>
          <div className="zone-map">
            <div className="zone-legend">
              <h4>Zone Assignment Guide:</h4>
              <ul>
                <li>
                  <strong>North Manila:</strong> Quezon City, Caloocan, Malabon
                </li>
                <li>
                  <strong>South Manila:</strong> Makati, Taguig, Paranaque
                </li>
                <li>
                  <strong>East Manila:</strong> Pasig, Marikina, Antipolo
                </li>
                <li>
                  <strong>West Manila:</strong> Manila, Pasay, Las Pinas
                </li>
                <li>
                  <strong>Central Manila:</strong> Mandaluyong, San Juan, Sta.
                  Mesa
                </li>
              </ul>
            </div>
            <div className="coordination-tips">
              <h4>💡 Coordination Tips:</h4>
              <ul>
                <li>Same zone pickups: 10-15 minutes</li>
                <li>Adjacent zone pickups: 20-30 minutes</li>
                <li>Cross-city pickups: 45+ minutes</li>
                <li>Rush hour: Add 50% to estimated time</li>
              </ul>
            </div>
          </div>
        </div>
      </div>
    );
  };

  // Helper function to calculate time elapsed
  const getTimeElapsed = (timestamp) => {
    const now = new Date();
    const then = new Date(timestamp);
    const diffMs = now - then;
    const diffMins = Math.floor(diffMs / (1000 * 60));

    if (diffMins < 1) return "Just now";
    if (diffMins < 60) return `${diffMins} min ago`;
    const diffHours = Math.floor(diffMins / 60);
    return `${diffHours}h ${diffMins % 60}m ago`;
  };

  // Helper function to calculate estimated travel time
  const calculateEstimatedTime = (fromLocation, toLocation) => {
    const proximity = calculateProximityScore(fromLocation, toLocation);
    const baseTime =
      proximity.score === 10 ? 15 : proximity.score === 7 ? 25 : 45;

    // Adjust for current time (traffic)
    const hour = new Date().getHours();
    let multiplier = 1.0;
    if ((hour >= 7 && hour <= 9) || (hour >= 17 && hour <= 19)) {
      multiplier = 1.5; // Rush hour
    } else if (hour >= 12 && hour <= 13) {
      multiplier = 1.2; // Lunch time
    }

    return Math.round(baseTime * multiplier);
  };

  return (
    <PageLayout>
      <div className="operator-dashboard">
        <LayoutRow title="Operator Dashboard">
          <div className="action-buttons">
            <button onClick={handleLogout} className="logout-button">
              Logout
            </button>
<<<<<<< HEAD
          </div>
        </LayoutRow>
        {loading && <div className="loading-spinner">Loading...</div>}
        {error && (
          <div className="error-message">
            {typeof error === "object"
              ? error.message || error.error || JSON.stringify(error)
              : error}
          </div>
        )}{" "}
        {/* Statistics Dashboard */}
        <div className="stats-dashboard">
          <div className="stats-card">
            <h4>Rejection Overview</h4>
            <div className="stats-grid">
              <div className="stat-item">
                <span className="stat-number">{rejectionStats.total}</span>
                <span className="stat-label">Total Rejections</span>
=======
            <button
              className={currentView === "timeouts" ? "active" : ""}
              onClick={() => setView("timeouts")}
            >
              Timeouts (
              {overdueAppointments.length +
                approachingDeadlineAppointments.length}
              )
            </button>
            <button
              className={currentView === "all" ? "active" : ""}
              onClick={() => setView("all")}
            >
              All Appointments
            </button>{" "}
            <button
              className={currentView === "notifications" ? "active" : ""}
              onClick={() => setView("notifications")}
            >
              Notifications
            </button>{" "}
            <button
              className={currentView === "availability" ? "active" : ""}
              onClick={() => setView("availability")}
            >
              Manage Availability
            </button>
            <button
              className={currentView === "drivers" ? "active" : ""}
              onClick={() => setView("drivers")}
            >
              Driver Coordination
            </button>
          </div>{" "}
          <div className="dashboard-content">
            {currentView === "rejected" && (
              <div className="rejected-appointments">
                <h2>Rejection Reviews</h2>
                {renderRejectedAppointments()}
              </div>
            )}
            {currentView === "pending" && (
              <div className="pending-appointments">
                <h2>Pending Acceptance Appointments</h2>
                {renderPendingAcceptanceAppointments()}
              </div>
            )}
            {currentView === "timeouts" && (
              <div className="timeout-monitoring">
                <h2>Timeout Monitoring</h2>
                {renderTimeoutMonitoring()}
>>>>>>> fcea0d7f
              </div>
              <div className="stat-item therapist-stat">
                <span className="stat-number">{rejectionStats.therapist}</span>
                <span className="stat-label">Therapist Rejections</span>
              </div>
              <div className="stat-item driver-stat">
                <span className="stat-number">{rejectionStats.driver}</span>
                <span className="stat-label">Driver Rejections</span>
              </div>
<<<<<<< HEAD
              <div className="stat-item pending-stat">
                <span className="stat-number">{rejectionStats.pending}</span>
                <span className="stat-label">Pending Reviews</span>
              </div>
            </div>
=======
            )}{" "}
            {currentView === "availability" && (
              <div className="availability-management">
                <AvailabilityManager />
              </div>
            )}
            {currentView === "drivers" && (
              <div className="driver-coordination">
                <h2>Driver Coordination Center</h2>
                {renderDriverCoordinationPanel()}
              </div>
            )}
>>>>>>> fcea0d7f
          </div>
        </div>{" "}
        <div className="view-selector">
          <button
            className={currentView === "rejected" ? "active" : ""}
            onClick={() => setView("rejected")}
          >
            Pending Reviews ({rejectedAppointments.length})
          </button>
          <button
            className={currentView === "pending" ? "active" : ""}
            onClick={() => setView("pending")}
          >
            Pending Acceptance ({pendingAppointments.length})
          </button>
          <button
            className={currentView === "timeouts" ? "active" : ""}
            onClick={() => setView("timeouts")}
          >
            Timeouts (
            {overdueAppointments.length +
              approachingDeadlineAppointments.length}
            )
          </button>
          <button
            className={currentView === "all" ? "active" : ""}
            onClick={() => setView("all")}
          >
            All Appointments
          </button>{" "}
          <button
            className={currentView === "notifications" ? "active" : ""}
            onClick={() => setView("notifications")}
          >
            Notifications
          </button>{" "}
          <button
            className={currentView === "availability" ? "active" : ""}
            onClick={() => setView("availability")}
          >
            Manage Availability
          </button>
        </div>{" "}
        <div className="dashboard-content">
          {currentView === "rejected" && (
            <div className="rejected-appointments">
              <h2>Rejection Reviews</h2>
              {renderRejectedAppointments()}
            </div>
          )}
          {currentView === "pending" && (
            <div className="pending-appointments">
              <h2>Pending Acceptance Appointments</h2>
              {renderPendingAcceptanceAppointments()}
            </div>
          )}
          {currentView === "timeouts" && (
            <div className="timeout-monitoring">
              <h2>Timeout Monitoring</h2>
              {renderTimeoutMonitoring()}
            </div>
          )}
          {currentView === "all" && (
            <div className="all-appointments">
              <h2>All Appointments</h2>
              {renderAllAppointments()}
            </div>
          )}{" "}
          {currentView === "notifications" && (
            <div className="notifications">
              <h2>Notifications</h2>
              {renderNotifications()}
            </div>
          )}
          {currentView === "availability" && (
            <div className="availability-management">
              <AvailabilityManager />
            </div>
          )}
        </div>
        {/* Review Rejection Modal */}
        {reviewModal.isOpen && (
          <div className="modal-overlay">
            <div className="review-modal">
              <h3>Review Appointment Rejection</h3>
              <div className="rejection-details">
                <p>
                  <strong>Rejection Reason:</strong>
                </p>
                <p className="rejection-reason-text">
                  {reviewModal.rejectionReason}
                </p>
              </div>

              <div className="review-notes">
                <label htmlFor="reviewNotes">Review Notes (optional):</label>
                <textarea
                  id="reviewNotes"
                  value={reviewNotes}
                  onChange={(e) => setReviewNotes(e.target.value)}
                  placeholder="Add any additional notes about your decision..."
                  rows={3}
                />
              </div>

              <div className="modal-actions">
                <button
                  className="accept-button"
                  onClick={() => handleReviewSubmit("accept")}
                >
                  Accept Rejection
                </button>
                <button
                  className="deny-button"
                  onClick={() => handleReviewSubmit("deny")}
                >
                  Deny Rejection
                </button>
                <button className="cancel-button" onClick={handleReviewCancel}>
                  Cancel
                </button>
              </div>
            </div>
          </div>
        )}
      </div>
    </PageLayout>
  );
};

export default OperatorDashboard;
<|MERGE_RESOLUTION|>--- conflicted
+++ resolved
@@ -1,1719 +1,1662 @@
-import { useCallback, useEffect, useMemo, useState } from "react";
-import { useDispatch, useSelector } from "react-redux";
-import { useNavigate, useSearchParams } from "react-router-dom";
-import { logout } from "../features/auth/authSlice";
-import {
-  autoCancelOverdueAppointments,
-  fetchAppointments,
-  fetchNotifications,
-  fetchStaffMembers,
-  reviewRejection,
-  updateAppointmentStatus,
-} from "../features/scheduling/schedulingSlice";
-import LayoutRow from "../globals/LayoutRow";
-import useSyncEventHandlers from "../hooks/useSyncEventHandlers";
-import syncService from "../services/syncService";
-import AvailabilityManager from "./scheduling/AvailabilityManager";
-import PageLayout from "../globals/PageLayout";
-
-import "../globals/TabSwitcher.css";
-import "../styles/DriverCoordination.css";
-import "../styles/OperatorDashboard.css";
-
-const OperatorDashboard = () => {
-  const dispatch = useDispatch();
-  const navigate = useNavigate();
-
-  // Set up sync event handlers to update Redux state
-  useSyncEventHandlers();
-
-  // URL search params for view persistence
-  const [searchParams, setSearchParams] = useSearchParams();
-
-  // Get view from URL params, default to 'rejected'
-  const currentView = searchParams.get("view") || "rejected";
-
-  // Helper function to update view in URL
-  const setView = (newView) => {
-    const newSearchParams = new URLSearchParams(searchParams);
-    newSearchParams.set("view", newView);
-    setSearchParams(newSearchParams);
-  };
-  const [reviewModal, setReviewModal] = useState({
-    isOpen: false,
-    appointmentId: null,
-    rejectionReason: "",
-  });
-  const [reviewNotes, setReviewNotes] = useState("");
-  const [autoCancelLoading, setAutoCancelLoading] = useState(false);
-  // Driver coordination state
-  const [driverAssignment, setDriverAssignment] = useState({
-    availableDrivers: [],
-    busyDrivers: [],
-    pendingPickups: [],
-  });
-  // Load driver data on component mount and refresh
-  useEffect(() => {
-    const loadDriverData = async () => {
-      try {
-        // Fetch real staff data from backend
-        const staffResponse = await dispatch(fetchStaffMembers()).unwrap();
-
-        // Filter drivers and categorize by availability status
-        const drivers = staffResponse.filter(
-          (staff) => staff.role === "driver"
-        );
-
-        // For now, we'll assume all drivers are available unless they have active appointments
-        // In a real implementation, this would check against current availability/status
-        const availableDrivers = drivers.map((driver) => ({
-          id: driver.id,
-          first_name: driver.first_name,
-          last_name: driver.last_name,
-          role: driver.role,
-          specialization: driver.specialization,
-          vehicle_type: driver.vehicle_type || "Motorcycle", // Default if not set
-          last_location: "Available", // In real implementation, get from GPS/last known location
-          available_since: new Date().toISOString(),
-          status: "available",
-        }));
-
-        setDriverAssignment({
-          availableDrivers,
-          busyDrivers: [], // Would be populated based on active assignments
-          pendingPickups: [],
-        });
-      } catch (error) {
-        console.error("Failed to load driver data:", error);
-        // Fallback to mock data if API fails
-        setDriverAssignment({
-          availableDrivers: [
-            {
-              id: 1,
-              first_name: "Juan",
-              last_name: "Dela Cruz",
-              vehicle_type: "Motorcycle",
-              last_location: "Quezon City",
-              available_since: new Date().toISOString(),
-              status: "available",
-            },
-            {
-              id: 2,
-              first_name: "Maria",
-              last_name: "Santos",
-              vehicle_type: "Car",
-              last_location: "Makati",
-              available_since: new Date().toISOString(),
-              status: "available",
-            },
-          ],
-          busyDrivers: [
-            {
-              id: 3,
-              first_name: "Jose",
-              last_name: "Garcia",
-              vehicle_type: "Motorcycle",
-              current_task: "Transporting therapist to session",
-              estimated_completion: new Date(
-                Date.now() + 30 * 60000
-              ).toISOString(),
-              status: "busy",
-            },
-          ],
-          pendingPickups: [],
-        });
-      }
-    };
-
-    loadDriverData();
-  }, [dispatch]);
-  // Listen for real-time driver updates via sync service
-  useEffect(() => {
-    const handleDriverUpdate = (data) => {
-      setDriverAssignment((prev) => {
-        switch (data.type) {
-          case "driver_available":
-            return {
-              ...prev,
-              availableDrivers: [
-                ...prev.availableDrivers.filter((d) => d.id !== data.driver_id),
-                data.driver,
-              ],
-              busyDrivers: prev.busyDrivers.filter(
-                (d) => d.id !== data.driver_id
-              ),
-            };
-          case "driver_assigned":
-            return {
-              ...prev,
-              availableDrivers: prev.availableDrivers.filter(
-                (d) => d.id !== data.driver_id
-              ),
-              busyDrivers: [
-                ...prev.busyDrivers.filter((d) => d.id !== data.driver_id),
-                data.driver,
-              ],
-            };
-          case "pickup_requested":
-            return {
-              ...prev,
-              pendingPickups: [
-                ...prev.pendingPickups.filter(
-                  (p) => p.id !== data.therapist_id
-                ),
-                data.therapist,
-              ],
-            };
-          default:
-            return prev;
-        }
-      });
-    };
-
-    // Subscribe to driver-related events and store the unsubscribe function
-    const unsubscribe = syncService.subscribe(
-      "driver_update",
-      handleDriverUpdate
-    );
-
-    return () => {
-      unsubscribe();
-    };
-  }, []);
-
-  const { appointments, notifications, loading, error } = useSelector(
-    (state) => state.scheduling
-  );
-  // Filter rejected appointments for review
-  const rejectedAppointments = appointments.filter(
-    (apt) => apt.status === "rejected" && !apt.review_decision
-  );
-
-  // Filter appointments that are pending and approaching timeout
-  const pendingAppointments = appointments.filter(
-    (apt) => apt.status === "pending" && apt.response_deadline
-  );
-  // Calculate which appointments are overdue
-  const overdueAppointments = pendingAppointments.filter(
-    (apt) => new Date(apt.response_deadline) < new Date()
-  );
-
-  // Calculate which appointments are approaching deadline (within 10 minutes)
-  const approachingDeadlineAppointments = pendingAppointments.filter((apt) => {
-    const deadline = new Date(apt.response_deadline);
-    const now = new Date();
-    const timeDiff = deadline.getTime() - now.getTime();
-    const minutesDiff = timeDiff / (1000 * 60);
-    return minutesDiff > 0 && minutesDiff <= 10;
-  });
-
-  // Calculate rejection statistics
-  const rejectionStats = useMemo(() => {
-    const rejected = appointments.filter((apt) => apt.status === "rejected");
-    const therapistRejections = rejected.filter(
-      (apt) => apt.rejected_by_details?.role?.toLowerCase() === "therapist"
-    );
-    const driverRejections = rejected.filter(
-      (apt) => apt.rejected_by_details?.role?.toLowerCase() === "driver"
-    );
-
-    return {
-      total: rejected.length,
-      therapist: therapistRejections.length,
-      driver: driverRejections.length,
-      pending: rejectedAppointments.length,
-    };
-  }, [appointments, rejectedAppointments]);
-  // Refresh data
-  const refreshData = useCallback(() => {
-    dispatch(fetchAppointments());
-    dispatch(fetchNotifications());
-  }, [dispatch]); // Setup polling for real-time updates (WebSocket connections disabled)
-  useEffect(() => {
-    // Real-time sync is handled by useSyncEventHandlers hook
-    // Here we only set up periodic polling as a fallback
-
-    // Set up adaptive polling based on user activity
-    const setupPolling = () => {
-      const interval = syncService.getPollingInterval(20000); // Base 20 seconds
-      return setInterval(() => {
-        if (syncService.shouldRefresh("operator_appointments")) {
-          dispatch(fetchAppointments());
-          dispatch(fetchNotifications());
-          syncService.markUpdated("operator_appointments");
-        }
-      }, interval);
-    };
-
-    const pollingInterval = setupPolling();
-
-    // Cleanup polling
-    return () => {
-      clearInterval(pollingInterval);
-    };
-  }, [dispatch]); // Simplified dependencies
-
-  // Load data on component mount
-  useEffect(() => {
-    refreshData();
-  }, [refreshData]);
-
-  // Real-time timer for updating countdown displays
-  useEffect(() => {
-    const timer = setInterval(() => {
-      // Force re-render every second to update countdown timers
-      if (currentView === "timeouts" && pendingAppointments.length > 0) {
-        // This will trigger a re-render to update the countdown timers
-        setReviewNotes((prev) => prev); // Dummy state update to trigger re-render
-      }
-    }, 1000);
-
-    return () => clearInterval(timer);
-  }, [currentView, pendingAppointments.length]);
-
-  // Helper function to display therapist information (single or multiple)
-  const renderTherapistInfo = (appointment) => {
-    // Handle multiple therapists
-    if (
-      appointment.therapists_details &&
-      appointment.therapists_details.length > 0
-    ) {
-      return (
-        <div className="therapists-list">
-          {appointment.therapists_details.map((therapist, index) => (
-            <div key={therapist.id} className="therapist-item">
-              <span className="therapist-name">
-                {therapist.first_name} {therapist.last_name}
-              </span>
-              {index < appointment.therapists_details.length - 1 && (
-                <span className="therapist-separator">, </span>
-              )}
-            </div>
-          ))}
-        </div>
-      );
-    }
-
-    // Handle single therapist (legacy support)
-    if (appointment.therapist_details) {
-      return (
-        <span className="therapist-name">
-          {appointment.therapist_details.first_name}{" "}
-          {appointment.therapist_details.last_name}
-        </span>
-      );
-    }
-
-    return <span className="no-therapist">No therapist assigned</span>;
-  };
-
-  // Helper function to get therapist acceptance status
-  const getTherapistAcceptanceStatus = (appointment) => {
-    // Handle multiple therapists
-    if (
-      appointment.therapists_details &&
-      appointment.therapists_details.length > 0
-    ) {
-      const acceptedCount = appointment.therapists_details.filter(
-        (_, index) =>
-          appointment.therapists_accepted &&
-          appointment.therapists_accepted[index]
-      ).length;
-      const totalCount = appointment.therapists_details.length;
-
-      if (acceptedCount === totalCount) {
-        return {
-          status: "all-accepted",
-          display: "All accepted ✓",
-          class: "accepted",
-        };
-      } else if (acceptedCount > 0) {
-        return {
-          status: "partial-accepted",
-          display: `${acceptedCount}/${totalCount} accepted ⏳`,
-          class: "partial",
-        };
-      } else {
-        return {
-          status: "none-accepted",
-          display: "Pending ⏳",
-          class: "pending",
-        };
-      }
-    }
-
-    // Handle single therapist (legacy support)
-    if (appointment.therapist_details) {
-      return appointment.therapist_accepted
-        ? { status: "accepted", display: "Accepted ✓", class: "accepted" }
-        : { status: "pending", display: "Pending ⏳", class: "pending" };
-    }
-
-    return {
-      status: "no-therapist",
-      display: "No therapist",
-      class: "no-therapist",
-    };
-  };
-
-  const handleLogout = () => {
-    localStorage.removeItem("knoxToken");
-    localStorage.removeItem("user");
-    dispatch(logout());
-    navigate("/");
-  };
-
-  const handleReviewRejection = (appointment) => {
-    setReviewModal({
-      isOpen: true,
-      appointmentId: appointment.id,
-      rejectionReason: appointment.rejection_reason || "",
-    });
-    setReviewNotes("");
-  };
-
-  const handleReviewSubmit = async (decision) => {
-    try {
-      await dispatch(
-        reviewRejection({
-          id: reviewModal.appointmentId,
-          reviewDecision: decision,
-          reviewNotes: reviewNotes,
-        })
-      ).unwrap();
-      refreshData();
-      setReviewModal({
-        isOpen: false,
-        appointmentId: null,
-        rejectionReason: "",
-      });
-      setReviewNotes("");
-    } catch {
-      alert("Failed to review rejection. Please try again.");
-    }
-  };
-  const handleReviewCancel = () => {
-    setReviewModal({ isOpen: false, appointmentId: null, rejectionReason: "" });
-    setReviewNotes("");
-  };
-  const handleAutoCancelOverdue = async () => {
-    if (
-      !window.confirm(
-        "This will auto-cancel all overdue appointments and disable therapists who didn't respond. Continue?"
-      )
-    ) {
-      return;
-    }
-
-    setAutoCancelLoading(true);
-    try {
-      await dispatch(autoCancelOverdueAppointments()).unwrap();
-      refreshData();
-      alert("Successfully processed overdue appointments");
-    } catch {
-      alert("Failed to process overdue appointments. Please try again.");
-    } finally {
-      setAutoCancelLoading(false);
-    }
-  };
-
-  // Driver coordination functions
-  const handleAssignDriverPickup = async (therapistId, driverId) => {
-    try {
-      const therapist = pendingPickups.find((t) => t.id === therapistId);
-      const driver = driverAssignment.availableDrivers.find(
-        (d) => d.id === driverId
-      );
-
-      if (!therapist || !driver) {
-        alert("Invalid therapist or driver selection");
-        return;
-      }
-
-      const estimatedArrival = calculateEstimatedArrival(
-        driver.last_location,
-        therapist.location
-      );
-      await dispatch(
-        updateAppointmentStatus({
-          id: therapist.appointment_id,
-          status: "driver_assigned_pickup",
-          driver: driverId,
-          notes: `Driver assigned for pickup - ETA: ${estimatedArrival}`,
-        })
-      ).unwrap();
-
-      // Update local state
-      setDriverAssignment((prev) => ({
-        ...prev,
-        availableDrivers: prev.availableDrivers.filter(
-          (d) => d.id !== driverId
-        ),
-        busyDrivers: [
-          ...prev.busyDrivers,
-          {
-            ...driver,
-            current_task: `Picking up ${therapist.name}`,
-            current_appointment: therapist.appointment_id,
-          },
-        ],
-        pendingPickups: prev.pendingPickups.filter((t) => t.id !== therapistId),
-      }));
-
-      // Broadcast assignment
-      syncService.broadcast("driver_assigned_pickup", {
-        driver_id: driverId,
-        therapist_id: therapistId,
-        appointment_id: therapist.appointment_id,
-        estimated_arrival: estimatedArrival,
-        driver_name: `${driver.first_name} ${driver.last_name}`,
-        therapist_name: therapist.name,
-        pickup_location: therapist.location,
-      });
-
-      refreshData();
-    } catch (error) {
-      console.error("Failed to assign driver:", error);
-      alert("Failed to assign driver. Please try again.");
-    }
-  };
-
-  const handleUrgentPickupRequest = async (therapistId) => {
-    try {
-      const therapist = pendingPickups.find((t) => t.id === therapistId);
-      const availableDrivers = driverAssignment.availableDrivers;
-
-      if (availableDrivers.length === 0) {
-        alert("No drivers currently available for urgent pickup");
-        return;
-      }
-
-      // Auto-assign nearest available driver
-      const bestDriver = findNearestDriver(
-        therapist.location,
-        availableDrivers
-      );
-      await handleAssignDriverPickup(therapistId, bestDriver.id);
-    } catch (error) {
-      console.error("Failed to process urgent pickup request:", error);
-      alert("Failed to process urgent pickup request");
-    }
-  };
-
-  // Helper functions for driver coordination
-  const calculateEstimatedArrival = (driverLocation, therapistLocation) => {
-    // Simple time estimation based on zones (since no GPS)
-    const baseTime = 20; // Base 20 minutes
-    const proximityScore = calculateProximityScore(
-      driverLocation,
-      therapistLocation
-    );
-    const adjustedTime = baseTime + (10 - proximityScore.score);
-
-    const arrivalTime = new Date();
-    arrivalTime.setMinutes(arrivalTime.getMinutes() + adjustedTime);
-    return arrivalTime.toISOString();
-  };
-
-  const findNearestDriver = (therapistLocation, availableDrivers) => {
-    return availableDrivers.reduce((nearest, driver) => {
-      const currentScore = calculateProximityScore(
-        driver.last_location,
-        therapistLocation
-      );
-      const nearestScore = calculateProximityScore(
-        nearest.last_location,
-        therapistLocation
-      );
-      return currentScore.score > nearestScore.score ? driver : nearest;
-    });
-  };
-
-  const calculateProximityScore = (location1, location2) => {
-    // Same zone logic as in DriverDashboard
-    const ZONE_MAP = {
-      north_manila: ["Quezon City", "Caloocan", "Malabon"],
-      south_manila: ["Makati", "Taguig", "Paranaque"],
-      east_manila: ["Pasig", "Marikina", "Antipolo"],
-      west_manila: ["Manila", "Pasay", "Las Pinas"],
-      central_manila: ["Mandaluyong", "San Juan", "Sta. Mesa"],
-    };
-
-    const zone1 = Object.keys(ZONE_MAP).find((zone) =>
-      ZONE_MAP[zone].some((area) =>
-        location1?.toLowerCase().includes(area.toLowerCase())
-      )
-    );
-
-    const zone2 = Object.keys(ZONE_MAP).find((zone) =>
-      ZONE_MAP[zone].some((area) =>
-        location2?.toLowerCase().includes(area.toLowerCase())
-      )
-    );
-
-    if (zone1 === zone2) {
-      return { score: 10, label: "Same Zone" };
-    } else {
-      return { score: 5, label: "Different Zone" };
-    }
-  };
-
-  // Mock data for pending pickups (this would come from API in real implementation)
-  const pendingPickups = appointments
-    .filter(
-      (apt) =>
-        apt.status === "completed" &&
-        apt.pickup_requested &&
-        !apt.assigned_driver
-    )
-    .map((apt) => ({
-      id: apt.therapist,
-      name: apt.therapist_details
-        ? `${apt.therapist_details.first_name} ${apt.therapist_details.last_name}`
-        : "Unknown",
-      location: apt.location,
-      appointment_id: apt.id,
-      session_end_time: apt.session_end_time,
-      urgency: apt.pickup_urgency || "normal",
-      requested_at: apt.pickup_request_time,
-    }));
-
-  const getTimeRemaining = (deadline) => {
-    const now = new Date();
-    const deadlineDate = new Date(deadline);
-    const timeDiff = deadlineDate.getTime() - now.getTime();
-
-    if (timeDiff <= 0) {
-      return "OVERDUE";
-    }
-
-    const minutes = Math.floor(timeDiff / (1000 * 60));
-    const seconds = Math.floor((timeDiff % (1000 * 60)) / 1000);
-
-    if (minutes <= 0) {
-      return `${seconds}s`;
-    }
-
-    return `${minutes}m ${seconds}s`;
-  };
-
-  const getStatusBadgeClass = (status) => {
-    switch (status) {
-      case "pending":
-        return "status-pending";
-      case "confirmed":
-        return "status-confirmed";
-      case "rejected":
-        return "status-rejected";
-      case "cancelled":
-        return "status-cancelled";
-      case "completed":
-        return "status-completed";
-      default:
-        return "";
-    }
-  };
-  // Helper function to determine who rejected the appointment
-  const getRejectedByInfo = (appointment) => {
-    if (!appointment.rejected_by_details) {
-      return {
-        text: "Unknown",
-        role: "unknown",
-        badgeClass: "rejection-unknown",
-      };
-    }
-
-    const rejectedBy = appointment.rejected_by_details;
-    const name = `${rejectedBy.first_name} ${rejectedBy.last_name}`;
-
-    // Use the role from rejected_by_details for accurate identification
-    const role = rejectedBy.role?.toLowerCase();
-
-    switch (role) {
-      case "therapist":
-        return {
-          text: `Therapist: ${name}`,
-          role: "therapist",
-          badgeClass: "rejection-therapist",
-        };
-      case "driver":
-        return {
-          text: `Driver: ${name}`,
-          role: "driver",
-          badgeClass: "rejection-driver",
-        };
-      default:
-        return {
-          text: `${rejectedBy.role || "Staff"}: ${name}`,
-          role: rejectedBy.role?.toLowerCase() || "staff",
-          badgeClass: "rejection-other",
-        };
-    }
-  };
-  // Helper function to get acceptance status display
-  const getAcceptanceStatus = (appointment) => {
-    if (!appointment.therapist && !appointment.driver) {
-      return { text: "No staff assigned", class: "acceptance-none" };
-    }
-
-    const therapistStatus = appointment.therapist
-      ? appointment.therapist_accepted
-        ? "✓ Accepted"
-        : "⏳ Pending"
-      : "N/A";
-    const driverStatus = appointment.driver
-      ? appointment.driver_accepted
-        ? "✓ Accepted"
-        : "⏳ Pending"
-      : "N/A";
-
-    const bothAccepted = appointment.both_parties_accepted;
-    const pendingCount = appointment.pending_acceptances?.length || 0;
-
-    return {
-      text: `Therapist: ${therapistStatus} | Driver: ${driverStatus}`,
-      class: bothAccepted ? "acceptance-complete" : "acceptance-pending",
-      bothAccepted,
-      pendingCount,
-      pendingList: appointment.pending_acceptances || [],
-      canProceed: bothAccepted,
-    };
-  };
-
-  const renderRejectedAppointments = () => {
-    if (rejectedAppointments.length === 0) {
-      return <p className="no-appointments">No pending rejection reviews.</p>;
-    }
-
-    return (
-      <div className="appointments-list">
-        {rejectedAppointments.map((appointment) => (
-          <div key={appointment.id} className="appointment-card rejected">
-            <div className="appointment-header">
-              <h3>
-                {appointment.client_details?.first_name}{" "}
-                {appointment.client_details?.last_name}
-              </h3>
-              <span
-                className={`status-badge ${getStatusBadgeClass(
-                  appointment.status
-                )}`}
-              >
-                Rejected - Pending Review
-              </span>
-            </div>
-
-            <div className="appointment-details">
-              <p>
-                <strong>Date:</strong>{" "}
-                {new Date(appointment.date).toLocaleDateString()}
-              </p>
-              <p>
-                <strong>Time:</strong> {appointment.start_time} -{" "}
-                {appointment.end_time}
-              </p>
-              <p>
-                <strong>Therapist:</strong> {renderTherapistInfo(appointment)}
-              </p>{" "}
-              <p>
-                <strong>Services:</strong>{" "}
-                {appointment.services_details?.map((s) => s.name).join(", ")}
-              </p>
-              {/* Show acceptance status for pending appointments */}
-              {appointment.status === "pending" && (
-                <div className="acceptance-status">
-                  <strong>Acceptance Status:</strong>{" "}
-                  <span
-                    className={`acceptance-badge ${
-                      getAcceptanceStatus(appointment).class
-                    }`}
-                  >
-                    {getAcceptanceStatus(appointment).text}
-                  </span>
-                  {getAcceptanceStatus(appointment).pendingCount > 0 && (
-                    <div className="pending-acceptances">
-                      <small>
-                        Waiting for:{" "}
-                        {getAcceptanceStatus(appointment).pendingList.join(
-                          ", "
-                        )}
-                      </small>
-                    </div>
-                  )}
-                </div>
-              )}
-              <p className="rejection-reason">
-                <strong>Rejection Reason:</strong>{" "}
-                {appointment.rejection_reason}
-              </p>
-              <p>
-                <strong>Rejected At:</strong>{" "}
-                {new Date(appointment.rejected_at).toLocaleString()}
-              </p>
-              <div className="rejected-by-info">
-                <strong>Rejected By:</strong>{" "}
-                <span
-                  className={`rejection-badge ${
-                    getRejectedByInfo(appointment).badgeClass
-                  }`}
-                >
-                  {getRejectedByInfo(appointment).text}
-                </span>
-              </div>
-            </div>
-
-            <div className="appointment-actions">
-              <button
-                className="review-button"
-                onClick={() => handleReviewRejection(appointment)}
-              >
-                Review Rejection
-              </button>
-            </div>
-          </div>
-        ))}
-      </div>
-    );
-  };
-
-  const renderAllAppointments = () => {
-    return (
-      <div className="appointments-list">
-        {appointments.map((appointment) => (
-          <div key={appointment.id} className="appointment-card">
-            <div className="appointment-header">
-              <h3>
-                {appointment.client_details?.first_name}{" "}
-                {appointment.client_details?.last_name}
-              </h3>
-              <span
-                className={`status-badge ${getStatusBadgeClass(
-                  appointment.status
-                )}`}
-              >
-                {appointment.status.charAt(0).toUpperCase() +
-                  appointment.status.slice(1)}
-              </span>
-            </div>
-
-            <div className="appointment-details">
-              <p>
-                <strong>Date:</strong>{" "}
-                {new Date(appointment.date).toLocaleDateString()}
-              </p>
-              <p>
-                <strong>Time:</strong> {appointment.start_time} -{" "}
-                {appointment.end_time}
-              </p>{" "}
-              {(appointment.therapist_details ||
-                appointment.therapists_details) && (
-                <p>
-                  <strong>Therapist:</strong> {renderTherapistInfo(appointment)}
-                </p>
-              )}{" "}
-              <p>
-                <strong>Services:</strong>{" "}
-                {appointment.services_details?.map((s) => s.name).join(", ")}
-              </p>
-              {/* Show acceptance status for pending appointments */}
-              {appointment.status === "pending" && (
-                <div className="acceptance-status">
-                  <strong>Acceptance Status:</strong>{" "}
-                  <span
-                    className={`acceptance-badge ${
-                      getAcceptanceStatus(appointment).class
-                    }`}
-                  >
-                    {getAcceptanceStatus(appointment).text}
-                  </span>
-                  {getAcceptanceStatus(appointment).pendingCount > 0 && (
-                    <div className="pending-acceptances">
-                      <small>
-                        Waiting for:{" "}
-                        {getAcceptanceStatus(appointment).pendingList.join(
-                          ", "
-                        )}
-                      </small>
-                    </div>
-                  )}
-                </div>
-              )}
-              {appointment.rejection_reason && (
-                <div className="rejection-reason">
-                  <strong>Rejection Reason:</strong>{" "}
-                  {appointment.rejection_reason}
-                </div>
-              )}
-              {appointment.rejected_by_details && (
-                <div className="rejected-by-info">
-                  <strong>Rejected By:</strong>{" "}
-                  <span
-                    className={`rejection-badge ${
-                      getRejectedByInfo(appointment).badgeClass
-                    }`}
-                  >
-                    {getRejectedByInfo(appointment).text}
-                  </span>
-                </div>
-              )}
-              {appointment.review_decision && (
-                <p>
-                  <strong>Review Decision:</strong>{" "}
-                  {appointment.review_decision}
-                </p>
-              )}
-            </div>
-          </div>
-        ))}
-      </div>
-    );
-  };
-  const renderNotifications = () => {
-    const unreadNotifications = notifications?.filter((n) => !n.is_read) || [];
-
-    if (unreadNotifications.length === 0) {
-      return <p className="no-notifications">No unread notifications.</p>;
-    }
-
-    return (
-      <div className="notifications-list">
-        {unreadNotifications.map((notification) => (
-          <div key={notification.id} className="notification-card">
-            <h4>
-              {notification.notification_type.replace("_", " ").toUpperCase()}
-            </h4>
-            <p>{notification.message}</p>
-            <p className="notification-time">
-              {new Date(notification.created_at).toLocaleString()}
-            </p>
-          </div>
-        ))}
-      </div>
-    );
-  };
-
-  const renderTimeoutMonitoring = () => {
-    return (
-      <div className="timeout-monitoring">
-        <div className="timeout-controls">
-          <h3>Timeout Management</h3>
-          <div className="auto-cancel-section">
-            <p>
-              Auto-cancel overdue appointments and disable unresponsive
-              therapists
-            </p>
-            <button
-              className="auto-cancel-button"
-              onClick={handleAutoCancelOverdue}
-              disabled={autoCancelLoading}
-            >
-              {autoCancelLoading
-                ? "Processing..."
-                : "Process Overdue Appointments"}
-            </button>
-          </div>
-        </div>
-
-        {overdueAppointments.length > 0 && (
-          <div className="overdue-section">
-            <h4>Overdue Appointments ({overdueAppointments.length})</h4>
-            <div className="appointments-list">
-              {overdueAppointments.map((appointment) => (
-                <div key={appointment.id} className="appointment-card overdue">
-                  <div className="appointment-header">
-                    <h3>
-                      {appointment.client_details?.first_name}{" "}
-                      {appointment.client_details?.last_name}
-                    </h3>
-                    <span className="status-badge status-overdue">OVERDUE</span>
-                  </div>
-                  <div className="appointment-details">
-                    <p>
-                      <strong>Date:</strong>{" "}
-                      {new Date(appointment.date).toLocaleDateString()}
-                    </p>{" "}
-                    <p>
-                      <strong>Time:</strong> {appointment.start_time} -{" "}
-                      {appointment.end_time}
-                    </p>
-                    <p>
-                      <strong>Therapist:</strong>{" "}
-                      {renderTherapistInfo(appointment)}
-                    </p>
-                    <p>
-                      <strong>Deadline Passed:</strong>{" "}
-                      {new Date(appointment.response_deadline).toLocaleString()}
-                    </p>
-                  </div>
-                </div>
-              ))}
-            </div>
-          </div>
-        )}
-
-        {approachingDeadlineAppointments.length > 0 && (
-          <div className="approaching-deadline-section">
-            <h4>
-              Approaching Deadline ({approachingDeadlineAppointments.length})
-            </h4>
-            <div className="appointments-list">
-              {approachingDeadlineAppointments.map((appointment) => (
-                <div
-                  key={appointment.id}
-                  className="appointment-card approaching-deadline"
-                >
-                  <div className="appointment-header">
-                    <h3>
-                      {appointment.client_details?.first_name}{" "}
-                      {appointment.client_details?.last_name}
-                    </h3>
-                    <span className="status-badge status-warning">
-                      {getTimeRemaining(appointment.response_deadline)}{" "}
-                      remaining
-                    </span>
-                  </div>
-                  <div className="appointment-details">
-                    <p>
-                      <strong>Date:</strong>{" "}
-                      {new Date(appointment.date).toLocaleDateString()}
-                    </p>{" "}
-                    <p>
-                      <strong>Time:</strong> {appointment.start_time} -{" "}
-                      {appointment.end_time}
-                    </p>
-                    <p>
-                      <strong>Therapist:</strong>{" "}
-                      {renderTherapistInfo(appointment)}
-                    </p>
-                    <p>
-                      <strong>Response Deadline:</strong>{" "}
-                      {new Date(appointment.response_deadline).toLocaleString()}
-                    </p>
-                  </div>
-                </div>
-              ))}
-            </div>
-          </div>
-        )}
-
-        {pendingAppointments.length === 0 && (
-          <p className="no-appointments">
-            No pending appointments with timeouts.
-          </p>
-        )}
-      </div>
-    );
-  };
-
-  const renderPendingAcceptanceAppointments = () => {
-    if (pendingAppointments.length === 0) {
-      return (
-        <p className="no-appointments">No pending acceptance appointments.</p>
-      );
-    }
-
-    return (
-      <div className="appointments-list">
-        {pendingAppointments.map((appointment) => {
-          const acceptanceStatus = getAcceptanceStatus(appointment);
-          return (
-            <div
-              key={appointment.id}
-              className="appointment-card pending-acceptance"
-            >
-              <div className="appointment-header">
-                <h3>
-                  {appointment.client_details?.first_name}{" "}
-                  {appointment.client_details?.last_name}
-                </h3>
-                <span
-                  className={`status-badge ${getStatusBadgeClass(
-                    appointment.status
-                  )}`}
-                >
-                  Pending Acceptance
-                </span>
-              </div>
-
-              <div className="appointment-details">
-                <p>
-                  <strong>Date:</strong>{" "}
-                  {new Date(appointment.date).toLocaleDateString()}
-                </p>
-                <p>
-                  <strong>Time:</strong> {appointment.start_time} -{" "}
-                  {appointment.end_time}
-                </p>{" "}
-                {(appointment.therapist_details ||
-                  appointment.therapists_details) && (
-                  <p>
-                    <strong>Therapist:</strong>{" "}
-                    {renderTherapistInfo(appointment)}
-                    <span
-                      className={`acceptance-indicator ${
-                        getTherapistAcceptanceStatus(appointment).class
-                      }`}
-                    >
-                      {getTherapistAcceptanceStatus(appointment).display}
-                    </span>
-                  </p>
-                )}
-                {appointment.driver_details && (
-                  <p>
-                    <strong>Driver:</strong>{" "}
-                    {appointment.driver_details.first_name}{" "}
-                    {appointment.driver_details.last_name}
-                    <span
-                      className={`acceptance-indicator ${
-                        appointment.driver_accepted ? "accepted" : "pending"
-                      }`}
-                    >
-                      {appointment.driver_accepted ? " ✓" : " ⏳"}
-                    </span>
-                  </p>
-                )}
-                <p>
-                  <strong>Services:</strong>{" "}
-                  {appointment.services_details?.map((s) => s.name).join(", ")}
-                </p>
-                {/* Enhanced acceptance status display */}
-                <div className="dual-acceptance-status">
-                  <h4>Acceptance Status:</h4>
-                  <div className="acceptance-grid">
-                    <div
-                      className={`acceptance-item ${
-                        appointment.therapist_accepted ? "accepted" : "pending"
-                      }`}
-                    >
-                      <span className="role">Therapist</span>
-                      <span className="status">
-                        {appointment.therapist_accepted
-                          ? "Accepted ✓"
-                          : "Pending ⏳"}
-                      </span>
-                      {appointment.therapist_accepted_at && (
-                        <small>
-                          {new Date(
-                            appointment.therapist_accepted_at
-                          ).toLocaleString()}
-                        </small>
-                      )}
-                    </div>
-                    {appointment.driver && (
-                      <div
-                        className={`acceptance-item ${
-                          appointment.driver_accepted ? "accepted" : "pending"
-                        }`}
-                      >
-                        <span className="role">Driver</span>
-                        <span className="status">
-                          {appointment.driver_accepted
-                            ? "Accepted ✓"
-                            : "Pending ⏳"}
-                        </span>
-                        {appointment.driver_accepted_at && (
-                          <small>
-                            {new Date(
-                              appointment.driver_accepted_at
-                            ).toLocaleString()}
-                          </small>
-                        )}
-                      </div>
-                    )}
-                  </div>
-
-                  {/* Overall status */}
-                  <div
-                    className={`overall-status ${
-                      acceptanceStatus.bothAccepted ? "ready" : "waiting"
-                    }`}
-                  >
-                    {acceptanceStatus.bothAccepted ? (
-                      <strong>
-                        ✅ Ready to Confirm - Both parties accepted
-                      </strong>
-                    ) : (
-                      <strong>
-                        ⚠️ Waiting for acceptance from:{" "}
-                        {acceptanceStatus.pendingList.join(", ")}
-                      </strong>
-                    )}
-                  </div>
-
-                  {/* Operator actions */}
-                  <div className="operator-actions">
-                    {acceptanceStatus.bothAccepted ? (
-                      <button
-                        className="confirm-button"
-                        onClick={() => handleConfirmAppointment(appointment.id)}
-                        title="Manually confirm appointment (both parties have accepted)"
-                      >
-                        Confirm Appointment
-                      </button>
-                    ) : (
-                      <div className="blocked-actions">
-                        <button
-                          className="confirm-button disabled"
-                          disabled
-                          title="Cannot confirm - waiting for all parties to accept"
-                        >
-                          Confirm Appointment (Blocked)
-                        </button>
-                        <small>
-                          Both parties must accept before confirmation
-                        </small>
-                      </div>
-                    )}
-                  </div>
-                </div>
-                {appointment.response_deadline && (
-                  <div className="deadline-info">
-                    <strong>Response Deadline:</strong>{" "}
-                    {new Date(appointment.response_deadline).toLocaleString()}
-                    {appointment.is_overdue && (
-                      <span className="overdue-warning"> (OVERDUE)</span>
-                    )}
-                  </div>
-                )}
-              </div>
-            </div>
-          );
-        })}
-      </div>
-    );
-  };
-
-  // Handle manual confirmation by operator (only when both parties accepted)
-  const handleConfirmAppointment = async (appointmentId) => {
-    const appointment = appointments.find((apt) => apt.id === appointmentId);
-    if (!appointment?.both_parties_accepted) {
-      alert("Cannot confirm appointment - both parties must accept first");
-      return;
-    }
-
-    if (
-      window.confirm(
-        "Manually confirm this appointment? Both parties have already accepted."
-      )
-    ) {
-      try {
-        await dispatch(
-          updateAppointmentStatus({
-            id: appointmentId,
-            status: "confirmed",
-          })
-        ).unwrap();
-        refreshData();
-      } catch {
-        alert("Failed to confirm appointment. Please try again.");
-      }
-    }
-  };
-
-  // Driver coordination panel rendering
-  const renderDriverCoordinationPanel = () => {
-    const pendingPickups = appointments
-      .filter(
-        (apt) =>
-          apt.status === "completed" &&
-          apt.pickup_requested &&
-          !apt.assigned_driver
-      )
-      .map((apt) => ({
-        id: apt.therapist,
-        name: apt.therapist_details
-          ? `${apt.therapist_details.first_name} ${apt.therapist_details.last_name}`
-          : "Unknown",
-        location: apt.location,
-        appointment_id: apt.id,
-        session_end_time: apt.session_end_time,
-        urgency: apt.pickup_urgency || "normal",
-        requested_at: apt.pickup_request_time,
-      }));
-
-    const availableDrivers = driverAssignment.availableDrivers;
-    const busyDrivers = driverAssignment.busyDrivers;
-
-    return (
-      <div className="driver-coordination-panel">
-        {/* Pending Pickup Requests */}
-        <div className="coordination-section">
-          <h3>🚖 Pending Pickup Requests ({pendingPickups.length})</h3>
-          {pendingPickups.length === 0 ? (
-            <p className="no-requests">No pending pickup requests</p>
-          ) : (
-            <div className="pickup-requests-list">
-              {pendingPickups.map((therapist) => (
-                <div
-                  key={therapist.id}
-                  className={`pickup-request-card ${therapist.urgency}`}
-                >
-                  <div className="request-header">
-                    <h4>{therapist.name}</h4>
-                    <span className={`urgency-badge ${therapist.urgency}`}>
-                      {therapist.urgency === "urgent"
-                        ? "🚨 URGENT"
-                        : "⏰ Normal"}
-                    </span>
-                  </div>
-                  <div className="request-details">
-                    <p>
-                      <strong>Location:</strong> {therapist.location}
-                    </p>
-                    <p>
-                      <strong>Session Ended:</strong>{" "}
-                      {therapist.session_end_time
-                        ? new Date(
-                            therapist.session_end_time
-                          ).toLocaleTimeString()
-                        : "Just now"}
-                    </p>
-                    <p>
-                      <strong>Waiting Time:</strong>{" "}
-                      {therapist.requested_at
-                        ? getTimeElapsed(therapist.requested_at)
-                        : "Just now"}
-                    </p>
-                  </div>
-
-                  {/* Driver Assignment Actions */}
-                  <div className="assignment-actions">
-                    {availableDrivers.length > 0 ? (
-                      <div className="driver-selection">
-                        <label>Assign Driver:</label>
-                        <select
-                          onChange={(e) =>
-                            e.target.value &&
-                            handleAssignDriverPickup(
-                              therapist.id,
-                              e.target.value
-                            )
-                          }
-                          defaultValue=""
-                        >
-                          <option value="">Select a driver...</option>
-                          {availableDrivers.map((driver) => {
-                            const proximity = calculateProximityScore(
-                              driver.last_location,
-                              therapist.location
-                            );
-                            return (
-                              <option key={driver.id} value={driver.id}>
-                                {driver.first_name} {driver.last_name} -{" "}
-                                {proximity.label} (~
-                                {calculateEstimatedTime(
-                                  driver.last_location,
-                                  therapist.location
-                                )}{" "}
-                                min)
-                              </option>
-                            );
-                          })}
-                        </select>
-                      </div>
-                    ) : (
-                      <div className="no-drivers-available">
-                        <p>⚠️ No drivers currently available</p>
-                      </div>
-                    )}
-
-                    {therapist.urgency !== "urgent" && (
-                      <button
-                        className="urgent-button"
-                        onClick={() => handleUrgentPickupRequest(therapist.id)}
-                        disabled={availableDrivers.length === 0}
-                      >
-                        Mark as Urgent
-                      </button>
-                    )}
-                  </div>
-                </div>
-              ))}
-            </div>
-          )}
-        </div>
-
-        {/* Available Drivers */}
-        <div className="coordination-section">
-          <h3>🚗 Available Drivers ({availableDrivers.length})</h3>
-          {availableDrivers.length === 0 ? (
-            <p className="no-drivers">All drivers are currently busy</p>
-          ) : (
-            <div className="drivers-grid">
-              {availableDrivers.map((driver) => (
-                <div key={driver.id} className="driver-card available">
-                  <div className="driver-info">
-                    <h4>
-                      {driver.first_name} {driver.last_name}
-                    </h4>
-                    <p>
-                      <strong>Vehicle:</strong>{" "}
-                      {driver.vehicle_type || "Motorcycle"} 🏍️
-                    </p>
-                    <p>
-                      <strong>Last Location:</strong>{" "}
-                      {driver.last_location || "Unknown"}
-                    </p>
-                    <p>
-                      <strong>Available Since:</strong>{" "}
-                      {driver.available_since
-                        ? new Date(driver.available_since).toLocaleTimeString()
-                        : "Now"}
-                    </p>
-                  </div>
-                  <div className="driver-status">
-                    <span className="status-badge available">✅ Available</span>
-                  </div>
-                </div>
-              ))}
-            </div>
-          )}
-        </div>
-
-        {/* Busy Drivers */}
-        <div className="coordination-section">
-          <h3>🚙 Busy Drivers ({busyDrivers.length})</h3>
-          {busyDrivers.length === 0 ? (
-            <p className="no-busy-drivers">
-              No drivers currently on assignment
-            </p>
-          ) : (
-            <div className="drivers-grid">
-              {busyDrivers.map((driver) => (
-                <div key={driver.id} className="driver-card busy">
-                  <div className="driver-info">
-                    <h4>
-                      {driver.first_name} {driver.last_name}
-                    </h4>
-                    <p>
-                      <strong>Current Task:</strong> {driver.current_task}
-                    </p>
-                    <p>
-                      <strong>ETA:</strong>{" "}
-                      {driver.estimated_completion
-                        ? new Date(
-                            driver.estimated_completion
-                          ).toLocaleTimeString()
-                        : "Unknown"}
-                    </p>
-                  </div>
-                  <div className="driver-status">
-                    <span className="status-badge busy">🚗 Busy</span>
-                  </div>
-                </div>
-              ))}
-            </div>
-          )}
-        </div>
-
-        {/* Zone-Based Coordination Help */}
-        <div className="coordination-section">
-          <h3>📍 Zone Coverage Map</h3>
-          <div className="zone-map">
-            <div className="zone-legend">
-              <h4>Zone Assignment Guide:</h4>
-              <ul>
-                <li>
-                  <strong>North Manila:</strong> Quezon City, Caloocan, Malabon
-                </li>
-                <li>
-                  <strong>South Manila:</strong> Makati, Taguig, Paranaque
-                </li>
-                <li>
-                  <strong>East Manila:</strong> Pasig, Marikina, Antipolo
-                </li>
-                <li>
-                  <strong>West Manila:</strong> Manila, Pasay, Las Pinas
-                </li>
-                <li>
-                  <strong>Central Manila:</strong> Mandaluyong, San Juan, Sta.
-                  Mesa
-                </li>
-              </ul>
-            </div>
-            <div className="coordination-tips">
-              <h4>💡 Coordination Tips:</h4>
-              <ul>
-                <li>Same zone pickups: 10-15 minutes</li>
-                <li>Adjacent zone pickups: 20-30 minutes</li>
-                <li>Cross-city pickups: 45+ minutes</li>
-                <li>Rush hour: Add 50% to estimated time</li>
-              </ul>
-            </div>
-          </div>
-        </div>
-      </div>
-    );
-  };
-
-  // Helper function to calculate time elapsed
-  const getTimeElapsed = (timestamp) => {
-    const now = new Date();
-    const then = new Date(timestamp);
-    const diffMs = now - then;
-    const diffMins = Math.floor(diffMs / (1000 * 60));
-
-    if (diffMins < 1) return "Just now";
-    if (diffMins < 60) return `${diffMins} min ago`;
-    const diffHours = Math.floor(diffMins / 60);
-    return `${diffHours}h ${diffMins % 60}m ago`;
-  };
-
-  // Helper function to calculate estimated travel time
-  const calculateEstimatedTime = (fromLocation, toLocation) => {
-    const proximity = calculateProximityScore(fromLocation, toLocation);
-    const baseTime =
-      proximity.score === 10 ? 15 : proximity.score === 7 ? 25 : 45;
-
-    // Adjust for current time (traffic)
-    const hour = new Date().getHours();
-    let multiplier = 1.0;
-    if ((hour >= 7 && hour <= 9) || (hour >= 17 && hour <= 19)) {
-      multiplier = 1.5; // Rush hour
-    } else if (hour >= 12 && hour <= 13) {
-      multiplier = 1.2; // Lunch time
-    }
-
-    return Math.round(baseTime * multiplier);
-  };
-
-  return (
-    <PageLayout>
-      <div className="operator-dashboard">
-        <LayoutRow title="Operator Dashboard">
-          <div className="action-buttons">
-            <button onClick={handleLogout} className="logout-button">
-              Logout
-            </button>
-<<<<<<< HEAD
-          </div>
-        </LayoutRow>
-        {loading && <div className="loading-spinner">Loading...</div>}
-        {error && (
-          <div className="error-message">
-            {typeof error === "object"
-              ? error.message || error.error || JSON.stringify(error)
-              : error}
-          </div>
-        )}{" "}
-        {/* Statistics Dashboard */}
-        <div className="stats-dashboard">
-          <div className="stats-card">
-            <h4>Rejection Overview</h4>
-            <div className="stats-grid">
-              <div className="stat-item">
-                <span className="stat-number">{rejectionStats.total}</span>
-                <span className="stat-label">Total Rejections</span>
-=======
-            <button
-              className={currentView === "timeouts" ? "active" : ""}
-              onClick={() => setView("timeouts")}
-            >
-              Timeouts (
-              {overdueAppointments.length +
-                approachingDeadlineAppointments.length}
-              )
-            </button>
-            <button
-              className={currentView === "all" ? "active" : ""}
-              onClick={() => setView("all")}
-            >
-              All Appointments
-            </button>{" "}
-            <button
-              className={currentView === "notifications" ? "active" : ""}
-              onClick={() => setView("notifications")}
-            >
-              Notifications
-            </button>{" "}
-            <button
-              className={currentView === "availability" ? "active" : ""}
-              onClick={() => setView("availability")}
-            >
-              Manage Availability
-            </button>
-            <button
-              className={currentView === "drivers" ? "active" : ""}
-              onClick={() => setView("drivers")}
-            >
-              Driver Coordination
-            </button>
-          </div>{" "}
-          <div className="dashboard-content">
-            {currentView === "rejected" && (
-              <div className="rejected-appointments">
-                <h2>Rejection Reviews</h2>
-                {renderRejectedAppointments()}
-              </div>
-            )}
-            {currentView === "pending" && (
-              <div className="pending-appointments">
-                <h2>Pending Acceptance Appointments</h2>
-                {renderPendingAcceptanceAppointments()}
-              </div>
-            )}
-            {currentView === "timeouts" && (
-              <div className="timeout-monitoring">
-                <h2>Timeout Monitoring</h2>
-                {renderTimeoutMonitoring()}
->>>>>>> fcea0d7f
-              </div>
-              <div className="stat-item therapist-stat">
-                <span className="stat-number">{rejectionStats.therapist}</span>
-                <span className="stat-label">Therapist Rejections</span>
-              </div>
-              <div className="stat-item driver-stat">
-                <span className="stat-number">{rejectionStats.driver}</span>
-                <span className="stat-label">Driver Rejections</span>
-              </div>
-<<<<<<< HEAD
-              <div className="stat-item pending-stat">
-                <span className="stat-number">{rejectionStats.pending}</span>
-                <span className="stat-label">Pending Reviews</span>
-              </div>
-            </div>
-=======
-            )}{" "}
-            {currentView === "availability" && (
-              <div className="availability-management">
-                <AvailabilityManager />
-              </div>
-            )}
-            {currentView === "drivers" && (
-              <div className="driver-coordination">
-                <h2>Driver Coordination Center</h2>
-                {renderDriverCoordinationPanel()}
-              </div>
-            )}
->>>>>>> fcea0d7f
-          </div>
-        </div>{" "}
-        <div className="view-selector">
-          <button
-            className={currentView === "rejected" ? "active" : ""}
-            onClick={() => setView("rejected")}
-          >
-            Pending Reviews ({rejectedAppointments.length})
-          </button>
-          <button
-            className={currentView === "pending" ? "active" : ""}
-            onClick={() => setView("pending")}
-          >
-            Pending Acceptance ({pendingAppointments.length})
-          </button>
-          <button
-            className={currentView === "timeouts" ? "active" : ""}
-            onClick={() => setView("timeouts")}
-          >
-            Timeouts (
-            {overdueAppointments.length +
-              approachingDeadlineAppointments.length}
-            )
-          </button>
-          <button
-            className={currentView === "all" ? "active" : ""}
-            onClick={() => setView("all")}
-          >
-            All Appointments
-          </button>{" "}
-          <button
-            className={currentView === "notifications" ? "active" : ""}
-            onClick={() => setView("notifications")}
-          >
-            Notifications
-          </button>{" "}
-          <button
-            className={currentView === "availability" ? "active" : ""}
-            onClick={() => setView("availability")}
-          >
-            Manage Availability
-          </button>
-        </div>{" "}
-        <div className="dashboard-content">
-          {currentView === "rejected" && (
-            <div className="rejected-appointments">
-              <h2>Rejection Reviews</h2>
-              {renderRejectedAppointments()}
-            </div>
-          )}
-          {currentView === "pending" && (
-            <div className="pending-appointments">
-              <h2>Pending Acceptance Appointments</h2>
-              {renderPendingAcceptanceAppointments()}
-            </div>
-          )}
-          {currentView === "timeouts" && (
-            <div className="timeout-monitoring">
-              <h2>Timeout Monitoring</h2>
-              {renderTimeoutMonitoring()}
-            </div>
-          )}
-          {currentView === "all" && (
-            <div className="all-appointments">
-              <h2>All Appointments</h2>
-              {renderAllAppointments()}
-            </div>
-          )}{" "}
-          {currentView === "notifications" && (
-            <div className="notifications">
-              <h2>Notifications</h2>
-              {renderNotifications()}
-            </div>
-          )}
-          {currentView === "availability" && (
-            <div className="availability-management">
-              <AvailabilityManager />
-            </div>
-          )}
-        </div>
-        {/* Review Rejection Modal */}
-        {reviewModal.isOpen && (
-          <div className="modal-overlay">
-            <div className="review-modal">
-              <h3>Review Appointment Rejection</h3>
-              <div className="rejection-details">
-                <p>
-                  <strong>Rejection Reason:</strong>
-                </p>
-                <p className="rejection-reason-text">
-                  {reviewModal.rejectionReason}
-                </p>
-              </div>
-
-              <div className="review-notes">
-                <label htmlFor="reviewNotes">Review Notes (optional):</label>
-                <textarea
-                  id="reviewNotes"
-                  value={reviewNotes}
-                  onChange={(e) => setReviewNotes(e.target.value)}
-                  placeholder="Add any additional notes about your decision..."
-                  rows={3}
-                />
-              </div>
-
-              <div className="modal-actions">
-                <button
-                  className="accept-button"
-                  onClick={() => handleReviewSubmit("accept")}
-                >
-                  Accept Rejection
-                </button>
-                <button
-                  className="deny-button"
-                  onClick={() => handleReviewSubmit("deny")}
-                >
-                  Deny Rejection
-                </button>
-                <button className="cancel-button" onClick={handleReviewCancel}>
-                  Cancel
-                </button>
-              </div>
-            </div>
-          </div>
-        )}
-      </div>
-    </PageLayout>
-  );
-};
-
-export default OperatorDashboard;
+import { useCallback, useEffect, useMemo, useState } from "react";
+import { useDispatch, useSelector } from "react-redux";
+import { useNavigate, useSearchParams } from "react-router-dom";
+import { logout } from "../features/auth/authSlice";
+import {
+  autoCancelOverdueAppointments,
+  fetchAppointments,
+  fetchNotifications,
+  fetchStaffMembers,
+  reviewRejection,
+  updateAppointmentStatus,
+} from "../features/scheduling/schedulingSlice";
+import LayoutRow from "../globals/LayoutRow";
+import useSyncEventHandlers from "../hooks/useSyncEventHandlers";
+import syncService from "../services/syncService";
+import AvailabilityManager from "./scheduling/AvailabilityManager";
+import PageLayout from "../globals/PageLayout";
+
+import "../globals/TabSwitcher.css";
+import "../styles/DriverCoordination.css";
+import "../styles/OperatorDashboard.css";
+
+const OperatorDashboard = () => {
+  const dispatch = useDispatch();
+  const navigate = useNavigate();
+
+  // Set up sync event handlers to update Redux state
+  useSyncEventHandlers();
+
+  // URL search params for view persistence
+  const [searchParams, setSearchParams] = useSearchParams();
+
+  // Get view from URL params, default to 'rejected'
+  const currentView = searchParams.get("view") || "rejected";
+
+  // Helper function to update view in URL
+  const setView = (newView) => {
+    const newSearchParams = new URLSearchParams(searchParams);
+    newSearchParams.set("view", newView);
+    setSearchParams(newSearchParams);
+  };
+  const [reviewModal, setReviewModal] = useState({
+    isOpen: false,
+    appointmentId: null,
+    rejectionReason: "",
+  });
+  const [reviewNotes, setReviewNotes] = useState("");
+  const [autoCancelLoading, setAutoCancelLoading] = useState(false);
+  // Driver coordination state
+  const [driverAssignment, setDriverAssignment] = useState({
+    availableDrivers: [],
+    busyDrivers: [],
+    pendingPickups: [],
+  });
+  // Load driver data on component mount and refresh
+  useEffect(() => {
+    const loadDriverData = async () => {
+      try {
+        // Fetch real staff data from backend
+        const staffResponse = await dispatch(fetchStaffMembers()).unwrap();
+
+        // Filter drivers and categorize by availability status
+        const drivers = staffResponse.filter(
+          (staff) => staff.role === "driver"
+        );
+
+        // For now, we'll assume all drivers are available unless they have active appointments
+        // In a real implementation, this would check against current availability/status
+        const availableDrivers = drivers.map((driver) => ({
+          id: driver.id,
+          first_name: driver.first_name,
+          last_name: driver.last_name,
+          role: driver.role,
+          specialization: driver.specialization,
+          vehicle_type: driver.vehicle_type || "Motorcycle", // Default if not set
+          last_location: "Available", // In real implementation, get from GPS/last known location
+          available_since: new Date().toISOString(),
+          status: "available",
+        }));
+
+        setDriverAssignment({
+          availableDrivers,
+          busyDrivers: [], // Would be populated based on active assignments
+          pendingPickups: [],
+        });
+      } catch (error) {
+        console.error("Failed to load driver data:", error);
+        // Fallback to mock data if API fails
+        setDriverAssignment({
+          availableDrivers: [
+            {
+              id: 1,
+              first_name: "Juan",
+              last_name: "Dela Cruz",
+              vehicle_type: "Motorcycle",
+              last_location: "Quezon City",
+              available_since: new Date().toISOString(),
+              status: "available",
+            },
+            {
+              id: 2,
+              first_name: "Maria",
+              last_name: "Santos",
+              vehicle_type: "Car",
+              last_location: "Makati",
+              available_since: new Date().toISOString(),
+              status: "available",
+            },
+          ],
+          busyDrivers: [
+            {
+              id: 3,
+              first_name: "Jose",
+              last_name: "Garcia",
+              vehicle_type: "Motorcycle",
+              current_task: "Transporting therapist to session",
+              estimated_completion: new Date(
+                Date.now() + 30 * 60000
+              ).toISOString(),
+              status: "busy",
+            },
+          ],
+          pendingPickups: [],
+        });
+      }
+    };
+
+    loadDriverData();
+  }, [dispatch]);
+  // Listen for real-time driver updates via sync service
+  useEffect(() => {
+    const handleDriverUpdate = (data) => {
+      setDriverAssignment((prev) => {
+        switch (data.type) {
+          case "driver_available":
+            return {
+              ...prev,
+              availableDrivers: [
+                ...prev.availableDrivers.filter((d) => d.id !== data.driver_id),
+                data.driver,
+              ],
+              busyDrivers: prev.busyDrivers.filter(
+                (d) => d.id !== data.driver_id
+              ),
+            };
+          case "driver_assigned":
+            return {
+              ...prev,
+              availableDrivers: prev.availableDrivers.filter(
+                (d) => d.id !== data.driver_id
+              ),
+              busyDrivers: [
+                ...prev.busyDrivers.filter((d) => d.id !== data.driver_id),
+                data.driver,
+              ],
+            };
+          case "pickup_requested":
+            return {
+              ...prev,
+              pendingPickups: [
+                ...prev.pendingPickups.filter(
+                  (p) => p.id !== data.therapist_id
+                ),
+                data.therapist,
+              ],
+            };
+          default:
+            return prev;
+        }
+      });
+    };
+
+    // Subscribe to driver-related events and store the unsubscribe function
+    const unsubscribe = syncService.subscribe(
+      "driver_update",
+      handleDriverUpdate
+    );
+
+    return () => {
+      unsubscribe();
+    };
+  }, []);
+
+  const { appointments, notifications, loading, error } = useSelector(
+    (state) => state.scheduling
+  );
+  // Filter rejected appointments for review
+  const rejectedAppointments = appointments.filter(
+    (apt) => apt.status === "rejected" && !apt.review_decision
+  );
+
+  // Filter appointments that are pending and approaching timeout
+  const pendingAppointments = appointments.filter(
+    (apt) => apt.status === "pending" && apt.response_deadline
+  );
+  // Calculate which appointments are overdue
+  const overdueAppointments = pendingAppointments.filter(
+    (apt) => new Date(apt.response_deadline) < new Date()
+  );
+
+  // Calculate which appointments are approaching deadline (within 10 minutes)
+  const approachingDeadlineAppointments = pendingAppointments.filter((apt) => {
+    const deadline = new Date(apt.response_deadline);
+    const now = new Date();
+    const timeDiff = deadline.getTime() - now.getTime();
+    const minutesDiff = timeDiff / (1000 * 60);
+    return minutesDiff > 0 && minutesDiff <= 10;
+  });
+
+  // Calculate rejection statistics
+  const rejectionStats = useMemo(() => {
+    const rejected = appointments.filter((apt) => apt.status === "rejected");
+    const therapistRejections = rejected.filter(
+      (apt) => apt.rejected_by_details?.role?.toLowerCase() === "therapist"
+    );
+    const driverRejections = rejected.filter(
+      (apt) => apt.rejected_by_details?.role?.toLowerCase() === "driver"
+    );
+
+    return {
+      total: rejected.length,
+      therapist: therapistRejections.length,
+      driver: driverRejections.length,
+      pending: rejectedAppointments.length,
+    };
+  }, [appointments, rejectedAppointments]);
+  // Refresh data
+  const refreshData = useCallback(() => {
+    dispatch(fetchAppointments());
+    dispatch(fetchNotifications());
+  }, [dispatch]); // Setup polling for real-time updates (WebSocket connections disabled)
+  useEffect(() => {
+    // Real-time sync is handled by useSyncEventHandlers hook
+    // Here we only set up periodic polling as a fallback
+
+    // Set up adaptive polling based on user activity
+    const setupPolling = () => {
+      const interval = syncService.getPollingInterval(20000); // Base 20 seconds
+      return setInterval(() => {
+        if (syncService.shouldRefresh("operator_appointments")) {
+          dispatch(fetchAppointments());
+          dispatch(fetchNotifications());
+          syncService.markUpdated("operator_appointments");
+        }
+      }, interval);
+    };
+
+    const pollingInterval = setupPolling();
+
+    // Cleanup polling
+    return () => {
+      clearInterval(pollingInterval);
+    };
+  }, [dispatch]); // Simplified dependencies
+
+  // Load data on component mount
+  useEffect(() => {
+    refreshData();
+  }, [refreshData]);
+
+  // Real-time timer for updating countdown displays
+  useEffect(() => {
+    const timer = setInterval(() => {
+      // Force re-render every second to update countdown timers
+      if (currentView === "timeouts" && pendingAppointments.length > 0) {
+        // This will trigger a re-render to update the countdown timers
+        setReviewNotes((prev) => prev); // Dummy state update to trigger re-render
+      }
+    }, 1000);
+
+    return () => clearInterval(timer);
+  }, [currentView, pendingAppointments.length]);
+
+  // Helper function to display therapist information (single or multiple)
+  const renderTherapistInfo = (appointment) => {
+    // Handle multiple therapists
+    if (
+      appointment.therapists_details &&
+      appointment.therapists_details.length > 0
+    ) {
+      return (
+        <div className="therapists-list">
+          {appointment.therapists_details.map((therapist, index) => (
+            <div key={therapist.id} className="therapist-item">
+              <span className="therapist-name">
+                {therapist.first_name} {therapist.last_name}
+              </span>
+              {index < appointment.therapists_details.length - 1 && (
+                <span className="therapist-separator">, </span>
+              )}
+            </div>
+          ))}
+        </div>
+      );
+    }
+
+    // Handle single therapist (legacy support)
+    if (appointment.therapist_details) {
+      return (
+        <span className="therapist-name">
+          {appointment.therapist_details.first_name}{" "}
+          {appointment.therapist_details.last_name}
+        </span>
+      );
+    }
+
+    return <span className="no-therapist">No therapist assigned</span>;
+  };
+
+  // Helper function to get therapist acceptance status
+  const getTherapistAcceptanceStatus = (appointment) => {
+    // Handle multiple therapists
+    if (
+      appointment.therapists_details &&
+      appointment.therapists_details.length > 0
+    ) {
+      const acceptedCount = appointment.therapists_details.filter(
+        (_, index) =>
+          appointment.therapists_accepted &&
+          appointment.therapists_accepted[index]
+      ).length;
+      const totalCount = appointment.therapists_details.length;
+
+      if (acceptedCount === totalCount) {
+        return {
+          status: "all-accepted",
+          display: "All accepted ✓",
+          class: "accepted",
+        };
+      } else if (acceptedCount > 0) {
+        return {
+          status: "partial-accepted",
+          display: `${acceptedCount}/${totalCount} accepted ⏳`,
+          class: "partial",
+        };
+      } else {
+        return {
+          status: "none-accepted",
+          display: "Pending ⏳",
+          class: "pending",
+        };
+      }
+    }
+
+    // Handle single therapist (legacy support)
+    if (appointment.therapist_details) {
+      return appointment.therapist_accepted
+        ? { status: "accepted", display: "Accepted ✓", class: "accepted" }
+        : { status: "pending", display: "Pending ⏳", class: "pending" };
+    }
+
+    return {
+      status: "no-therapist",
+      display: "No therapist",
+      class: "no-therapist",
+    };
+  };
+
+  const handleLogout = () => {
+    localStorage.removeItem("knoxToken");
+    localStorage.removeItem("user");
+    dispatch(logout());
+    navigate("/");
+  };
+
+  const handleReviewRejection = (appointment) => {
+    setReviewModal({
+      isOpen: true,
+      appointmentId: appointment.id,
+      rejectionReason: appointment.rejection_reason || "",
+    });
+    setReviewNotes("");
+  };
+
+  const handleReviewSubmit = async (decision) => {
+    try {
+      await dispatch(
+        reviewRejection({
+          id: reviewModal.appointmentId,
+          reviewDecision: decision,
+          reviewNotes: reviewNotes,
+        })
+      ).unwrap();
+      refreshData();
+      setReviewModal({
+        isOpen: false,
+        appointmentId: null,
+        rejectionReason: "",
+      });
+      setReviewNotes("");
+    } catch {
+      alert("Failed to review rejection. Please try again.");
+    }
+  };
+  const handleReviewCancel = () => {
+    setReviewModal({ isOpen: false, appointmentId: null, rejectionReason: "" });
+    setReviewNotes("");
+  };
+  const handleAutoCancelOverdue = async () => {
+    if (
+      !window.confirm(
+        "This will auto-cancel all overdue appointments and disable therapists who didn't respond. Continue?"
+      )
+    ) {
+      return;
+    }
+
+    setAutoCancelLoading(true);
+    try {
+      await dispatch(autoCancelOverdueAppointments()).unwrap();
+      refreshData();
+      alert("Successfully processed overdue appointments");
+    } catch {
+      alert("Failed to process overdue appointments. Please try again.");
+    } finally {
+      setAutoCancelLoading(false);
+    }
+  };
+
+  // Driver coordination functions
+  const handleAssignDriverPickup = async (therapistId, driverId) => {
+    try {
+      const therapist = pendingPickups.find((t) => t.id === therapistId);
+      const driver = driverAssignment.availableDrivers.find(
+        (d) => d.id === driverId
+      );
+
+      if (!therapist || !driver) {
+        alert("Invalid therapist or driver selection");
+        return;
+      }
+
+      const estimatedArrival = calculateEstimatedArrival(
+        driver.last_location,
+        therapist.location
+      );
+      await dispatch(
+        updateAppointmentStatus({
+          id: therapist.appointment_id,
+          status: "driver_assigned_pickup",
+          driver: driverId,
+          notes: `Driver assigned for pickup - ETA: ${estimatedArrival}`,
+        })
+      ).unwrap();
+
+      // Update local state
+      setDriverAssignment((prev) => ({
+        ...prev,
+        availableDrivers: prev.availableDrivers.filter(
+          (d) => d.id !== driverId
+        ),
+        busyDrivers: [
+          ...prev.busyDrivers,
+          {
+            ...driver,
+            current_task: `Picking up ${therapist.name}`,
+            current_appointment: therapist.appointment_id,
+          },
+        ],
+        pendingPickups: prev.pendingPickups.filter((t) => t.id !== therapistId),
+      }));
+
+      // Broadcast assignment
+      syncService.broadcast("driver_assigned_pickup", {
+        driver_id: driverId,
+        therapist_id: therapistId,
+        appointment_id: therapist.appointment_id,
+        estimated_arrival: estimatedArrival,
+        driver_name: `${driver.first_name} ${driver.last_name}`,
+        therapist_name: therapist.name,
+        pickup_location: therapist.location,
+      });
+
+      refreshData();
+    } catch (error) {
+      console.error("Failed to assign driver:", error);
+      alert("Failed to assign driver. Please try again.");
+    }
+  };
+
+  const handleUrgentPickupRequest = async (therapistId) => {
+    try {
+      const therapist = pendingPickups.find((t) => t.id === therapistId);
+      const availableDrivers = driverAssignment.availableDrivers;
+
+      if (availableDrivers.length === 0) {
+        alert("No drivers currently available for urgent pickup");
+        return;
+      }
+
+      // Auto-assign nearest available driver
+      const bestDriver = findNearestDriver(
+        therapist.location,
+        availableDrivers
+      );
+      await handleAssignDriverPickup(therapistId, bestDriver.id);
+    } catch (error) {
+      console.error("Failed to process urgent pickup request:", error);
+      alert("Failed to process urgent pickup request");
+    }
+  };
+
+  // Helper functions for driver coordination
+  const calculateEstimatedArrival = (driverLocation, therapistLocation) => {
+    // Simple time estimation based on zones (since no GPS)
+    const baseTime = 20; // Base 20 minutes
+    const proximityScore = calculateProximityScore(
+      driverLocation,
+      therapistLocation
+    );
+    const adjustedTime = baseTime + (10 - proximityScore.score);
+
+    const arrivalTime = new Date();
+    arrivalTime.setMinutes(arrivalTime.getMinutes() + adjustedTime);
+    return arrivalTime.toISOString();
+  };
+
+  const findNearestDriver = (therapistLocation, availableDrivers) => {
+    return availableDrivers.reduce((nearest, driver) => {
+      const currentScore = calculateProximityScore(
+        driver.last_location,
+        therapistLocation
+      );
+      const nearestScore = calculateProximityScore(
+        nearest.last_location,
+        therapistLocation
+      );
+      return currentScore.score > nearestScore.score ? driver : nearest;
+    });
+  };
+
+  const calculateProximityScore = (location1, location2) => {
+    // Same zone logic as in DriverDashboard
+    const ZONE_MAP = {
+      north_manila: ["Quezon City", "Caloocan", "Malabon"],
+      south_manila: ["Makati", "Taguig", "Paranaque"],
+      east_manila: ["Pasig", "Marikina", "Antipolo"],
+      west_manila: ["Manila", "Pasay", "Las Pinas"],
+      central_manila: ["Mandaluyong", "San Juan", "Sta. Mesa"],
+    };
+
+    const zone1 = Object.keys(ZONE_MAP).find((zone) =>
+      ZONE_MAP[zone].some((area) =>
+        location1?.toLowerCase().includes(area.toLowerCase())
+      )
+    );
+
+    const zone2 = Object.keys(ZONE_MAP).find((zone) =>
+      ZONE_MAP[zone].some((area) =>
+        location2?.toLowerCase().includes(area.toLowerCase())
+      )
+    );
+
+    if (zone1 === zone2) {
+      return { score: 10, label: "Same Zone" };
+    } else {
+      return { score: 5, label: "Different Zone" };
+    }
+  };
+
+  // Mock data for pending pickups (this would come from API in real implementation)
+  const pendingPickups = appointments
+    .filter(
+      (apt) =>
+        apt.status === "completed" &&
+        apt.pickup_requested &&
+        !apt.assigned_driver
+    )
+    .map((apt) => ({
+      id: apt.therapist,
+      name: apt.therapist_details
+        ? `${apt.therapist_details.first_name} ${apt.therapist_details.last_name}`
+        : "Unknown",
+      location: apt.location,
+      appointment_id: apt.id,
+      session_end_time: apt.session_end_time,
+      urgency: apt.pickup_urgency || "normal",
+      requested_at: apt.pickup_request_time,
+    }));
+
+  const getTimeRemaining = (deadline) => {
+    const now = new Date();
+    const deadlineDate = new Date(deadline);
+    const timeDiff = deadlineDate.getTime() - now.getTime();
+
+    if (timeDiff <= 0) {
+      return "OVERDUE";
+    }
+
+    const minutes = Math.floor(timeDiff / (1000 * 60));
+    const seconds = Math.floor((timeDiff % (1000 * 60)) / 1000);
+
+    if (minutes <= 0) {
+      return `${seconds}s`;
+    }
+
+    return `${minutes}m ${seconds}s`;
+  };
+
+  const getStatusBadgeClass = (status) => {
+    switch (status) {
+      case "pending":
+        return "status-pending";
+      case "confirmed":
+        return "status-confirmed";
+      case "rejected":
+        return "status-rejected";
+      case "cancelled":
+        return "status-cancelled";
+      case "completed":
+        return "status-completed";
+      default:
+        return "";
+    }
+  };
+  // Helper function to determine who rejected the appointment
+  const getRejectedByInfo = (appointment) => {
+    if (!appointment.rejected_by_details) {
+      return {
+        text: "Unknown",
+        role: "unknown",
+        badgeClass: "rejection-unknown",
+      };
+    }
+
+    const rejectedBy = appointment.rejected_by_details;
+    const name = `${rejectedBy.first_name} ${rejectedBy.last_name}`;
+
+    // Use the role from rejected_by_details for accurate identification
+    const role = rejectedBy.role?.toLowerCase();
+
+    switch (role) {
+      case "therapist":
+        return {
+          text: `Therapist: ${name}`,
+          role: "therapist",
+          badgeClass: "rejection-therapist",
+        };
+      case "driver":
+        return {
+          text: `Driver: ${name}`,
+          role: "driver",
+          badgeClass: "rejection-driver",
+        };
+      default:
+        return {
+          text: `${rejectedBy.role || "Staff"}: ${name}`,
+          role: rejectedBy.role?.toLowerCase() || "staff",
+          badgeClass: "rejection-other",
+        };
+    }
+  };
+  // Helper function to get acceptance status display
+  const getAcceptanceStatus = (appointment) => {
+    if (!appointment.therapist && !appointment.driver) {
+      return { text: "No staff assigned", class: "acceptance-none" };
+    }
+
+    const therapistStatus = appointment.therapist
+      ? appointment.therapist_accepted
+        ? "✓ Accepted"
+        : "⏳ Pending"
+      : "N/A";
+    const driverStatus = appointment.driver
+      ? appointment.driver_accepted
+        ? "✓ Accepted"
+        : "⏳ Pending"
+      : "N/A";
+
+    const bothAccepted = appointment.both_parties_accepted;
+    const pendingCount = appointment.pending_acceptances?.length || 0;
+
+    return {
+      text: `Therapist: ${therapistStatus} | Driver: ${driverStatus}`,
+      class: bothAccepted ? "acceptance-complete" : "acceptance-pending",
+      bothAccepted,
+      pendingCount,
+      pendingList: appointment.pending_acceptances || [],
+      canProceed: bothAccepted,
+    };
+  };
+
+  const renderRejectedAppointments = () => {
+    if (rejectedAppointments.length === 0) {
+      return <p className="no-appointments">No pending rejection reviews.</p>;
+    }
+
+    return (
+      <div className="appointments-list">
+        {rejectedAppointments.map((appointment) => (
+          <div key={appointment.id} className="appointment-card rejected">
+            <div className="appointment-header">
+              <h3>
+                {appointment.client_details?.first_name}{" "}
+                {appointment.client_details?.last_name}
+              </h3>
+              <span
+                className={`status-badge ${getStatusBadgeClass(
+                  appointment.status
+                )}`}
+              >
+                Rejected - Pending Review
+              </span>
+            </div>
+
+            <div className="appointment-details">
+              <p>
+                <strong>Date:</strong>{" "}
+                {new Date(appointment.date).toLocaleDateString()}
+              </p>
+              <p>
+                <strong>Time:</strong> {appointment.start_time} -{" "}
+                {appointment.end_time}
+              </p>
+              <p>
+                <strong>Therapist:</strong> {renderTherapistInfo(appointment)}
+              </p>{" "}
+              <p>
+                <strong>Services:</strong>{" "}
+                {appointment.services_details?.map((s) => s.name).join(", ")}
+              </p>
+              {/* Show acceptance status for pending appointments */}
+              {appointment.status === "pending" && (
+                <div className="acceptance-status">
+                  <strong>Acceptance Status:</strong>{" "}
+                  <span
+                    className={`acceptance-badge ${
+                      getAcceptanceStatus(appointment).class
+                    }`}
+                  >
+                    {getAcceptanceStatus(appointment).text}
+                  </span>
+                  {getAcceptanceStatus(appointment).pendingCount > 0 && (
+                    <div className="pending-acceptances">
+                      <small>
+                        Waiting for:{" "}
+                        {getAcceptanceStatus(appointment).pendingList.join(
+                          ", "
+                        )}
+                      </small>
+                    </div>
+                  )}
+                </div>
+              )}
+              <p className="rejection-reason">
+                <strong>Rejection Reason:</strong>{" "}
+                {appointment.rejection_reason}
+              </p>
+              <p>
+                <strong>Rejected At:</strong>{" "}
+                {new Date(appointment.rejected_at).toLocaleString()}
+              </p>
+              <div className="rejected-by-info">
+                <strong>Rejected By:</strong>{" "}
+                <span
+                  className={`rejection-badge ${
+                    getRejectedByInfo(appointment).badgeClass
+                  }`}
+                >
+                  {getRejectedByInfo(appointment).text}
+                </span>
+              </div>
+            </div>
+
+            <div className="appointment-actions">
+              <button
+                className="review-button"
+                onClick={() => handleReviewRejection(appointment)}
+              >
+                Review Rejection
+              </button>
+            </div>
+          </div>
+        ))}
+      </div>
+    );
+  };
+
+  const renderAllAppointments = () => {
+    return (
+      <div className="appointments-list">
+        {appointments.map((appointment) => (
+          <div key={appointment.id} className="appointment-card">
+            <div className="appointment-header">
+              <h3>
+                {appointment.client_details?.first_name}{" "}
+                {appointment.client_details?.last_name}
+              </h3>
+              <span
+                className={`status-badge ${getStatusBadgeClass(
+                  appointment.status
+                )}`}
+              >
+                {appointment.status.charAt(0).toUpperCase() +
+                  appointment.status.slice(1)}
+              </span>
+            </div>
+
+            <div className="appointment-details">
+              <p>
+                <strong>Date:</strong>{" "}
+                {new Date(appointment.date).toLocaleDateString()}
+              </p>
+              <p>
+                <strong>Time:</strong> {appointment.start_time} -{" "}
+                {appointment.end_time}
+              </p>{" "}
+              {(appointment.therapist_details ||
+                appointment.therapists_details) && (
+                <p>
+                  <strong>Therapist:</strong> {renderTherapistInfo(appointment)}
+                </p>
+              )}{" "}
+              <p>
+                <strong>Services:</strong>{" "}
+                {appointment.services_details?.map((s) => s.name).join(", ")}
+              </p>
+              {/* Show acceptance status for pending appointments */}
+              {appointment.status === "pending" && (
+                <div className="acceptance-status">
+                  <strong>Acceptance Status:</strong>{" "}
+                  <span
+                    className={`acceptance-badge ${
+                      getAcceptanceStatus(appointment).class
+                    }`}
+                  >
+                    {getAcceptanceStatus(appointment).text}
+                  </span>
+                  {getAcceptanceStatus(appointment).pendingCount > 0 && (
+                    <div className="pending-acceptances">
+                      <small>
+                        Waiting for:{" "}
+                        {getAcceptanceStatus(appointment).pendingList.join(
+                          ", "
+                        )}
+                      </small>
+                    </div>
+                  )}
+                </div>
+              )}
+              {appointment.rejection_reason && (
+                <div className="rejection-reason">
+                  <strong>Rejection Reason:</strong>{" "}
+                  {appointment.rejection_reason}
+                </div>
+              )}
+              {appointment.rejected_by_details && (
+                <div className="rejected-by-info">
+                  <strong>Rejected By:</strong>{" "}
+                  <span
+                    className={`rejection-badge ${
+                      getRejectedByInfo(appointment).badgeClass
+                    }`}
+                  >
+                    {getRejectedByInfo(appointment).text}
+                  </span>
+                </div>
+              )}
+              {appointment.review_decision && (
+                <p>
+                  <strong>Review Decision:</strong>{" "}
+                  {appointment.review_decision}
+                </p>
+              )}
+            </div>
+          </div>
+        ))}
+      </div>
+    );
+  };
+  const renderNotifications = () => {
+    const unreadNotifications = notifications?.filter((n) => !n.is_read) || [];
+
+    if (unreadNotifications.length === 0) {
+      return <p className="no-notifications">No unread notifications.</p>;
+    }
+
+    return (
+      <div className="notifications-list">
+        {unreadNotifications.map((notification) => (
+          <div key={notification.id} className="notification-card">
+            <h4>
+              {notification.notification_type.replace("_", " ").toUpperCase()}
+            </h4>
+            <p>{notification.message}</p>
+            <p className="notification-time">
+              {new Date(notification.created_at).toLocaleString()}
+            </p>
+          </div>
+        ))}
+      </div>
+    );
+  };
+
+  const renderTimeoutMonitoring = () => {
+    return (
+      <div className="timeout-monitoring">
+        <div className="timeout-controls">
+          <h3>Timeout Management</h3>
+          <div className="auto-cancel-section">
+            <p>
+              Auto-cancel overdue appointments and disable unresponsive
+              therapists
+            </p>
+            <button
+              className="auto-cancel-button"
+              onClick={handleAutoCancelOverdue}
+              disabled={autoCancelLoading}
+            >
+              {autoCancelLoading
+                ? "Processing..."
+                : "Process Overdue Appointments"}
+            </button>
+          </div>
+        </div>
+
+        {overdueAppointments.length > 0 && (
+          <div className="overdue-section">
+            <h4>Overdue Appointments ({overdueAppointments.length})</h4>
+            <div className="appointments-list">
+              {overdueAppointments.map((appointment) => (
+                <div key={appointment.id} className="appointment-card overdue">
+                  <div className="appointment-header">
+                    <h3>
+                      {appointment.client_details?.first_name}{" "}
+                      {appointment.client_details?.last_name}
+                    </h3>
+                    <span className="status-badge status-overdue">OVERDUE</span>
+                  </div>
+                  <div className="appointment-details">
+                    <p>
+                      <strong>Date:</strong>{" "}
+                      {new Date(appointment.date).toLocaleDateString()}
+                    </p>{" "}
+                    <p>
+                      <strong>Time:</strong> {appointment.start_time} -{" "}
+                      {appointment.end_time}
+                    </p>
+                    <p>
+                      <strong>Therapist:</strong>{" "}
+                      {renderTherapistInfo(appointment)}
+                    </p>
+                    <p>
+                      <strong>Deadline Passed:</strong>{" "}
+                      {new Date(appointment.response_deadline).toLocaleString()}
+                    </p>
+                  </div>
+                </div>
+              ))}
+            </div>
+          </div>
+        )}
+
+        {approachingDeadlineAppointments.length > 0 && (
+          <div className="approaching-deadline-section">
+            <h4>
+              Approaching Deadline ({approachingDeadlineAppointments.length})
+            </h4>
+            <div className="appointments-list">
+              {approachingDeadlineAppointments.map((appointment) => (
+                <div
+                  key={appointment.id}
+                  className="appointment-card approaching-deadline"
+                >
+                  <div className="appointment-header">
+                    <h3>
+                      {appointment.client_details?.first_name}{" "}
+                      {appointment.client_details?.last_name}
+                    </h3>
+                    <span className="status-badge status-warning">
+                      {getTimeRemaining(appointment.response_deadline)}{" "}
+                      remaining
+                    </span>
+                  </div>
+                  <div className="appointment-details">
+                    <p>
+                      <strong>Date:</strong>{" "}
+                      {new Date(appointment.date).toLocaleDateString()}
+                    </p>{" "}
+                    <p>
+                      <strong>Time:</strong> {appointment.start_time} -{" "}
+                      {appointment.end_time}
+                    </p>
+                    <p>
+                      <strong>Therapist:</strong>{" "}
+                      {renderTherapistInfo(appointment)}
+                    </p>
+                    <p>
+                      <strong>Response Deadline:</strong>{" "}
+                      {new Date(appointment.response_deadline).toLocaleString()}
+                    </p>
+                  </div>
+                </div>
+              ))}
+            </div>
+          </div>
+        )}
+
+        {pendingAppointments.length === 0 && (
+          <p className="no-appointments">
+            No pending appointments with timeouts.
+          </p>
+        )}
+      </div>
+    );
+  };
+
+  const renderPendingAcceptanceAppointments = () => {
+    if (pendingAppointments.length === 0) {
+      return (
+        <p className="no-appointments">No pending acceptance appointments.</p>
+      );
+    }
+
+    return (
+      <div className="appointments-list">
+        {pendingAppointments.map((appointment) => {
+          const acceptanceStatus = getAcceptanceStatus(appointment);
+          return (
+            <div
+              key={appointment.id}
+              className="appointment-card pending-acceptance"
+            >
+              <div className="appointment-header">
+                <h3>
+                  {appointment.client_details?.first_name}{" "}
+                  {appointment.client_details?.last_name}
+                </h3>
+                <span
+                  className={`status-badge ${getStatusBadgeClass(
+                    appointment.status
+                  )}`}
+                >
+                  Pending Acceptance
+                </span>
+              </div>
+
+              <div className="appointment-details">
+                <p>
+                  <strong>Date:</strong>{" "}
+                  {new Date(appointment.date).toLocaleDateString()}
+                </p>
+                <p>
+                  <strong>Time:</strong> {appointment.start_time} -{" "}
+                  {appointment.end_time}
+                </p>{" "}
+                {(appointment.therapist_details ||
+                  appointment.therapists_details) && (
+                  <p>
+                    <strong>Therapist:</strong>{" "}
+                    {renderTherapistInfo(appointment)}
+                    <span
+                      className={`acceptance-indicator ${
+                        getTherapistAcceptanceStatus(appointment).class
+                      }`}
+                    >
+                      {getTherapistAcceptanceStatus(appointment).display}
+                    </span>
+                  </p>
+                )}
+                {appointment.driver_details && (
+                  <p>
+                    <strong>Driver:</strong>{" "}
+                    {appointment.driver_details.first_name}{" "}
+                    {appointment.driver_details.last_name}
+                    <span
+                      className={`acceptance-indicator ${
+                        appointment.driver_accepted ? "accepted" : "pending"
+                      }`}
+                    >
+                      {appointment.driver_accepted ? " ✓" : " ⏳"}
+                    </span>
+                  </p>
+                )}
+                <p>
+                  <strong>Services:</strong>{" "}
+                  {appointment.services_details?.map((s) => s.name).join(", ")}
+                </p>
+                {/* Enhanced acceptance status display */}
+                <div className="dual-acceptance-status">
+                  <h4>Acceptance Status:</h4>
+                  <div className="acceptance-grid">
+                    <div
+                      className={`acceptance-item ${
+                        appointment.therapist_accepted ? "accepted" : "pending"
+                      }`}
+                    >
+                      <span className="role">Therapist</span>
+                      <span className="status">
+                        {appointment.therapist_accepted
+                          ? "Accepted ✓"
+                          : "Pending ⏳"}
+                      </span>
+                      {appointment.therapist_accepted_at && (
+                        <small>
+                          {new Date(
+                            appointment.therapist_accepted_at
+                          ).toLocaleString()}
+                        </small>
+                      )}
+                    </div>
+                    {appointment.driver && (
+                      <div
+                        className={`acceptance-item ${
+                          appointment.driver_accepted ? "accepted" : "pending"
+                        }`}
+                      >
+                        <span className="role">Driver</span>
+                        <span className="status">
+                          {appointment.driver_accepted
+                            ? "Accepted ✓"
+                            : "Pending ⏳"}
+                        </span>
+                        {appointment.driver_accepted_at && (
+                          <small>
+                            {new Date(
+                              appointment.driver_accepted_at
+                            ).toLocaleString()}
+                          </small>
+                        )}
+                      </div>
+                    )}
+                  </div>
+
+                  {/* Overall status */}
+                  <div
+                    className={`overall-status ${
+                      acceptanceStatus.bothAccepted ? "ready" : "waiting"
+                    }`}
+                  >
+                    {acceptanceStatus.bothAccepted ? (
+                      <strong>
+                        ✅ Ready to Confirm - Both parties accepted
+                      </strong>
+                    ) : (
+                      <strong>
+                        ⚠️ Waiting for acceptance from:{" "}
+                        {acceptanceStatus.pendingList.join(", ")}
+                      </strong>
+                    )}
+                  </div>
+
+                  {/* Operator actions */}
+                  <div className="operator-actions">
+                    {acceptanceStatus.bothAccepted ? (
+                      <button
+                        className="confirm-button"
+                        onClick={() => handleConfirmAppointment(appointment.id)}
+                        title="Manually confirm appointment (both parties have accepted)"
+                      >
+                        Confirm Appointment
+                      </button>
+                    ) : (
+                      <div className="blocked-actions">
+                        <button
+                          className="confirm-button disabled"
+                          disabled
+                          title="Cannot confirm - waiting for all parties to accept"
+                        >
+                          Confirm Appointment (Blocked)
+                        </button>
+                        <small>
+                          Both parties must accept before confirmation
+                        </small>
+                      </div>
+                    )}
+                  </div>
+                </div>
+                {appointment.response_deadline && (
+                  <div className="deadline-info">
+                    <strong>Response Deadline:</strong>{" "}
+                    {new Date(appointment.response_deadline).toLocaleString()}
+                    {appointment.is_overdue && (
+                      <span className="overdue-warning"> (OVERDUE)</span>
+                    )}
+                  </div>
+                )}
+              </div>
+            </div>
+          );
+        })}
+      </div>
+    );
+  };
+
+  // Handle manual confirmation by operator (only when both parties accepted)
+  const handleConfirmAppointment = async (appointmentId) => {
+    const appointment = appointments.find((apt) => apt.id === appointmentId);
+    if (!appointment?.both_parties_accepted) {
+      alert("Cannot confirm appointment - both parties must accept first");
+      return;
+    }
+
+    if (
+      window.confirm(
+        "Manually confirm this appointment? Both parties have already accepted."
+      )
+    ) {
+      try {
+        await dispatch(
+          updateAppointmentStatus({
+            id: appointmentId,
+            status: "confirmed",
+          })
+        ).unwrap();
+        refreshData();
+      } catch {
+        alert("Failed to confirm appointment. Please try again.");
+      }
+    }
+  };
+
+  // Driver coordination panel rendering
+  const renderDriverCoordinationPanel = () => {
+    const pendingPickups = appointments
+      .filter(
+        (apt) =>
+          apt.status === "completed" &&
+          apt.pickup_requested &&
+          !apt.assigned_driver
+      )
+      .map((apt) => ({
+        id: apt.therapist,
+        name: apt.therapist_details
+          ? `${apt.therapist_details.first_name} ${apt.therapist_details.last_name}`
+          : "Unknown",
+        location: apt.location,
+        appointment_id: apt.id,
+        session_end_time: apt.session_end_time,
+        urgency: apt.pickup_urgency || "normal",
+        requested_at: apt.pickup_request_time,
+      }));
+
+    const availableDrivers = driverAssignment.availableDrivers;
+    const busyDrivers = driverAssignment.busyDrivers;
+
+    return (
+      <div className="driver-coordination-panel">
+        {/* Pending Pickup Requests */}
+        <div className="coordination-section">
+          <h3>🚖 Pending Pickup Requests ({pendingPickups.length})</h3>
+          {pendingPickups.length === 0 ? (
+            <p className="no-requests">No pending pickup requests</p>
+          ) : (
+            <div className="pickup-requests-list">
+              {pendingPickups.map((therapist) => (
+                <div
+                  key={therapist.id}
+                  className={`pickup-request-card ${therapist.urgency}`}
+                >
+                  <div className="request-header">
+                    <h4>{therapist.name}</h4>
+                    <span className={`urgency-badge ${therapist.urgency}`}>
+                      {therapist.urgency === "urgent"
+                        ? "🚨 URGENT"
+                        : "⏰ Normal"}
+                    </span>
+                  </div>
+                  <div className="request-details">
+                    <p>
+                      <strong>Location:</strong> {therapist.location}
+                    </p>
+                    <p>
+                      <strong>Session Ended:</strong>{" "}
+                      {therapist.session_end_time
+                        ? new Date(
+                            therapist.session_end_time
+                          ).toLocaleTimeString()
+                        : "Just now"}
+                    </p>
+                    <p>
+                      <strong>Waiting Time:</strong>{" "}
+                      {therapist.requested_at
+                        ? getTimeElapsed(therapist.requested_at)
+                        : "Just now"}
+                    </p>
+                  </div>
+
+                  {/* Driver Assignment Actions */}
+                  <div className="assignment-actions">
+                    {availableDrivers.length > 0 ? (
+                      <div className="driver-selection">
+                        <label>Assign Driver:</label>
+                        <select
+                          onChange={(e) =>
+                            e.target.value &&
+                            handleAssignDriverPickup(
+                              therapist.id,
+                              e.target.value
+                            )
+                          }
+                          defaultValue=""
+                        >
+                          <option value="">Select a driver...</option>
+                          {availableDrivers.map((driver) => {
+                            const proximity = calculateProximityScore(
+                              driver.last_location,
+                              therapist.location
+                            );
+                            return (
+                              <option key={driver.id} value={driver.id}>
+                                {driver.first_name} {driver.last_name} -{" "}
+                                {proximity.label} (~
+                                {calculateEstimatedTime(
+                                  driver.last_location,
+                                  therapist.location
+                                )}{" "}
+                                min)
+                              </option>
+                            );
+                          })}
+                        </select>
+                      </div>
+                    ) : (
+                      <div className="no-drivers-available">
+                        <p>⚠️ No drivers currently available</p>
+                      </div>
+                    )}
+
+                    {therapist.urgency !== "urgent" && (
+                      <button
+                        className="urgent-button"
+                        onClick={() => handleUrgentPickupRequest(therapist.id)}
+                        disabled={availableDrivers.length === 0}
+                      >
+                        Mark as Urgent
+                      </button>
+                    )}
+                  </div>
+                </div>
+              ))}
+            </div>
+          )}
+        </div>
+
+        {/* Available Drivers */}
+        <div className="coordination-section">
+          <h3>🚗 Available Drivers ({availableDrivers.length})</h3>
+          {availableDrivers.length === 0 ? (
+            <p className="no-drivers">All drivers are currently busy</p>
+          ) : (
+            <div className="drivers-grid">
+              {availableDrivers.map((driver) => (
+                <div key={driver.id} className="driver-card available">
+                  <div className="driver-info">
+                    <h4>
+                      {driver.first_name} {driver.last_name}
+                    </h4>
+                    <p>
+                      <strong>Vehicle:</strong>{" "}
+                      {driver.vehicle_type || "Motorcycle"} 🏍️
+                    </p>
+                    <p>
+                      <strong>Last Location:</strong>{" "}
+                      {driver.last_location || "Unknown"}
+                    </p>
+                    <p>
+                      <strong>Available Since:</strong>{" "}
+                      {driver.available_since
+                        ? new Date(driver.available_since).toLocaleTimeString()
+                        : "Now"}
+                    </p>
+                  </div>
+                  <div className="driver-status">
+                    <span className="status-badge available">✅ Available</span>
+                  </div>
+                </div>
+              ))}
+            </div>
+          )}
+        </div>
+
+        {/* Busy Drivers */}
+        <div className="coordination-section">
+          <h3>🚙 Busy Drivers ({busyDrivers.length})</h3>
+          {busyDrivers.length === 0 ? (
+            <p className="no-busy-drivers">
+              No drivers currently on assignment
+            </p>
+          ) : (
+            <div className="drivers-grid">
+              {busyDrivers.map((driver) => (
+                <div key={driver.id} className="driver-card busy">
+                  <div className="driver-info">
+                    <h4>
+                      {driver.first_name} {driver.last_name}
+                    </h4>
+                    <p>
+                      <strong>Current Task:</strong> {driver.current_task}
+                    </p>
+                    <p>
+                      <strong>ETA:</strong>{" "}
+                      {driver.estimated_completion
+                        ? new Date(
+                            driver.estimated_completion
+                          ).toLocaleTimeString()
+                        : "Unknown"}
+                    </p>
+                  </div>
+                  <div className="driver-status">
+                    <span className="status-badge busy">🚗 Busy</span>
+                  </div>
+                </div>
+              ))}
+            </div>
+          )}
+        </div>
+
+        {/* Zone-Based Coordination Help */}
+        <div className="coordination-section">
+          <h3>📍 Zone Coverage Map</h3>
+          <div className="zone-map">
+            <div className="zone-legend">
+              <h4>Zone Assignment Guide:</h4>
+              <ul>
+                <li>
+                  <strong>North Manila:</strong> Quezon City, Caloocan, Malabon
+                </li>
+                <li>
+                  <strong>South Manila:</strong> Makati, Taguig, Paranaque
+                </li>
+                <li>
+                  <strong>East Manila:</strong> Pasig, Marikina, Antipolo
+                </li>
+                <li>
+                  <strong>West Manila:</strong> Manila, Pasay, Las Pinas
+                </li>
+                <li>
+                  <strong>Central Manila:</strong> Mandaluyong, San Juan, Sta.
+                  Mesa
+                </li>
+              </ul>
+            </div>
+            <div className="coordination-tips">
+              <h4>💡 Coordination Tips:</h4>
+              <ul>
+                <li>Same zone pickups: 10-15 minutes</li>
+                <li>Adjacent zone pickups: 20-30 minutes</li>
+                <li>Cross-city pickups: 45+ minutes</li>
+                <li>Rush hour: Add 50% to estimated time</li>
+              </ul>
+            </div>
+          </div>
+        </div>
+      </div>
+    );
+  };
+
+  // Helper function to calculate time elapsed
+  const getTimeElapsed = (timestamp) => {
+    const now = new Date();
+    const then = new Date(timestamp);
+    const diffMs = now - then;
+    const diffMins = Math.floor(diffMs / (1000 * 60));
+
+    if (diffMins < 1) return "Just now";
+    if (diffMins < 60) return `${diffMins} min ago`;
+    const diffHours = Math.floor(diffMins / 60);
+    return `${diffHours}h ${diffMins % 60}m ago`;
+  };
+
+  // Helper function to calculate estimated travel time
+  const calculateEstimatedTime = (fromLocation, toLocation) => {
+    const proximity = calculateProximityScore(fromLocation, toLocation);
+    const baseTime =
+      proximity.score === 10 ? 15 : proximity.score === 7 ? 25 : 45;
+
+    // Adjust for current time (traffic)
+    const hour = new Date().getHours();
+    let multiplier = 1.0;
+    if ((hour >= 7 && hour <= 9) || (hour >= 17 && hour <= 19)) {
+      multiplier = 1.5; // Rush hour
+    } else if (hour >= 12 && hour <= 13) {
+      multiplier = 1.2; // Lunch time
+    }
+
+    return Math.round(baseTime * multiplier);
+  };
+
+  return (
+    <PageLayout>
+      <div className="operator-dashboard">
+        <LayoutRow title="Operator Dashboard">
+          <div className="action-buttons">
+            <button onClick={handleLogout} className="logout-button">
+              Logout
+            </button>
+          </div>
+        </LayoutRow>
+        {loading && <div className="loading-spinner">Loading...</div>}
+        {error && (
+          <div className="error-message">
+            {typeof error === "object"
+              ? error.message || error.error || JSON.stringify(error)
+              : error}
+          </div>
+        )}{" "}
+        {/* Statistics Dashboard */}
+        <div className="stats-dashboard">
+          <div className="stats-card">
+            <h4>Rejection Overview</h4>
+            <div className="stats-grid">
+              <div className="stat-item">
+                <span className="stat-number">{rejectionStats.total}</span>
+                <span className="stat-label">Total Rejections</span>
+              </div>
+              <div className="stat-item therapist-stat">
+                <span className="stat-number">{rejectionStats.therapist}</span>
+                <span className="stat-label">Therapist Rejections</span>
+              </div>
+              <div className="stat-item driver-stat">
+                <span className="stat-number">{rejectionStats.driver}</span>
+                <span className="stat-label">Driver Rejections</span>
+              </div>
+              <div className="stat-item pending-stat">
+                <span className="stat-number">{rejectionStats.pending}</span>
+                <span className="stat-label">Pending Reviews</span>
+              </div>
+            </div>
+          </div>
+        </div>{" "}
+        <div className="view-selector">
+          <button
+            className={currentView === "rejected" ? "active" : ""}
+            onClick={() => setView("rejected")}
+          >
+            Pending Reviews ({rejectedAppointments.length})
+          </button>
+          <button
+            className={currentView === "pending" ? "active" : ""}
+            onClick={() => setView("pending")}
+          >
+            Pending Acceptance ({pendingAppointments.length})
+          </button>
+          <button
+            className={currentView === "timeouts" ? "active" : ""}
+            onClick={() => setView("timeouts")}
+          >
+            Timeouts (
+            {overdueAppointments.length +
+              approachingDeadlineAppointments.length}
+            )
+          </button>
+          <button
+            className={currentView === "all" ? "active" : ""}
+            onClick={() => setView("all")}
+          >
+            All Appointments
+          </button>{" "}
+          <button
+            className={currentView === "notifications" ? "active" : ""}
+            onClick={() => setView("notifications")}
+          >
+            Notifications
+          </button>{" "}
+          <button
+            className={currentView === "availability" ? "active" : ""}
+            onClick={() => setView("availability")}
+          >
+            Manage Availability
+          </button>
+            <button
+              className={currentView === "drivers" ? "active" : ""}
+              onClick={() => setView("drivers")}
+            >
+              Driver Coordination
+            </button>
+        </div>{" "}
+        <div className="dashboard-content">
+          {currentView === "rejected" && (
+            <div className="rejected-appointments">
+              <h2>Rejection Reviews</h2>
+              {renderRejectedAppointments()}
+            </div>
+          )}
+          {currentView === "pending" && (
+            <div className="pending-appointments">
+              <h2>Pending Acceptance Appointments</h2>
+              {renderPendingAcceptanceAppointments()}
+            </div>
+          )}
+          {currentView === "timeouts" && (
+            <div className="timeout-monitoring">
+              <h2>Timeout Monitoring</h2>
+              {renderTimeoutMonitoring()}
+            </div>
+          )}
+          {currentView === "all" && (
+            <div className="all-appointments">
+              <h2>All Appointments</h2>
+              {renderAllAppointments()}
+            </div>
+          )}{" "}
+          {currentView === "notifications" && (
+            <div className="notifications">
+              <h2>Notifications</h2>
+              {renderNotifications()}
+            </div>
+          )}{" "}
+          {currentView === "availability" && (
+            <div className="availability-management">
+              <AvailabilityManager />
+            </div>
+          )}
+            {currentView === "drivers" && (
+              <div className="driver-coordination">
+                <h2>Driver Coordination Center</h2>
+                {renderDriverCoordinationPanel()}
+              </div>
+            )}
+        </div>
+        {/* Review Rejection Modal */}
+        {reviewModal.isOpen && (
+          <div className="modal-overlay">
+            <div className="review-modal">
+              <h3>Review Appointment Rejection</h3>
+              <div className="rejection-details">
+                <p>
+                  <strong>Rejection Reason:</strong>
+                </p>
+                <p className="rejection-reason-text">
+                  {reviewModal.rejectionReason}
+                </p>
+              </div>
+
+              <div className="review-notes">
+                <label htmlFor="reviewNotes">Review Notes (optional):</label>
+                <textarea
+                  id="reviewNotes"
+                  value={reviewNotes}
+                  onChange={(e) => setReviewNotes(e.target.value)}
+                  placeholder="Add any additional notes about your decision..."
+                  rows={3}
+                />
+              </div>
+
+              <div className="modal-actions">
+                <button
+                  className="accept-button"
+                  onClick={() => handleReviewSubmit("accept")}
+                >
+                  Accept Rejection
+                </button>
+                <button
+                  className="deny-button"
+                  onClick={() => handleReviewSubmit("deny")}
+                >
+                  Deny Rejection
+                </button>
+                <button className="cancel-button" onClick={handleReviewCancel}>
+                  Cancel
+                </button>
+              </div>
+            </div>
+          </div>
+        )}
+      </div>
+    </PageLayout>
+  );
+};
+
+export default OperatorDashboard;
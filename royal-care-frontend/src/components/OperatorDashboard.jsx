--- conflicted
+++ resolved
@@ -1,3749 +1,3741 @@
-import { useCallback, useEffect, useMemo, useState } from "react";
-import { useDispatch, useSelector } from "react-redux";
-import { useNavigate, useSearchParams } from "react-router-dom";
-// TANSTACK QUERY: Import TanStack Query hooks for data management
-import { useQuery, useQueryClient } from "@tanstack/react-query";
-import {
-  approveAttendance,
-  checkIn,
-  checkOut,
-  getTodayAttendanceStatus,
-} from "../features/attendance/attendanceSlice";
-import { logout } from "../features/auth/authSlice";
-import { updateAppointmentStatus } from "../features/scheduling/schedulingSlice";
-// TANSTACK QUERY: Import TanStack Query optimized hooks
-import LayoutRow from "../globals/LayoutRow";
-import PageLayout from "../globals/PageLayout";
-import TabSwitcher from "../globals/TabSwitcher";
-import { useOperatorDashboardData } from "../hooks/useDashboardQueries";
-import { useInstantUpdates } from "../hooks/useInstantUpdates";
-// Import shared Philippine time and greeting hook
-import { usePhilippineTime } from "../hooks/usePhilippineTime";
-// PERFORMANCE: Stable filtering imports to prevent render loops
-import ServerPagination from "./ServerPagination";
-// OPTIMIZED: Replace old data hooks with optimized versions
-import { useOptimizedButtonLoading } from "../hooks/useOperatorPerformance";
-import useSyncEventHandlers from "../hooks/useSyncEventHandlers";
-import styles from "../pages/SettingsDataPage/SettingsDataPage.module.css";
-import syncService from "../services/syncService";
-import { LoadingButton } from "./common/LoadingComponents";
-import MinimalLoadingIndicator from "./common/MinimalLoadingIndicator";
-import {
-  useAttendanceActions,
-  useAttendanceRecords,
-} from "./contexts/AttendanceContext";
-// API error handling utilities
-import {
-  createAdBlockerFriendlyConfig,
-  getRetryDelay,
-  getUserFriendlyErrorMessage,
-  isBlockedByClient,
-  shouldRetryRequest,
-  sleep,
-} from "../utils/apiRequestUtils";
-
-import "../globals/TabSwitcher.css";
-import "../styles/DriverCoordination.css";
-import "../styles/EnhancedAppointmentCards.css";
-import "../styles/ErrorHandling.css";
-import "../styles/OperatorDashboard.css";
-import "../styles/Performance.css";
-import "../styles/UrgencyIndicators.css";
-
-// ✅ ROBUST FILTERING: Valid values for URL parameters
-const VALID_VIEW_VALUES = Object.freeze([
-  "rejected",
-  "pending",
-  "timeout",
-  "payment",
-  "all",
-  "attendance",
-  "notifications",
-  "driver",
-  "workflow",
-  "sessions",
-  "pickup",
-]);
-
-const VALID_FILTER_VALUES = Object.freeze([
-  "all",
-  "today",
-  "upcoming",
-  "pending",
-  "confirmed",
-  "in_progress",
-  "completed",
-  "cancelled",
-  "rejected",
-  "awaiting_payment",
-  "overdue",
-]);
-
-// ✅ ROBUST FILTERING: Validation helpers
-const validateUrlParam = (param, validValues, defaultValue) => {
-  if (!param || typeof param !== "string") return defaultValue;
-  return validValues.includes(param) ? param : defaultValue;
-};
-
-<<<<<<< HEAD
-import { useWebSocketCacheSync } from "../hooks/useWebSocketCacheSync";
-
-const OperatorDashboard = () => {
-  // Initialize real-time cache sync via WebSocket
-  useWebSocketCacheSync();
-=======
-import { useAutoWebSocketCacheSync } from "../hooks/useWebSocketCacheSync";
-import { queryKeys } from "../lib/queryClient";
-
-const OperatorDashboard = () => {
-  // ✅ TANSTACK QUERY MIGRATION COMPLETE
-  //
-  // BEFORE: Custom data fetching with useEffect, manual caching, and complex state management
-  // AFTER: TanStack Query with automatic caching, background refetching, and optimistic updates
-  //
-  // Key improvements:
-  // - Replaced per-tab data fetching with unified TanStack Query hooks
-  // - Added optimistic updates for instant UI feedback
-  // - Automatic cache invalidation across all tabs
-  // - Real-time updates via WebSocket integration
-  // - Enhanced error handling with retry logic
-  // - Server-side pagination support
-  // - Background refetching on window focus
-  // - Improved loading states and error recovery
-
-  // TANSTACK QUERY: Initialize TanStack Query client for cache management
-  const queryClient = useQueryClient();
-
-  // Initialize real-time cache sync via WebSocket
-  useAutoWebSocketCacheSync();
-
-  // TANSTACK QUERY: Replace custom data fetching with TanStack Query optimized hook
-  const {
-    appointments,
-    todayAppointments,
-    upcomingAppointments,
-    notifications,
-    attendanceRecords: dashboardAttendanceRecords,
-    loading: dashboardLoading,
-    error: dashboardError,
-    // Unused but available: hasData, forceRefresh, isRefetching, queryStates, lastUpdated
-  } = useOperatorDashboardData();
-
-  // Initialize instant updates for optimistic UI feedback
-  const {
-    updateAppointmentInstantly,
-    markPaymentPaidInstantly,
-    reviewRejectionInstantly,
-    autoCancelOverdueInstantly,
-  } = useInstantUpdates();
->>>>>>> 0278b3ce
-
-  const dispatch = useDispatch();
-  const navigate = useNavigate();
-
-  // Attendance state for operator's own check-in/check-out
-  const {
-    todayStatus,
-    isCheckedIn,
-    checkInTime,
-    checkOutTime,
-    checkInLoading,
-    checkOutLoading,
-    error: attendanceError,
-    checkInError,
-    checkOutError,
-  } = useSelector((state) => state.attendance);
-
-  // Get user name from localStorage (or auth state if available)
-  const user = JSON.parse(localStorage.getItem("user")) || {}; // fallback if not present
-  const userName =
-    user.first_name && user.last_name
-      ? `${user.first_name} ${user.last_name}`
-      : user.username || "Operator";
-
-  // Use shared Philippine time and greeting hook
-  const { systemTime, greeting } = usePhilippineTime();
-
-  // Set up sync event handlers to update Redux state
-  useSyncEventHandlers();
-  // URL search params for view persistence
-  const [searchParams, setSearchParams] = useSearchParams();
-
-  // ✅ ROBUST FILTERING: Validate URL parameters against allowed values
-  const rawView = searchParams.get("view");
-  const rawFilter = searchParams.get("filter");
-  const rawPage = searchParams.get("page");
-
-  const currentView = validateUrlParam(rawView, VALID_VIEW_VALUES, "rejected");
-  const _currentFilter = validateUrlParam(
-    rawFilter,
-    VALID_FILTER_VALUES,
-    "all"
-  );
-  const currentPage = Math.max(1, parseInt(rawPage || "1", 10));
-
-  // Track validation warnings for user feedback
-  const [validationWarnings, setValidationWarnings] = useState([]);
-
-  // Check for invalid URL parameters and warn user
-  // OPTIMIZATION: useCallback for stable validation, and only update if changed
-  const validateWarnings = useCallback(() => {
-    const warnings = [];
-    if (rawView && !VALID_VIEW_VALUES.includes(rawView)) {
-      warnings.push(`Invalid view "${rawView}" reset to "rejected"`);
-    }
-    if (rawFilter && !VALID_FILTER_VALUES.includes(rawFilter)) {
-      warnings.push(`Invalid filter "${rawFilter}" reset to "all"`);
-    }
-    return warnings;
-  }, [rawView, rawFilter]);
-
-  useEffect(() => {
-    const newWarnings = validateWarnings();
-    setValidationWarnings((prev) => {
-      if (
-        prev.length === newWarnings.length &&
-        prev.every((w, i) => w === newWarnings[i])
-      ) {
-        return prev;
-      }
-      return newWarnings;
-    });
-  }, [validateWarnings]);
-
-  // Fetch operator's attendance status on component mount
-  useEffect(() => {
-    dispatch(getTodayAttendanceStatus());
-  }, [dispatch]);
-
-  // ✅ STEP 1: Memoized view/filter/page setters with stable callbacks
-  const setView = useCallback(
-    (newView) => {
-      const newSearchParams = new URLSearchParams(searchParams);
-      newSearchParams.set("view", newView);
-      // Reset page when changing views
-      newSearchParams.set("page", "1");
-      setSearchParams(newSearchParams);
-    },
-    [searchParams, setSearchParams]
-  );
-
-  // Filter and page management
-  const _setFilter = useCallback(
-    (newFilter) => {
-      const newSearchParams = new URLSearchParams(searchParams);
-      newSearchParams.set("filter", newFilter);
-      newSearchParams.set("page", "1"); // Reset to first page
-      setSearchParams(newSearchParams);
-    },
-    [searchParams, setSearchParams]
-  );
-
-  const setPage = useCallback(
-    (page) => {
-      const newSearchParams = new URLSearchParams(searchParams);
-      newSearchParams.set("page", page.toString());
-      setSearchParams(newSearchParams);
-    },
-    [searchParams, setSearchParams]
-  );
-  // Modal states - memoized to prevent unnecessary re-renders
-  const [reviewModal, setReviewModal] = useState({
-    isOpen: false,
-    appointmentId: null,
-    rejectionReason: "",
-  });
-  const [reviewNotes, setReviewNotes] = useState("");
-  const [autoCancelLoading, setAutoCancelLoading] = useState(false);
-  // Payment verification modal state
-  const [paymentModal, setPaymentModal] = useState({
-    isOpen: false,
-    appointmentId: null,
-    appointmentDetails: null,
-  });
-  const [paymentData, setPaymentData] = useState({
-    method: "cash",
-    amount: "",
-    notes: "",
-    receiptFile: null,
-    receiptHash: "",
-    receiptUrl: "",
-    isUploading: false,
-    uploadError: "",
-  });
-  // ✅ PERFORMANCE FIX: Use optimized attendance context with caching
-  const {
-    attendanceRecords,
-    loading: attendanceLoading,
-    selectedDate,
-  } = useAttendanceRecords();
-
-  const { setSelectedDate, forceRefreshAttendance } = useAttendanceActions(); // Driver coordination state
-  const [driverAssignment, setDriverAssignment] = useState({
-    availableDrivers: [],
-    busyDrivers: [],
-    pendingPickups: [],
-  });
-
-  // ✅ TANSTACK QUERY: Replace per-tab data fetching with unified TanStack Query approach
-  const [paginationInfo, setPaginationInfo] = useState({
-    count: 0,
-    totalPages: 0,
-    currentPage: 1,
-    pageSize: 8, // Server-side pagination with 8 items per page
-    hasNext: false,
-    hasPrevious: false,
-  });
-
-  // Helper function to get authentication token
-  const getToken = () => localStorage.getItem("knoxToken");
-
-  // Helper function to get the correct API base URL
-  const getBaseURL = () => {
-    if (import.meta.env.PROD) {
-      return "https://charismatic-appreciation-production.up.railway.app/api";
-    }
-    return import.meta.env.VITE_API_BASE_URL || "http://localhost:8000/api";
-  };
-
-  // Enhanced fetch function with ad blocker protection and retry logic
-  const enhancedFetch = useCallback(
-    async (url, options = {}, retryCount = 0) => {
-      const maxRetries = 2;
-
-      try {
-        // Create ad blocker friendly configuration
-        const config = createAdBlockerFriendlyConfig({
-          ...options,
-          headers: {
-            Authorization: `Token ${getToken()}`,
-            ...options.headers,
-          },
-        });
-
-        const response = await fetch(url, config);
-
-        if (!response.ok) {
-          throw new Error(`HTTP ${response.status}: ${response.statusText}`);
-        }
-
-        return await response.json();
-      } catch (error) {
-        console.error(`❌ Fetch error for ${url}:`, error);
-
-        // Check if we should retry
-        if (shouldRetryRequest(error, retryCount, maxRetries)) {
-          const delay = getRetryDelay(retryCount);
-          console.log(
-            `🔄 Retrying request to ${url} in ${delay}ms (attempt ${
-              retryCount + 1
-            }/${maxRetries})`
-          );
-
-          await sleep(delay);
-          return enhancedFetch(url, options, retryCount + 1);
-        }
-
-        // Provide user-friendly error messages
-        const friendlyMessage = getUserFriendlyErrorMessage(error);
-
-        if (isBlockedByClient(error)) {
-          console.warn("🚫 Request blocked by ad blocker or browser extension");
-          // Show user-friendly notification about ad blocker
-          console.log(
-            "💡 To fix this: Please check your ad blocker settings or try disabling extensions"
-          );
-        }
-
-        // Re-throw with enhanced error information
-        const enhancedError = new Error(friendlyMessage);
-        enhancedError.originalError = error;
-        enhancedError.isBlocked = isBlockedByClient(error);
-        throw enhancedError;
-      }
-    },
-    []
-  );
-
-  // ✅ TANSTACK QUERY: Individual tab data queries with server-side pagination
-  const rejectedAppointmentsQuery = useQuery({
-    queryKey: ["operator", "rejected", currentPage],
-    queryFn: async () => {
-      const token = getToken();
-      if (!token) throw new Error("Authentication required");
-      return await enhancedFetch(
-        `${getBaseURL()}/scheduling/appointments/rejected/?page=${currentPage}&page_size=${
-          paginationInfo.pageSize
-        }`
-      );
-    },
-    enabled: currentView === "rejected",
-    staleTime: 0,
-    cacheTime: 2 * 60 * 1000,
-    refetchOnWindowFocus: true,
-    keepPreviousData: true,
-  });
-
-  // ✅ SEPARATE QUERY: Always fetch rejection statistics for the overview
-  const rejectionStatsQuery = useQuery({
-    queryKey: ["operator", "rejection-stats"],
-    queryFn: async () => {
-      const token = getToken();
-      if (!token) throw new Error("Authentication required");
-      return await enhancedFetch(
-        `${getBaseURL()}/scheduling/appointments/rejected/?page=1&page_size=100`
-      );
-    },
-    staleTime: 30 * 1000, // Cache for 30 seconds
-    cacheTime: 5 * 60 * 1000, // Keep in cache for 5 minutes
-    refetchOnWindowFocus: true,
-  });
-
-  const pendingAppointmentsQuery = useQuery({
-    queryKey: ["operator", "pending", currentPage],
-    queryFn: async () => {
-      const token = getToken();
-      if (!token) throw new Error("Authentication required");
-      return await enhancedFetch(
-        `${getBaseURL()}/scheduling/appointments/pending/?page=${currentPage}&page_size=${
-          paginationInfo.pageSize
-        }`
-      );
-    },
-    enabled: currentView === "pending",
-    staleTime: 0,
-    cacheTime: 2 * 60 * 1000,
-    refetchOnWindowFocus: true,
-    keepPreviousData: true,
-  });
-
-  const timeoutAppointmentsQuery = useQuery({
-    queryKey: ["operator", "timeout", currentPage],
-    queryFn: async () => {
-      const token = getToken();
-      if (!token) throw new Error("Authentication required");
-      return await enhancedFetch(
-        `${getBaseURL()}/scheduling/appointments/timeout/?page=${currentPage}&page_size=${
-          paginationInfo.pageSize
-        }`
-      );
-    },
-    enabled: currentView === "timeout",
-    staleTime: 0,
-    cacheTime: 2 * 60 * 1000,
-    refetchOnWindowFocus: true,
-    keepPreviousData: true,
-  });
-
-  const paymentAppointmentsQuery = useQuery({
-    queryKey: ["operator", "payment", currentPage],
-    queryFn: async () => {
-      const token = getToken();
-      if (!token) throw new Error("Authentication required");
-      return await enhancedFetch(
-        `${getBaseURL()}/scheduling/appointments/awaiting_payment/?page=${currentPage}&page_size=${
-          paginationInfo.pageSize
-        }`
-      );
-    },
-    enabled: currentView === "payment",
-    staleTime: 0,
-    cacheTime: 2 * 60 * 1000,
-    refetchOnWindowFocus: true,
-    keepPreviousData: true,
-  });
-
-  const allAppointmentsQuery = useQuery({
-    queryKey: ["operator", "all", currentPage],
-    queryFn: async () => {
-      // Always fetch directly from API for "All Appointments" to avoid pagination issues
-      // This ensures we get consistent server-side pagination
-      const token = getToken();
-      if (!token) throw new Error("Authentication required");
-
-      console.log("🔄 All Appointments Query: Fetching from API", {
-        currentPage,
-        pageSize: paginationInfo.pageSize,
-        url: `${getBaseURL()}/scheduling/appointments/?page=${currentPage}&page_size=${
-          paginationInfo.pageSize
-        }`,
-      });
-
-      const result = await enhancedFetch(
-        `${getBaseURL()}/scheduling/appointments/?page=${currentPage}&page_size=${
-          paginationInfo.pageSize
-        }`
-      );
-
-      console.log("✅ All Appointments Query: API result", {
-        hasResults: !!result?.results,
-        resultsCount: result?.results?.length || 0,
-        totalCount: result?.count || 0,
-        totalPages: result?.total_pages || 0,
-        currentPage: result?.current_page || 1,
-        hasNext: result?.has_next || false,
-        hasPrevious: result?.has_previous || false,
-      });
-
-      return result;
-    },
-    enabled: currentView === "all",
-    staleTime: 0,
-    cacheTime: 5 * 60 * 1000,
-    refetchOnWindowFocus: true,
-    keepPreviousData: true,
-  });
-
-  const activeSessionsQuery = useQuery({
-    queryKey: ["operator", "sessions", currentPage],
-    queryFn: async () => {
-      const token = getToken();
-      if (!token) throw new Error("Authentication required");
-      return await enhancedFetch(
-        `${getBaseURL()}/scheduling/appointments/active_sessions/?page=${currentPage}&page_size=${
-          paginationInfo.pageSize
-        }`
-      );
-    },
-    enabled: currentView === "sessions",
-    staleTime: 0,
-    cacheTime: 2 * 60 * 1000,
-    refetchOnWindowFocus: true,
-    keepPreviousData: true,
-  });
-
-  const pickupRequestsQuery = useQuery({
-    queryKey: ["operator", "pickup", currentPage],
-    queryFn: async () => {
-      const token = getToken();
-      if (!token) throw new Error("Authentication required");
-      return await enhancedFetch(
-        `${getBaseURL()}/scheduling/appointments/pickup_requests/?page=${currentPage}&page_size=${
-          paginationInfo.pageSize
-        }`
-      );
-    },
-    enabled: currentView === "pickup",
-    staleTime: 0,
-    cacheTime: 2 * 60 * 1000,
-    refetchOnWindowFocus: true,
-    keepPreviousData: true,
-  });
-
-  const notificationsQuery = useQuery({
-    queryKey: ["operator", "notifications", currentPage],
-    queryFn: async () => {
-      // Use the TanStack Query data when available
-      if (notifications && notifications.length > 0) {
-        return notifications;
-      }
-
-      // Fallback to direct API call
-      const token = getToken();
-      if (!token) throw new Error("Authentication required");
-      console.log("🔔 Fetching notifications...");
-      const data = await enhancedFetch(
-        `${getBaseURL()}/scheduling/notifications/?is_read=false`
-      );
-      console.log("🔔 Notifications fetched:", data);
-      return data;
-    },
-    enabled: currentView === "notifications",
-    staleTime: 0,
-    cacheTime: 3 * 60 * 1000,
-    refetchOnWindowFocus: true,
-    keepPreviousData: true,
-  });
-
-  const driverCoordinationQuery = useQuery({
-    queryKey: ["operator", "driver"],
-    queryFn: async () => {
-      const token = getToken();
-      if (!token) throw new Error("Authentication required");
-      return await enhancedFetch(
-        `${getBaseURL()}/scheduling/staff/?role=driver`
-      );
-    },
-    enabled: currentView === "driver",
-    staleTime: 2 * 60 * 1000,
-    cacheTime: 5 * 60 * 1000,
-    refetchOnWindowFocus: true,
-  });
-
-  const workflowDataQuery = useQuery({
-    queryKey: ["operator", "workflow"],
-    queryFn: async () => {
-      // Return mock workflow data with expected structure
-      return {
-        totalAppointments: appointments?.length || 0,
-        inProgress:
-          appointments?.filter((apt) => apt.status === "in_progress")?.length ||
-          0,
-        completed:
-          appointments?.filter((apt) => apt.status === "completed")?.length ||
-          0,
-        workflows: [],
-        todayAppointments: todayAppointments || [],
-        activeSessions:
-          appointments?.filter((apt) => apt.status === "session_started") || [],
-        upcomingAppointments: upcomingAppointments || [],
-      };
-    },
-    enabled: currentView === "workflow",
-    staleTime: 5 * 60 * 1000,
-    cacheTime: 10 * 60 * 1000,
-  });
-
-  // ✅ TANSTACK QUERY: Get current tab data and loading states
-  const getCurrentTabQuery = () => {
-    switch (currentView) {
-      case "rejected":
-        return rejectedAppointmentsQuery;
-      case "pending":
-        return pendingAppointmentsQuery;
-      case "timeout":
-        return timeoutAppointmentsQuery;
-      case "payment":
-        return paymentAppointmentsQuery;
-      case "all":
-        return allAppointmentsQuery;
-      case "sessions":
-        return activeSessionsQuery;
-      case "pickup":
-        return pickupRequestsQuery;
-      case "notifications":
-        return notificationsQuery;
-      case "driver":
-        return driverCoordinationQuery;
-      case "workflow":
-        return workflowDataQuery;
-      case "attendance":
-        return {
-          data: dashboardAttendanceRecords,
-          isLoading: dashboardLoading,
-          error: dashboardError,
-        };
-      default:
-        return { data: null, isLoading: false, error: null };
-    }
-  };
-
-  const currentTabQuery = getCurrentTabQuery();
-  const tabData = currentTabQuery?.data;
-  const tabLoading = currentTabQuery?.isLoading || false;
-  const tabError = currentTabQuery?.error;
-  // ✅ TANSTACK QUERY: Update pagination info when tab data changes
-  useEffect(() => {
-    console.log("🔍 Pagination Info Update - Debug:", {
-      currentView,
-      tabData: {
-        exists: !!tabData,
-        type: typeof tabData,
-        isArray: Array.isArray(tabData),
-        hasResults: !!tabData?.results,
-        resultsLength: tabData?.results?.length,
-        count: tabData?.count,
-        totalPages: tabData?.total_pages,
-        currentPage: tabData?.current_page,
-        pageSize: tabData?.page_size,
-        hasNext: tabData?.has_next,
-        hasPrevious: tabData?.has_previous,
-      },
-    });
-
-    if (tabData && typeof tabData === "object") {
-      if (tabData.results && Array.isArray(tabData.results)) {
-        // Paginated response from DRF
-        const safeTotalPages = Math.max(1, tabData.total_pages || 1);
-        const safeCount = Math.max(0, tabData.count || 0);
-        const safeCurrentPage = Math.max(1, tabData.current_page || 1);
-        const safePageSize = Math.max(1, tabData.page_size || 8);
-
-        console.log("📄 Setting paginated pagination info:", {
-          count: safeCount,
-          totalPages: safeTotalPages,
-          currentPage: safeCurrentPage,
-          pageSize: safePageSize,
-          hasNext: tabData.has_next || false,
-          hasPrevious: tabData.has_previous || false,
-        });
-
-        setPaginationInfo({
-          count: safeCount,
-          totalPages: safeTotalPages,
-          currentPage: safeCurrentPage,
-          pageSize: safePageSize,
-          hasNext: tabData.has_next || false,
-          hasPrevious: tabData.has_previous || false,
-        });
-      } else if (Array.isArray(tabData)) {
-        // Direct array response (for non-paginated views)
-        const dataLength = tabData.length;
-        console.log("📄 Setting array pagination info:", {
-          count: dataLength,
-          totalPages: 1,
-          currentPage: 1,
-          pageSize: Math.max(1, dataLength),
-          hasNext: false,
-          hasPrevious: false,
-        });
-
-        setPaginationInfo({
-          count: dataLength,
-          totalPages: 1,
-          currentPage: 1,
-          pageSize: Math.max(1, dataLength),
-          hasNext: false,
-          hasPrevious: false,
-        });
-      } else {
-        // Other data types - set default pagination
-        console.log("📄 Setting default pagination info for unknown data type");
-        setPaginationInfo({
-          count: 0,
-          totalPages: 1,
-          currentPage: 1,
-          pageSize: 8,
-          hasNext: false,
-          hasPrevious: false,
-        });
-      }
-    } else {
-      // No data or null data
-      console.log("📄 Setting empty pagination info");
-      setPaginationInfo({
-        count: 0,
-        totalPages: 1,
-        currentPage: 1,
-        pageSize: 8,
-        hasNext: false,
-        hasPrevious: false,
-      });
-    }
-  }, [tabData, currentView]);
-
-  // ✅ TANSTACK QUERY: Refresh current tab data
-  const refreshCurrentTab = useCallback(() => {
-    console.log("� Refreshing current tab data via TanStack Query...");
-
-    // Invalidate current tab query to trigger refetch
-    queryClient.invalidateQueries(["operator", currentView]);
-
-    // Also invalidate related dashboard data
-    if (
-      [
-        "rejected",
-        "pending",
-        "timeout",
-        "payment",
-        "all",
-        "sessions",
-        "pickup",
-      ].includes(currentView)
-    ) {
-      queryClient.invalidateQueries(queryKeys.appointments.all);
-    }
-
-    console.log("✅ Tab refresh completed");
-  }, [currentView, queryClient]);
-
-  // 🚀 ULTRA-PERFORMANCE: Optimized button loading management
-  const { buttonLoading, setActionLoading, forceClearLoading } =
-    useOptimizedButtonLoading(); // 🚀 ULTRA-PERFORMANCE: Simplified dashboard tabs without counts
-  const dashboardTabs = useMemo(() => {
-    return [
-      { id: "rejected", label: "Rejection Reviews" },
-      { id: "pending", label: "Pending Acceptance" },
-      { id: "timeout", label: "Timeout Monitoring" },
-      { id: "payment", label: "Payment Verification" },
-      { id: "all", label: "All Appointments" },
-      { id: "attendance", label: "Attendance" },
-      // { id: "notifications", label: "Notifications" }, // Removed as requested
-      { id: "driver", label: "Driver Coordination" },
-      { id: "workflow", label: "Service Workflow" },
-      { id: "sessions", label: "Active Sessions" },
-      { id: "pickup", label: "Pickup Requests" },
-    ];
-  }, []); // The optimized data manager handles background refreshes automatically
-  // ✅ SIMPLIFIED: Remove unused timeout and driver variables since we're using per-tab data fetching
-  // ✅ SIMPLIFIED: Basic driver data loading (if needed for driver tab)
-  const loadDriverData = useCallback(async () => {
-    if (currentView === "driver" && tabData) {
-      // Process driver data from tabData if needed
-      setDriverAssignment({
-        availableDrivers: Array.isArray(tabData)
-          ? tabData.filter((d) => d.status === "available")
-          : [],
-        busyDrivers: Array.isArray(tabData)
-          ? tabData.filter((d) => d.status === "busy")
-          : [],
-        pendingPickups: [],
-      });
-    }
-  }, [currentView, tabData]);
-  // ✅ SIMPLIFIED: Load driver data when on driver tab
-  useEffect(() => {
-    loadDriverData();
-  }, [loadDriverData]);
-
-  // Listen for real-time driver updates via sync service
-  useEffect(() => {
-    const handleDriverUpdate = (data) => {
-      if (currentView === "driver") {
-        // Simple driver update handling
-        console.log("Driver update received:", data);
-        // Could refresh driver data here if needed
-      }
-    }; // Subscribe to driver-related events
-    const unsubscribe = syncService.subscribe(
-      "driver_update",
-      handleDriverUpdate
-    );
-    return () => unsubscribe();
-  }, [currentView]);
-
-  // ✅ FIXED: Calculate rejection stats from rejection statistics query
-  const tabStats = useMemo(() => {
-    // Get rejection statistics from the dedicated rejection stats query
-    const rejectedData = rejectionStatsQuery.data
-      ? Array.isArray(rejectionStatsQuery.data)
-        ? rejectionStatsQuery.data
-        : rejectionStatsQuery.data?.results || []
-      : [];
-
-    if (Array.isArray(rejectedData)) {
-      const totalRejections = rejectedData.length;
-      const therapistRejections = rejectedData.filter(
-        (apt) =>
-          apt.rejection_reason &&
-          apt.rejection_reason.toLowerCase().includes("therapist")
-      ).length;
-      const driverRejections = rejectedData.filter(
-        (apt) =>
-          apt.rejection_reason &&
-          apt.rejection_reason.toLowerCase().includes("driver")
-      ).length;
-      const pendingReviews = rejectedData.filter(
-        (apt) => apt.status === "rejected" && !apt.review_completed
-      ).length;
-
-      return {
-        rejectionStats: {
-          total: totalRejections,
-          therapist: therapistRejections,
-          driver: driverRejections,
-          pending: pendingReviews,
-        },
-      };
-    }
-
-    return {
-      rejectionStats: { total: 0, therapist: 0, driver: 0, pending: 0 },
-    };
-  }, [rejectionStatsQuery.data]);
-
-  // ✅ SIMPLIFIED: Create filtered data based on current tab data
-  const processedTabData = useMemo(() => {
-    console.log("🔍 Processing Tab Data:", {
-      currentView,
-      tabData: {
-        exists: !!tabData,
-        type: typeof tabData,
-        isArray: Array.isArray(tabData),
-        hasResults: !!tabData?.results,
-        resultsLength: tabData?.results?.length,
-        directArrayLength: Array.isArray(tabData)
-          ? tabData.length
-          : "not array",
-      },
-    });
-
-    if (!tabData) {
-      console.log("❌ No tabData available");
-      return { appointments: [], filteredAppointments: [] };
-    }
-
-    // Handle paginated responses (DRF standard format)
-    if (
-      tabData &&
-      typeof tabData === "object" &&
-      tabData.results &&
-      Array.isArray(tabData.results)
-    ) {
-      console.log(
-        "✅ Processing paginated response:",
-        tabData.results.length,
-        "items"
-      );
-      return {
-        appointments: tabData.results,
-        filteredAppointments: tabData.results,
-      };
-    }
-
-    // Handle direct arrays (non-paginated responses)
-    if (Array.isArray(tabData)) {
-      console.log(
-        "✅ Processing direct array response:",
-        tabData.length,
-        "items"
-      );
-
-      // For appointment-based tabs, return the array directly
-      if (
-        currentView !== "attendance" &&
-        currentView !== "notifications" &&
-        currentView !== "driver" &&
-        currentView !== "workflow"
-      ) {
-        return { appointments: tabData, filteredAppointments: tabData };
-      }
-    }
-
-    // For non-appointment views (notifications, attendance, driver, workflow), return as-is
-    console.log("✅ Processing non-appointment view data");
-    return { appointments: tabData || [], filteredAppointments: tabData || [] };
-  }, [tabData, currentView]);
-
-  // Helper function to display therapist information (single or multiple)
-  const renderTherapistInfo = (appointment) => {
-    // Handle multiple therapists
-    if (
-      appointment.therapists_details &&
-      appointment.therapists_details.length > 0
-    ) {
-      return (
-        <p>
-          <strong>Therapists:</strong>{" "}
-          {appointment.therapists_details.map((therapist, index) => (
-            <span key={therapist.id}>
-              {therapist.first_name} {therapist.last_name}
-              {therapist.specialization && ` (${therapist.specialization})`}
-              {index < appointment.therapists_details.length - 1 && ", "}
-            </span>
-          ))}
-        </p>
-      );
-    }
-
-    // Handle single therapist (legacy support)
-    if (appointment.therapist_details) {
-      return (
-        <p>
-          <strong>Therapist:</strong> {appointment.therapist_details.first_name}{" "}
-          {appointment.therapist_details.last_name}
-          {appointment.therapist_details.specialization &&
-            ` (${appointment.therapist_details.specialization})`}
-        </p>
-      );
-    }
-
-    return (
-      <p>
-        <strong>Therapist:</strong> No therapist assigned
-      </p>
-    );
-  };
-  // Helper function to get therapist acceptance status
-  const getTherapistAcceptanceStatus = (appointment) => {
-    // Handle multiple therapists
-    if (
-      appointment.therapists_details &&
-      appointment.therapists_details.length > 0
-    ) {
-      const acceptedCount = appointment.therapists_details.filter(
-        (_, index) =>
-          appointment.therapists_accepted &&
-          appointment.therapists_accepted[index]
-      ).length;
-      const totalCount = appointment.therapists_details.length;
-
-      if (acceptedCount === totalCount) {
-        return (
-          <span className="acceptance-indicator accepted">All accepted ✓</span>
-        );
-      } else if (acceptedCount > 0) {
-        return (
-          <span className="acceptance-indicator partial">
-            {acceptedCount}/{totalCount} accepted ⏳
-          </span>
-        );
-      } else {
-        return <span className="acceptance-indicator pending">Pending ⏳</span>;
-      }
-    }
-
-    // Handle single therapist (legacy support)
-    if (appointment.therapist_details) {
-      return appointment.therapist_accepted ? (
-        <span className="acceptance-indicator accepted">Accepted ✓</span>
-      ) : (
-        <span className="acceptance-indicator pending">Pending ⏳</span>
-      );
-    }
-
-    return (
-      <span className="acceptance-indicator no-therapist">No therapist</span>
-    );
-  };
-
-  // Helper function to get urgency level for visual display
-  const getUrgencyLevel = (appointment) => {
-    // Only "pending" status appointments get urgency indicators
-    if (appointment.status !== "pending") {
-      return null;
-    }
-
-    if (!appointment.date || !appointment.start_time) {
-      return "normal";
-    }
-
-    const now = new Date();
-    const appointmentDateTime = new Date(
-      `${appointment.date}T${appointment.start_time}`
-    );
-    const timeDiff = appointmentDateTime - now;
-    const minutesUntilAppointment = timeDiff / (1000 * 60);
-
-    // Time-based urgency calculation for pending appointments only
-    // - Appointments starting in < 30 minutes: Critical
-    // - Appointments starting in < 1 hour and 20 minutes: High
-    // - Appointments starting in <= 2 hours and 20 minutes: Medium
-    // - Appointments starting in > 2 hours and 20 minutes: Normal
-
-    if (minutesUntilAppointment <= 30) {
-      return "critical";
-    } else if (minutesUntilAppointment <= 80) {
-      // 1 hour 20 minutes
-      return "high";
-    } else if (minutesUntilAppointment <= 140) {
-      // 2 hours 20 minutes
-      return "medium";
-    } else {
-      return "normal";
-    }
-  };
-
-  // Helper function to get urgency badge
-  const _getUrgencyBadge = (urgencyLevel) => {
-    const badges = {
-      critical: {
-        icon: "🚨",
-        label: "Critical",
-        className: "urgency-critical",
-      },
-      high: { icon: "🔥", label: "High", className: "urgency-high" },
-      medium: { icon: "⚠️", label: "Medium", className: "urgency-medium" },
-      normal: { icon: "⚪", label: "Normal", className: "urgency-normal" },
-    };
-    return badges[urgencyLevel] || badges.normal;
-  };
-
-  const handleLogout = () => {
-    localStorage.removeItem("knoxToken");
-    localStorage.removeItem("user");
-    dispatch(logout());
-    navigate("/");
-  };
-
-  const handleReviewRejection = (appointment) => {
-    setReviewModal({
-      isOpen: true,
-      appointmentId: appointment.id,
-      rejectionReason: appointment.rejection_reason || "",
-    });
-    setReviewNotes("");
-  };
-  const handleReviewSubmit = async (decision) => {
-    const actionKey = `review_${reviewModal.appointmentId}_${decision}`;
-    try {
-      setActionLoading(actionKey, true);
-
-      // ✅ TANSTACK QUERY: Use optimistic updates for instant UI feedback
-      await reviewRejectionInstantly(
-        reviewModal.appointmentId,
-        decision,
-        reviewNotes
-      );
-
-      // Auto-invalidate current tab data
-      await queryClient.invalidateQueries(["operator", currentView]);
-
-      setReviewModal({
-        isOpen: false,
-        appointmentId: null,
-        rejectionReason: "",
-      });
-      setReviewNotes("");
-    } catch (error) {
-      console.error("Failed to review rejection:", error);
-      alert("Failed to review rejection. Please try again.");
-    } finally {
-      setActionLoading(actionKey, false);
-    }
-  };
-  const handleReviewCancel = () => {
-    setReviewModal({ isOpen: false, appointmentId: null, rejectionReason: "" });
-    setReviewNotes("");
-  };
-  const handleAutoCancelOverdue = async () => {
-    if (
-      !window.confirm(
-        "This will auto-cancel all overdue appointments and disable therapists who didn't respond. Continue?"
-      )
-    ) {
-      return;
-    }
-
-    setAutoCancelLoading(true);
-    try {
-      // ✅ TANSTACK QUERY: Use optimistic updates for instant UI feedback
-      await autoCancelOverdueInstantly();
-
-      // Auto-invalidate all related data
-      await Promise.all([
-        queryClient.invalidateQueries(["operator"]),
-        queryClient.invalidateQueries(queryKeys.appointments.all),
-      ]);
-
-      alert("Successfully processed overdue appointments");
-    } catch (error) {
-      console.error("Failed to process overdue appointments:", error);
-      alert("Failed to process overdue appointments. Please try again.");
-    } finally {
-      setAutoCancelLoading(false);
-    }
-  };
-  const _handleStartAppointment = async (appointmentId) => {
-    const actionKey = `start_${appointmentId}`;
-    try {
-      setActionLoading(actionKey, true);
-
-      // ✅ TANSTACK QUERY: Use optimistic updates for instant UI feedback
-      await updateAppointmentInstantly(appointmentId, {
-        status: "in_progress",
-      });
-
-      // Auto-invalidate current tab data
-      await queryClient.invalidateQueries(["operator", currentView]);
-    } catch (error) {
-      console.error("Failed to start appointment:", error);
-      alert("Failed to start appointment. Please try again.");
-    } finally {
-      setActionLoading(actionKey, false);
-    }
-  }; // Payment verification handler
-  const handlePaymentVerification = (appointment) => {
-    // Calculate total amount from services with proper number handling
-    const totalAmount =
-      appointment?.services_details?.reduce((total, service) => {
-        const price = Number(service.price) || 0;
-        return total + price;
-      }, 0) || 0;
-
-    setPaymentModal({
-      isOpen: true,
-      appointmentId: appointment.id,
-      appointmentDetails: appointment,
-    });
-    setPaymentData({
-      method: "cash",
-      amount: totalAmount.toFixed(2), // totalAmount is guaranteed to be a number
-      notes: "",
-    });
-  };
-  const handleMarkPaymentPaid = async () => {
-    const actionKey = `payment_${paymentModal.appointmentId}`;
-
-    console.log("🔍 handleMarkPaymentPaid: Starting with data:", {
-      actionKey,
-      appointmentId: paymentModal.appointmentId,
-      paymentData,
-      currentButtonLoading: buttonLoading[actionKey],
-    });
-
-    // Validate payment data
-    if (!paymentData.amount || parseFloat(paymentData.amount) <= 0) {
-      console.log(
-        "❌ handleMarkPaymentPaid: Invalid payment amount",
-        paymentData.amount
-      );
-      alert("Please enter a valid payment amount.");
-      return;
-    }
-
-    try {
-      console.log(
-        "🔄 handleMarkPaymentPaid: Setting loading state to true for",
-        actionKey
-      );
-      setActionLoading(actionKey, true);
-
-      // Safety timeout to clear loading state after 30 seconds
-      const safetyTimeout = setTimeout(() => {
-        console.log(
-          "🚨 handleMarkPaymentPaid: Safety timeout triggered, clearing loading state"
-        );
-        forceClearLoading(actionKey);
-      }, 30000);
-
-      // Pass the appointment ID as a number, not an object
-      const appointmentId = parseInt(paymentModal.appointmentId, 10);
-      console.log(
-        "🔍 handleMarkPaymentPaid: Using optimistic payment verification",
-        {
-          appointmentId,
-          paymentData,
-          actionKey,
-        }
-      );
-
-      // ✅ TANSTACK QUERY: Use optimistic updates for instant UI feedback
-      await markPaymentPaidInstantly(appointmentId, paymentData);
-
-      console.log("✅ handleMarkPaymentPaid: Payment verification successful");
-
-      // Clear the safety timeout since operation completed successfully
-      clearTimeout(safetyTimeout);
-
-      // Auto-invalidate current tab data
-      await queryClient.invalidateQueries(["operator", currentView]);
-
-      // Close modal and refresh data
-      setPaymentModal({
-        isOpen: false,
-        appointmentId: null,
-        appointmentDetails: null,
-      });
-      setPaymentData({
-        method: "cash",
-        amount: "",
-        notes: "",
-      });
-      console.log(
-        "✅ handleMarkPaymentPaid: TanStack Query handles cache refresh automatically"
-      );
-
-      alert("Payment marked as received successfully!");
-    } catch (error) {
-      console.error("❌ handleMarkPaymentPaid: Error occurred:", error);
-
-      // Show more detailed error information
-      const errorMessage =
-        error?.message || error?.error || error || "Unknown error occurred";
-      alert(`Failed to mark payment as paid: ${errorMessage}`);
-    } finally {
-      console.log(
-        "🔄 handleMarkPaymentPaid: Setting loading state to false for",
-        actionKey
-      );
-      setActionLoading(actionKey, false);
-
-      // Add a small delay to ensure state update completes
-      setTimeout(() => {
-        console.log("🔍 handleMarkPaymentPaid: Loading state after cleanup:", {
-          actionKey,
-          isLoading: buttonLoading[actionKey],
-        });
-      }, 100);
-    }
-  };
-  const handlePaymentModalCancel = () => {
-    // Clear any payment-related loading states when modal is cancelled
-    const appointmentId = paymentModal.appointmentId;
-    if (appointmentId) {
-      const paymentActionKey = `payment_${appointmentId}`;
-      console.log(
-        "🔄 handlePaymentModalCancel: Clearing loading state for",
-        paymentActionKey
-      );
-      setActionLoading(paymentActionKey, false);
-    }
-
-    setPaymentModal({
-      isOpen: false,
-      appointmentId: null,
-      appointmentDetails: null,
-    });
-    setPaymentData({
-      method: "cash",
-      amount: "",
-      notes: "",
-      receiptFile: null,
-      receiptHash: "",
-      receiptUrl: "",
-      isUploading: false,
-      uploadError: "",
-    });
-  };
-
-  // Handle receipt file upload
-  const handleReceiptFileChange = async (e) => {
-    const file = e.target.files[0];
-    if (!file) return;
-
-    try {
-      // Show loading state
-      setPaymentData((prev) => ({
-        ...prev,
-        isUploading: true,
-        uploadError: "",
-      }));
-
-      // Import the receipt service
-      const { receiptService } = await import("../services/receiptService");
-
-      // Upload receipt and get hash
-      const appointmentId = parseInt(paymentModal.appointmentId, 10);
-      const result = await receiptService.uploadGCashReceipt(
-        file,
-        appointmentId
-      );
-
-      console.log("✅ Receipt uploaded successfully:", result);
-
-      // Update payment data with receipt information
-      setPaymentData((prev) => ({
-        ...prev,
-        receiptFile: file,
-        receiptHash: result.hash,
-        receiptUrl: result.publicUrl,
-        isUploading: false,
-      }));
-    } catch (error) {
-      console.error("❌ Receipt upload failed:", error);
-      setPaymentData((prev) => ({
-        ...prev,
-        isUploading: false,
-        uploadError: error.message || "Failed to upload receipt",
-      }));
-    }
-  }; // Driver coordination functions - Pure FIFO system (no proximity filtering)
-  const handleAssignDriverPickup = useCallback(
-    async (therapistId, driverId = null) => {
-      // Helper function to get urgency level based on request time
-      const getUrgencyLevel = (requestTime) => {
-        if (!requestTime) return "normal";
-        const waitTime = (new Date() - new Date(requestTime)) / (1000 * 60); // minutes
-        return waitTime > 20 ? "urgent" : "normal"; // Reduced to 20 minutes for Pasig City
-      };
-      try {
-        // Get current pending pickup requests from appointments
-        const currentPendingPickups = (tabData || [])
-          .filter((apt) => apt.status === "pickup_requested")
-          .map((apt) => ({
-            id: apt.therapist,
-            name: apt.therapist_details
-              ? `${apt.therapist_details.first_name} ${apt.therapist_details.last_name}`
-              : "Unknown Therapist",
-            location: apt.location,
-            appointment_id: apt.id,
-            urgency: getUrgencyLevel(apt.pickup_request_time),
-            session_end_time: apt.session_end_time,
-            requested_at: apt.pickup_request_time,
-          }));
-
-        const therapist = currentPendingPickups.find(
-          (t) => t.id === therapistId
-        );
-
-        if (!therapist) {
-          alert("Invalid therapist selection");
-          return;
-        }
-
-        // Pure FIFO driver selection - get the driver who became available first
-        let driver;
-        if (driverId) {
-          // Manual assignment: use specific driver
-          driver = driverAssignment.availableDrivers.find(
-            (d) => d.id === driverId
-          );
-        } else {
-          // Auto-assignment: Pure FIFO - first available driver based on last drop-off or availability time
-          const availableDriversSorted = driverAssignment.availableDrivers.sort(
-            (a, b) => {
-              // Use last_drop_off_time if available, otherwise use available_since
-              const timeA = new Date(
-                a.last_drop_off_time || a.last_available_at || a.available_since
-              );
-              const timeB = new Date(
-                b.last_drop_off_time || b.last_available_at || b.available_since
-              );
-              return timeA - timeB;
-            }
-          );
-          driver = availableDriversSorted[0];
-
-          // Show FIFO selection details
-          const queuePosition =
-            availableDriversSorted.findIndex((d) => d.id === driver.id) + 1;
-          console.log(
-            `🎯 FIFO Assignment: Selected driver ${driver.first_name} ${driver.last_name} (Position #${queuePosition} in queue)`
-          );
-        }
-        if (!driver) {
-          alert("No drivers available for assignment");
-          return;
-        }
-
-        // Fixed estimated arrival time - no proximity calculations
-        const estimatedTime = 20; // Standard 20 minutes for all assignments
-        const estimatedArrival = new Date();
-        estimatedArrival.setMinutes(
-          estimatedArrival.getMinutes() + estimatedTime
-        );
-
-        // Calculate queue position for detailed FIFO information
-        const sortedDrivers = driverAssignment.availableDrivers.sort((a, b) => {
-          const timeA = new Date(
-            a.last_drop_off_time || a.last_available_at || a.available_since
-          );
-          const timeB = new Date(
-            b.last_drop_off_time || b.last_available_at || b.available_since
-          );
-          return timeA - timeB;
-        });
-        const queuePosition =
-          sortedDrivers.findIndex((d) => d.id === driver.id) + 1;
-
-        // Update appointment status with detailed FIFO information
-        await dispatch(
-          updateAppointmentStatus({
-            id: therapist.appointment_id,
-            status: "driver_assigned_pickup",
-            driver: driver.id,
-            notes: `Driver assigned for pickup via FIFO Algorithm (Queue Position: #${queuePosition}) - ETA: ${estimatedTime} minutes`,
-          })
-        ).unwrap();
-
-        // Move driver from available to busy
-        setDriverAssignment((prev) => ({
-          ...prev,
-          availableDrivers: prev.availableDrivers.filter(
-            (d) => d.id !== driver.id
-          ),
-          busyDrivers: [
-            ...prev.busyDrivers.filter((d) => d.id !== driver.id),
-            {
-              ...driver,
-              current_task: `Picking up ${therapist.name}`,
-              current_location: `En route to ${therapist.location}`,
-            },
-          ],
-          pendingPickups: prev.pendingPickups.filter(
-            (t) => t.id !== therapistId
-          ),
-        }));
-
-        // Broadcast assignment with FIFO indicator
-        syncService.broadcast("driver_assigned_pickup", {
-          driver_id: driver.id,
-          therapist_id: therapistId,
-          appointment_id: therapist.appointment_id,
-          estimated_arrival: estimatedArrival.toISOString(),
-          driver_name: `${driver.first_name} ${driver.last_name}`,
-          therapist_name: therapist.name,
-          pickup_location: therapist.location,
-          estimated_time: estimatedTime,
-          assignment_method: "FIFO",
-        }); // ✅ PERFORMANCE FIX: Use targeted refresh instead of global forceRefresh
-        refreshCurrentTab();
-
-        // Show success notification with FIFO details
-        alert(
-          `✅ FIFO Assignment Successful!\n\nDriver: ${driver.first_name} ${driver.last_name}\nQueue Position: #${queuePosition}\nTherapist: ${therapist.name}\nLocation: ${therapist.location}\nETA: ${estimatedTime} minutes`
-        );
-      } catch (error) {
-        console.error("Failed to assign driver:", error);
-        alert("Failed to assign driver. Please try again.");
-      }
-    },
-    [
-      dispatch,
-      setDriverAssignment,
-      refreshCurrentTab,
-      driverAssignment.availableDrivers,
-      tabData,
-    ]
-  );
-  const _handleUrgentPickupRequest = async (therapistId) => {
-    try {
-      // For urgent requests, still use FIFO but assign immediately
-      const availableDrivers = driverAssignment.availableDrivers;
-
-      if (availableDrivers.length === 0) {
-        alert("No drivers currently available for urgent pickup");
-        return;
-      }
-
-      // Pure FIFO - use first available driver regardless of location
-      const firstAvailableDriver = availableDrivers.sort(
-        (a, b) => new Date(a.available_since) - new Date(b.available_since)
-      )[0];
-
-      await handleAssignDriverPickup(therapistId, firstAvailableDriver.id);
-    } catch (error) {
-      console.error("Failed to process urgent pickup request:", error);
-      alert("Failed to process urgent pickup request");
-    }
-  };
-
-  const _getTimeElapsed = (timestamp) => {
-    const now = new Date();
-    const past = new Date(timestamp);
-    const diffMs = now - past;
-    const diffMins = Math.floor(diffMs / 60000);
-
-    if (diffMins < 1) return "Just now";
-    if (diffMins < 60) return `${diffMins} min ago`;
-    const diffHours = Math.floor(diffMins / 60);
-    return `${diffHours}h ${diffMins % 60}m ago`;
-  };
-  // Helper functions for FIFO coordination
-  const _getDriverFIFOPosition = (driver) => {
-    const sorted = driverAssignment.availableDrivers.sort(
-      (a, b) => new Date(a.available_since) - new Date(b.available_since)
-    );
-    return sorted.findIndex((d) => d.id === driver.id) + 1;
-  };
-  // Smart FIFO auto-assignment function
-  const handleAutoAssignPickupRequest = useCallback(
-    async (pickupRequest) => {
-      try {
-        console.log(
-          "🤖 Auto-assigning pickup request using FIFO:",
-          pickupRequest
-        );
-
-        // Get available drivers sorted by FIFO (earliest available first)
-        const availableDrivers = driverAssignment.availableDrivers
-          .filter((driver) => driver.status === "available")
-          .sort((a, b) => {
-            const timeA = new Date(a.last_available_at || a.available_since);
-            const timeB = new Date(b.last_available_at || b.available_since);
-            return timeA - timeB; // Earliest first (FIFO)
-          });
-
-        if (availableDrivers.length === 0) {
-          console.log("❌ No drivers available for auto-assignment");
-          return false;
-        }
-
-        // Get the first available driver (FIFO)
-        const nextDriver = availableDrivers[0];
-
-        console.log(
-          `✅ Auto-assigning driver ${nextDriver.first_name} ${nextDriver.last_name} (FIFO position: 1)`
-        );
-
-        // Auto-assign the driver
-        await handleAssignDriverPickup(
-          pickupRequest.therapist_id,
-          nextDriver.id
-        );
-
-        // Broadcast auto-assignment notification
-        syncService.broadcast("auto_assignment_completed", {
-          pickup_request: pickupRequest,
-          assigned_driver: nextDriver,
-          assignment_method: "FIFO",
-          assignment_time: new Date().toISOString(),
-          message: `Driver ${nextDriver.first_name} ${nextDriver.last_name} auto-assigned via FIFO`,
-        });
-
-        return true;
-      } catch (error) {
-        console.error("Failed to auto-assign pickup request:", error);
-        return false;
-      }
-    },
-    [driverAssignment.availableDrivers, handleAssignDriverPickup]
-  );
-  // Listen for pickup requests and auto-assign drivers
-  useEffect(() => {
-    const handlePickupRequest = async (data) => {
-      console.log("🚖 Pickup request received:", data);
-
-      // Auto-assign driver if available
-      if (data.therapist_id) {
-        const assigned = await handleAutoAssignPickupRequest({
-          therapist_id: data.therapist_id,
-          appointment_id: data.appointment_id,
-          location: data.location,
-          urgency: data.pickup_urgency || "normal",
-          timestamp: data.timestamp,
-        });
-
-        if (assigned) {
-          // Notify therapist that driver has been assigned
-          syncService.broadcast("pickup_auto_assigned", {
-            therapist_id: data.therapist_id,
-            appointment_id: data.appointment_id,
-            assignment_method: "auto_fifo",
-            message: "Driver automatically assigned for pickup",
-          });
-        }
-      }
-    };
-
-    // Subscribe to pickup request events
-    const unsubscribePickup = syncService.subscribe(
-      "pickup_requested",
-      handlePickupRequest
-    );
-
-    return () => {
-      unsubscribePickup();
-    };
-  }, [handleAutoAssignPickupRequest]); // Re-subscribe when auto-assignment function changes
-  // ✅ PERFORMANCE FIX: Use optimized attendance refresh instead of manual fetch
-  const handleFetchAttendanceRecords = useCallback(async () => {
-    try {
-      await forceRefreshAttendance(selectedDate);
-    } catch (error) {
-      console.error("Failed to fetch attendance records:", error);
-    }
-  }, [forceRefreshAttendance, selectedDate]);
-
-  const handleApproveAttendance = async (attendanceId) => {
-    const actionKey = `approve_${attendanceId}`;
-    try {
-      setActionLoading(actionKey, true);
-      await dispatch(approveAttendance(attendanceId)).unwrap();
-      // Refresh attendance records
-      await handleFetchAttendanceRecords();
-    } catch (error) {
-      console.error("Failed to approve attendance:", error);
-      alert("Failed to approve attendance. Please try again.");
-    } finally {
-      setActionLoading(actionKey, false);
-    }
-  };
-
-  const handleDateChange = (newDate) => {
-    setSelectedDate(newDate);
-  };
-
-  // Operator's check-in/check-out handlers
-  const handleOperatorCheckIn = () => {
-    dispatch(checkIn());
-  };
-
-  const handleOperatorCheckOut = () => {
-    dispatch(checkOut());
-  };
-
-  // Format time for display
-  const formatTimeForDisplay = (timeString) => {
-    if (!timeString) return "--:--";
-
-    try {
-      // If it's already a full datetime string, parse it directly
-      if (timeString.includes("T") || timeString.includes(" ")) {
-        return new Date(timeString).toLocaleTimeString([], {
-          hour: "2-digit",
-          minute: "2-digit",
-          hour12: true,
-        });
-      }
-
-      // If it's just a time string (HH:MM:SS), create a proper date
-      const [hours, minutes] = timeString.split(":").map(Number);
-      const today = new Date();
-      const dateTime = new Date(
-        today.getFullYear(),
-        today.getMonth(),
-        today.getDate(),
-        hours,
-        minutes
-      );
-      return dateTime.toLocaleTimeString([], {
-        hour: "2-digit",
-        minute: "2-digit",
-        hour12: true,
-      });
-    } catch (error) {
-      console.error("Error formatting time:", timeString, error);
-      return timeString;
-    }
-  };
-
-  // ✅ PERFORMANCE FIX: No need to manually fetch on tab switch - data is cached
-  // The useOptimizedAttendance hook automatically handles data fetching and caching
-  // Remove the effect that was causing unnecessary refetches
-
-  // Render attendance management view
-  const renderAttendanceView = () => {
-    const getStatusColor = (status) => {
-      switch (status) {
-        case "present":
-          return "#28a745";
-        case "late":
-          return "#ffc107";
-        case "absent":
-          return "#dc3545";
-        case "pending_approval":
-          return "#007bff";
-        default:
-          return "#6c757d";
-      }
-    };
-
-    const getStatusBadge = (status) => {
-      const configs = {
-        present: { icon: "✅", label: "Present" },
-        late: { icon: "⏰", label: "Late" },
-        absent: { icon: "❌", label: "Absent" },
-        pending_approval: { icon: "⏳", label: "Pending Approval" },
-      };
-      const config = configs[status] || { icon: "❓", label: "Unknown" };
-      return (
-        <span
-          className="status-badge"
-          style={{
-            backgroundColor: getStatusColor(status),
-            color: "white",
-            padding: "4px 8px",
-            borderRadius: "4px",
-            fontSize: "12px",
-          }}
-        >
-          {config.icon} {config.label}
-        </span>
-      );
-    };
-    const formatTime = (timeString) => {
-      if (!timeString) return "--:--";
-
-      // If it's already a full datetime string, parse it directly
-      if (timeString.includes("T") || timeString.includes(" ")) {
-        return new Date(timeString).toLocaleTimeString([], {
-          hour: "2-digit",
-          minute: "2-digit",
-          hour12: true,
-        });
-      }
-
-      // If it's just a time string (HH:MM:SS), create a proper date
-      try {
-        const [hours, minutes, seconds] = timeString.split(":").map(Number);
-
-        // Validate the time components
-        if (
-          isNaN(hours) ||
-          isNaN(minutes) ||
-          hours < 0 ||
-          hours > 23 ||
-          minutes < 0 ||
-          minutes > 59
-        ) {
-          console.error("Invalid time format:", timeString);
-          return timeString; // Return original string if invalid
-        }
-
-        const today = new Date();
-        const dateTime = new Date(
-          today.getFullYear(),
-          today.getMonth(),
-          today.getDate(),
-          hours,
-          minutes,
-          seconds || 0
-        );
-        return dateTime.toLocaleTimeString([], {
-          hour: "2-digit",
-          minute: "2-digit",
-          hour12: true,
-        });
-      } catch (error) {
-        console.error("Error formatting time:", timeString, error);
-        return timeString; // Return original string on error
-      }
-    };
-
-    return (
-      <div className="attendance-management-panel">
-        <div className="attendance-header">
-          <div className="date-selector">
-            <label htmlFor="attendance-date">Select Date:</label>
-            <input
-              id="attendance-date"
-              type="date"
-              value={selectedDate}
-              onChange={(e) => handleDateChange(e.target.value)}
-              className="date-input"
-            />
-            <LoadingButton
-              onClick={handleFetchAttendanceRecords}
-              loading={attendanceLoading}
-              className="refresh-btn"
-            >
-              Refresh
-            </LoadingButton>
-          </div>
-
-          {/* Operator's own attendance controls */}
-          <div className="operator-attendance-controls">
-            <div className="operator-attendance-status">
-              <span className="operator-status-label">My Attendance:</span>
-              {todayStatus ? (
-                <div className="operator-times">
-                  <span className="check-time">
-                    In:{" "}
-                    {checkInTime ? formatTimeForDisplay(checkInTime) : "--:--"}
-                  </span>
-                  <span className="check-time">
-                    Out:{" "}
-                    {checkOutTime
-                      ? formatTimeForDisplay(checkOutTime)
-                      : "--:--"}
-                  </span>
-                </div>
-              ) : (
-                <span className="no-record">No record today</span>
-              )}
-            </div>
-
-            {/* Error display */}
-            {(attendanceError || checkInError || checkOutError) && (
-              <div
-                className="attendance-error"
-                style={{
-                  color: "#dc3545",
-                  fontSize: "12px",
-                  marginTop: "4px",
-                }}
-              >
-                {attendanceError || checkInError || checkOutError}
-              </div>
-            )}
-
-            <div className="operator-attendance-buttons">
-              <LoadingButton
-                onClick={handleOperatorCheckIn}
-                loading={checkInLoading}
-                disabled={isCheckedIn}
-                className="check-in-btn"
-                size="small"
-              >
-                {isCheckedIn ? "Checked In" : "Check In"}
-              </LoadingButton>
-              <LoadingButton
-                onClick={handleOperatorCheckOut}
-                loading={checkOutLoading}
-                disabled={!isCheckedIn || !!checkOutTime}
-                className="check-out-btn"
-                size="small"
-              >
-                {checkOutTime ? "Checked Out" : "Check Out"}
-              </LoadingButton>
-            </div>
-          </div>
-        </div>
-
-        {/* Minimal loading indicator for attendance data */}
-        <MinimalLoadingIndicator
-          show={attendanceLoading}
-          position="center-right"
-          size="micro"
-          variant="ghost"
-          tooltip="Loading attendance records..."
-          pulse={true}
-          fadeIn={true}
-        />
-
-        {attendanceRecords.length === 0 ? (
-          <div className="empty-state">
-            <i className="fas fa-calendar-check"></i>
-            <p>No attendance records found for {selectedDate}</p>
-          </div>
-        ) : (
-          <div className="attendance-records">
-            <div className="attendance-summary">
-              <div className="summary-stats">
-                <div className="stat-card present">
-                  <span className="stat-number">
-                    {
-                      attendanceRecords.filter((r) => r.status === "present")
-                        .length
-                    }
-                  </span>
-                  <span className="stat-label">Present</span>
-                </div>
-                <div className="stat-card late">
-                  <span className="stat-number">
-                    {
-                      attendanceRecords.filter((r) => r.status === "late")
-                        .length
-                    }
-                  </span>
-                  <span className="stat-label">Late</span>
-                </div>
-                <div className="stat-card absent">
-                  <span className="stat-number">
-                    {
-                      attendanceRecords.filter((r) => r.status === "absent")
-                        .length
-                    }
-                  </span>
-                  <span className="stat-label">Absent</span>
-                </div>
-                <div className="stat-card pending">
-                  <span className="stat-number">
-                    {
-                      attendanceRecords.filter(
-                        (r) => r.status === "pending_approval"
-                      ).length
-                    }
-                  </span>
-                  <span className="stat-label">Pending Approval</span>
-                </div>
-              </div>
-            </div>
-
-            <div className="attendance-list">
-              {attendanceRecords.map((record) => (
-                <div key={record.id} className="attendance-card">
-                  <div className="attendance-info">
-                    <div className="staff-details">
-                      <h4>
-                        {record.staff_member.first_name}{" "}
-                        {record.staff_member.last_name}
-                      </h4>
-                      <span className="role-badge">
-                        {record.staff_member.role}
-                      </span>
-                    </div>
-                    <div className="time-details">
-                      <div className="time-row">
-                        <span className="label">Check-in:</span>
-                        <span className="value">
-                          {record.check_in_time
-                            ? formatTime(record.check_in_time)
-                            : "Not checked in"}
-                        </span>
-                      </div>
-                      <div className="time-row">
-                        <span className="label">Check-out:</span>
-                        <span className="value">
-                          {record.check_out_time
-                            ? formatTime(record.check_out_time)
-                            : "Not checked out"}
-                        </span>
-                      </div>
-                      {record.hours_worked && (
-                        <div className="time-row">
-                          <span className="label">Hours worked:</span>
-                          <span className="value">{record.hours_worked}h</span>
-                        </div>
-                      )}
-                    </div>
-                  </div>
-                  <div className="attendance-status">
-                    {getStatusBadge(record.status)}
-                    {record.status === "pending_approval" && (
-                      <LoadingButton
-                        onClick={() => handleApproveAttendance(record.id)}
-                        loading={buttonLoading[`approve_${record.id}`]}
-                        className="approve-btn"
-                        size="small"
-                      >
-                        Approve
-                      </LoadingButton>
-                    )}
-                  </div>
-                </div>
-              ))}
-            </div>
-          </div>
-        )}
-
-        <div className="attendance-guidelines">
-          <h4>Attendance Rules</h4>
-          <ul>
-            <li>
-              <strong>Present:</strong> Check-in before 1:15 PM
-            </li>
-            <li>
-              <strong>Late:</strong> Check-in after 1:15 PM but before 1:30 AM
-              (next day)
-            </li>
-            <li>
-              <strong>Absent:</strong> No check-in recorded by 1:30 AM (next
-              day)
-            </li>
-            <li>
-              <strong>Pending Approval:</strong> Requires operator review
-            </li>
-          </ul>
-        </div>
-      </div>
-    );
-  };
-
-  // ✅ PERFORMANCE: Old implementations removed - using ultra-optimized versions above
-
-  // Helper functions for status badge mapping
-  const getStatusBadgeClass = (status) => {
-    const statusMap = {
-      pending: "status-pending",
-      confirmed: "status-confirmed",
-      driver_confirmed: "status-confirmed",
-      therapist_confirmed: "status-confirmed",
-      rejected: "status-rejected",
-      cancelled: "status-cancelled",
-      auto_cancelled: "status-overdue",
-      completed: "status-completed",
-      in_progress: "status-confirmed",
-      awaiting_payment: "status-warning",
-      pickup_requested: "status-pending",
-      overdue: "status-overdue",
-      timeout: "status-overdue",
-      journey_started: "status-confirmed",
-      arrived: "status-confirmed",
-      dropped_off: "status-confirmed",
-      session_started: "status-confirmed",
-      payment_requested: "status-warning",
-      payment_completed: "status-completed",
-    };
-
-    return statusMap[status] || "status-pending";
-  };
-  const getStatusDisplayText = (status) => {
-    // Debug logging
-    console.log("📊 Status badge debug - Input status:", status);
-    console.log("📊 Status badge debug - Type:", typeof status);
-    console.log("📊 Status badge debug - Is undefined?", status === undefined);
-    console.log("📊 Status badge debug - Is null?", status === null);
-    console.log("📊 Status badge debug - Is empty string?", status === "");
-
-    const statusTextMap = {
-      pending: "Pending",
-      confirmed: "Confirmed",
-      driver_confirmed: "Driver Confirmed",
-      therapist_confirmed: "Therapist Confirmed",
-      rejected: "Rejected",
-      cancelled: "Cancelled",
-      auto_cancelled: "Auto Cancelled",
-      completed: "Completed",
-      in_progress: "In Progress",
-      awaiting_payment: "Awaiting Payment",
-      pickup_requested: "Pickup Requested",
-      overdue: "Overdue",
-      timeout: "Timeout",
-      journey_started: "Journey Started",
-      arrived: "Arrived",
-      dropped_off: "Dropped Off",
-      session_started: "Session Started",
-      payment_requested: "Payment Requested",
-      payment_completed: "Payment Completed",
-    };
-
-    const result =
-      statusTextMap[status] ||
-      status?.charAt(0).toUpperCase() + status?.slice(1).replace(/_/g, " ") ||
-      "Unknown Status";
-
-    console.log("📊 Status badge debug - Output text:", result);
-    console.log("📊 Status badge debug - Result length:", result.length);
-    return result;
-  };
-
-  // ✅ STANDARDIZED APPOINTMENT CARD RENDERING
-  // All appointment rendering functions now use consistent structure:
-  // - .appointment-card container with urgency level classes
-  // - .appointment-header with <h3> client name and .status-badges container
-  // - .appointment-details with <p><strong>Label:</strong> value</p> format
-  // - .appointment-actions for action buttons
-  // - Consistent urgency badges and operator-specific information preserved
-
-  const renderRejectedAppointments = () => {
-    // ✅ FIXED: Use rejected appointments query data directly
-    const rejectedAppointments = rejectedAppointmentsQuery.data
-      ? Array.isArray(rejectedAppointmentsQuery.data)
-        ? rejectedAppointmentsQuery.data
-        : rejectedAppointmentsQuery.data?.results || []
-      : [];
-
-    if (!rejectedAppointments || rejectedAppointments.length === 0) {
-      return (
-        <div className="empty-state">
-          <i className="fas fa-times-circle"></i>
-          <p>No rejected appointments to review</p>
-        </div>
-      );
-    }
-
-    return (
-      <div className="appointments-list">
-        {rejectedAppointments.map((appointment) => {
-          const urgencyLevel = getUrgencyLevel(appointment);
-          const status = appointment.status || "";
-
-          return (
-            <div
-              key={appointment.id}
-              className={`appointment-card rejected ${urgencyLevel}`}
-            >
-              <div className="appointment-header">
-                <h3>
-                  Appointment #{appointment.id} -{" "}
-                  {appointment.client_details?.first_name || "Unknown"}{" "}
-                  {appointment.client_details?.last_name || ""}
-                </h3>
-                <div className="status-badges">
-                  <span
-                    className={`status-badge ${getStatusBadgeClass(status)}`}
-                  >
-                    {getStatusDisplayText(status)}
-                  </span>
-                  {urgencyLevel && urgencyLevel !== "normal" && (
-                    <span className={`urgency-badge urgency-${urgencyLevel}`}>
-                      {urgencyLevel.toUpperCase()}
-                    </span>
-                  )}
-                </div>
-              </div>
-
-              <div className="appointment-details">
-                <p>
-                  <strong>Date:</strong>{" "}
-                  {appointment.date
-                    ? new Date(appointment.date).toLocaleDateString()
-                    : "N/A"}
-                </p>
-                <p>
-                  <strong>Time:</strong> {appointment.start_time || "N/A"} -{" "}
-                  {appointment.end_time || "N/A"}
-                </p>
-                <p>
-                  <strong>Location:</strong> {appointment.location || "N/A"}
-                </p>
-                {renderTherapistInfo(appointment)}
-
-                <div className="acceptance-status">
-                  <strong>Acceptance Status:</strong>{" "}
-                  {getTherapistAcceptanceStatus(appointment)}
-                </div>
-
-                {appointment.rejection_reason && (
-                  <div className="rejection-reason">
-                    <strong>Rejection Reason:</strong>
-                    <p>{appointment.rejection_reason}</p>
-                  </div>
-                )}
-              </div>
-
-              <div className="appointment-actions">
-                <LoadingButton
-                  onClick={() => handleReviewRejection(appointment)}
-                  className="review-button"
-                >
-                  Review Rejection
-                </LoadingButton>
-              </div>
-            </div>
-          );
-        })}
-      </div>
-    );
-  };
-  const renderPendingAcceptanceAppointments = () => {
-    // ✅ FIXED: Use pending appointments query data directly
-    const pendingAppointments = pendingAppointmentsQuery.data
-      ? Array.isArray(pendingAppointmentsQuery.data)
-        ? pendingAppointmentsQuery.data
-        : pendingAppointmentsQuery.data?.results || []
-      : [];
-
-    if (!pendingAppointments || pendingAppointments.length === 0) {
-      return (
-        <div className="empty-state">
-          <i className="fas fa-clock"></i>
-          <p>No appointments pending acceptance</p>
-        </div>
-      );
-    }
-
-    return (
-      <div className="appointments-list">
-        <div className="appointments-container">
-          {pendingAppointments.map((appointment) => {
-            const urgencyLevel = getUrgencyLevel(appointment);
-            const status = appointment.status || "";
-            const acceptanceStatus = getTherapistAcceptanceStatus(appointment);
-
-            return (
-              <div
-                key={appointment.id}
-                className={`appointment-card pending ${urgencyLevel}`}
-              >
-                <div className="appointment-header">
-                  <h3>
-                    Appointment #{appointment.id} -{" "}
-                    {appointment.client_details?.first_name || "Unknown"}{" "}
-                    {appointment.client_details?.last_name || ""}
-                  </h3>
-                  <div className="status-badges">
-                    <span
-                      className={`status-badge ${getStatusBadgeClass(status)}`}
-                    >
-                      {getStatusDisplayText(status)}
-                    </span>
-                    {urgencyLevel && urgencyLevel !== "normal" && (
-                      <span className={`urgency-badge urgency-${urgencyLevel}`}>
-                        {urgencyLevel.toUpperCase()}
-                      </span>
-                    )}
-                  </div>
-                </div>
-
-                <div className="appointment-details">
-                  <p>
-                    <strong>Date:</strong>{" "}
-                    {appointment.date
-                      ? new Date(appointment.date).toLocaleDateString()
-                      : "N/A"}
-                  </p>
-                  <p>
-                    <strong>Time:</strong> {appointment.start_time || "N/A"} -{" "}
-                    {appointment.end_time || "N/A"}
-                  </p>
-                  <p>
-                    <strong>Location:</strong> {appointment.location || "N/A"}
-                  </p>
-                  {renderTherapistInfo(appointment)}
-
-                  <div className="acceptance-status">
-                    <strong>Acceptance Status:</strong> {acceptanceStatus}
-                  </div>
-                </div>
-              </div>
-            );
-          })}
-        </div>
-
-        {/* Server-side Pagination */}
-        <ServerPagination
-          currentPage={paginationInfo.currentPage}
-          totalPages={paginationInfo.totalPages}
-          hasNext={paginationInfo.hasNext}
-          hasPrevious={paginationInfo.hasPrevious}
-          onPageChange={setPage}
-          className="appointments-pagination"
-        />
-      </div>
-    );
-  };
-  const renderTimeoutMonitoring = () => {
-    const timeoutData =
-      currentView === "timeout" && Array.isArray(tabData) ? tabData : [];
-    const overdueAppointments = timeoutData;
-    const approachingDeadlineAppointments = []; // Can be filtered from the same data if needed
-
-    const overdueCount = overdueAppointments.length;
-    const approachingCount = approachingDeadlineAppointments.length;
-
-    return (
-      <div className="timeout-monitoring-panel">
-        {/* Auto-cancel controls */}
-        <div className="timeout-controls">
-          <h3>Automatic Actions</h3>
-          <div className="auto-cancel-section">
-            <p>
-              Auto-cancel overdue appointments and disable non-responsive
-              therapists
-            </p>
-            <LoadingButton
-              onClick={handleAutoCancelOverdue}
-              loading={autoCancelLoading}
-              className="auto-cancel-button"
-              disabled={overdueCount === 0}
-            >
-              Auto-Cancel Overdue ({overdueCount})
-            </LoadingButton>
-          </div>
-        </div>
-
-        {/* Overdue appointments */}
-        {overdueCount > 0 && (
-          <div className="overdue-section">
-            <h4>Overdue Appointments ({overdueCount})</h4>
-            <div className="appointments-list">
-              {" "}
-              {overdueAppointments.map((appointment) => {
-                // Simple timeout display without complex countdown
-                return (
-                  <div
-                    key={appointment.id}
-                    className="appointment-card overdue"
-                  >
-                    <div className="appointment-header">
-                      <h3>
-                        Appointment #{appointment.id} -{" "}
-                        {appointment.client_details?.first_name || "Unknown"}{" "}
-                        {appointment.client_details?.last_name || ""}
-                      </h3>
-                      <div className="status-badges">
-                        {" "}
-                        <span className="status-badge status-overdue">
-                          Overdue
-                        </span>
-                      </div>
-                    </div>
-                    <div className="appointment-details">
-                      <p>
-                        <strong>Date:</strong>{" "}
-                        {appointment.date
-                          ? new Date(appointment.date).toLocaleDateString()
-                          : "N/A"}
-                      </p>
-                      <p>
-                        <strong>Time:</strong> {appointment.start_time || "N/A"}
-                      </p>
-                      {renderTherapistInfo(appointment)}
-                    </div>
-                  </div>
-                );
-              })}
-            </div>
-          </div>
-        )}
-
-        {/* Approaching deadline appointments */}
-        {approachingCount > 0 && (
-          <div className="approaching-deadline-section">
-            <h4>Approaching Deadline ({approachingCount})</h4>
-            <div className="appointments-list">
-              {" "}
-              {approachingDeadlineAppointments.map((appointment) => {
-                // Simple approaching deadline display
-                return (
-                  <div
-                    key={appointment.id}
-                    className="appointment-card approaching-deadline"
-                  >
-                    <div className="appointment-header">
-                      <h3>
-                        Appointment #{appointment.id} -{" "}
-                        {appointment.client_details?.first_name || "Unknown"}{" "}
-                        {appointment.client_details?.last_name || ""}
-                      </h3>
-                      <div className="status-badges">
-                        {" "}
-                        <span className="status-badge status-warning">
-                          Approaching Deadline
-                        </span>
-                        <span className="countdown-badge warning">
-                          Time remaining available
-                        </span>
-                      </div>
-                    </div>
-                    <div className="appointment-details">
-                      <p>
-                        <strong>Date:</strong>{" "}
-                        {appointment.date
-                          ? new Date(appointment.date).toLocaleDateString()
-                          : "N/A"}
-                      </p>
-                      <p>
-                        <strong>Time:</strong> {appointment.start_time || "N/A"}
-                      </p>
-                      {renderTherapistInfo(appointment)}
-                    </div>
-                  </div>
-                );
-              })}
-            </div>
-          </div>
-        )}
-
-        {overdueCount === 0 && approachingCount === 0 && (
-          <div className="empty-state">
-            <i className="fas fa-check-circle"></i>
-            <p>All appointments are on track! No timeout issues detected.</p>
-          </div>
-        )}
-
-        {/* Server-side Pagination */}
-        {(overdueCount > 0 || approachingCount > 0) &&
-          paginationInfo.totalPages > 1 && (
-            <ServerPagination
-              currentPage={paginationInfo.currentPage}
-              totalPages={paginationInfo.totalPages}
-              hasNext={paginationInfo.hasNext}
-              hasPrevious={paginationInfo.hasPrevious}
-              onPageChange={setPage}
-              className="appointments-pagination"
-            />
-          )}
-      </div>
-    );
-  };
-  const renderPaymentVerificationView = () => {
-    const awaitingPaymentAppointments = tabData?.appointments || [];
-
-    if (awaitingPaymentAppointments.length === 0) {
-      return (
-        <div className="empty-state">
-          <i className="fas fa-credit-card"></i>
-          <p>No payments awaiting verification</p>
-        </div>
-      );
-    }
-
-    return (
-      <div className="appointments-list">
-        {awaitingPaymentAppointments.map((appointment) => {
-          const urgencyLevel = getUrgencyLevel(appointment);
-          const status = appointment.status || "";
-
-          // Calculate total amount
-          const totalAmount =
-            appointment?.services_details?.reduce((total, service) => {
-              const price = Number(service.price) || 0;
-              return total + price;
-            }, 0) || 0;
-
-          return (
-            <div
-              key={appointment.id}
-              className={`appointment-card payment-pending ${urgencyLevel}`}
-            >
-              <div className="appointment-header">
-                <h3>
-                  Appointment #{appointment.id} -{" "}
-                  {appointment.client_details?.first_name || "Unknown"}{" "}
-                  {appointment.client_details?.last_name || ""}
-                </h3>
-                <div className="status-badges">
-                  <span
-                    className={`status-badge ${getStatusBadgeClass(status)}`}
-                  >
-                    {getStatusDisplayText(status)}
-                  </span>
-                  {urgencyLevel && urgencyLevel !== "normal" && (
-                    <span className={`urgency-badge urgency-${urgencyLevel}`}>
-                      {urgencyLevel.toUpperCase()}
-                    </span>
-                  )}
-                </div>
-              </div>
-
-              <div className="appointment-details">
-                <p>
-                  <strong>Date:</strong>{" "}
-                  {appointment.date
-                    ? new Date(appointment.date).toLocaleDateString()
-                    : "N/A"}
-                </p>
-                <p>
-                  <strong>Time:</strong> {appointment.start_time || "N/A"} -{" "}
-                  {appointment.end_time || "N/A"}
-                </p>
-                <p>
-                  <strong>Location:</strong> {appointment.location || "N/A"}
-                </p>
-
-                {renderTherapistInfo(appointment)}
-
-                <p>
-                  <strong>Services:</strong>{" "}
-                  {Array.isArray(appointment.services_details)
-                    ? appointment.services_details.map((s) => s.name).join(", ")
-                    : "N/A"}
-                </p>
-
-                <p>
-                  <strong>Total Amount:</strong>{" "}
-                  <span className="total-amount">
-                    ₱{totalAmount.toFixed(2)}
-                  </span>
-                </p>
-              </div>
-
-              <div className="appointment-actions">
-                <LoadingButton
-                  onClick={() => handlePaymentVerification(appointment)}
-                  loading={buttonLoading[`payment_${appointment.id}`]}
-                  className="payment-button"
-                >
-                  Verify Payment
-                </LoadingButton>
-              </div>
-            </div>
-          );
-        })}
-
-        {/* Server-side Pagination */}
-        <ServerPagination
-          currentPage={paginationInfo.currentPage}
-          totalPages={paginationInfo.totalPages}
-          hasNext={paginationInfo.hasNext}
-          hasPrevious={paginationInfo.hasPrevious}
-          onPageChange={setPage}
-          className="appointments-pagination"
-        />
-      </div>
-    );
-  };
-
-  // Render appointment action buttons based on status
-  const renderAppointmentActions = (appointment) => {
-    const status = appointment.status;
-
-    switch (status) {
-      case "driver_confirmed":
-        return (
-          <LoadingButton
-            onClick={() => _handleStartAppointment(appointment.id)}
-            loading={buttonLoading[`start_${appointment.id}`]}
-            className="start-button"
-          >
-            Start Appointment
-          </LoadingButton>
-        );
-
-      case "awaiting_payment":
-        return (
-          <LoadingButton
-            onClick={() => handlePaymentVerification(appointment)}
-            loading={buttonLoading[`payment_${appointment.id}`]}
-            className="payment-button"
-          >
-            Verify Payment
-          </LoadingButton>
-        );
-
-      case "rejected":
-        return (
-          <LoadingButton
-            onClick={() => handleReviewRejection(appointment)}
-            className="review-button"
-          >
-            Review Rejection
-          </LoadingButton>
-        );
-
-      default:
-        return null;
-    }
-  };
-
-  const renderAllAppointments = () => {
-    const appointments = processedTabData.filteredAppointments || [];
-
-    console.log("🔍 Render All Appointments Debug:", {
-      currentView,
-      tabLoading,
-      tabError: !!tabError,
-      tabData: {
-        exists: !!tabData,
-        type: typeof tabData,
-        isArray: Array.isArray(tabData),
-        hasResults: !!tabData?.results,
-        resultsCount: tabData?.results?.length,
-        directArrayLength: Array.isArray(tabData)
-          ? tabData.length
-          : "not array",
-      },
-      processedTabData: {
-        exists: !!processedTabData,
-        appointmentsLength: processedTabData?.appointments?.length,
-        filteredAppointmentsLength:
-          processedTabData?.filteredAppointments?.length,
-      },
-      appointments: {
-        length: appointments.length,
-        isArray: Array.isArray(appointments),
-      },
-      paginationInfo: {
-        count: paginationInfo.count,
-        totalPages: paginationInfo.totalPages,
-        currentPage: paginationInfo.currentPage,
-        pageSize: paginationInfo.pageSize,
-        hasNext: paginationInfo.hasNext,
-        hasPrevious: paginationInfo.hasPrevious,
-      },
-    });
-
-    return (
-      <div className="appointments-list">
-        {/* Appointments List */}
-        <div className="appointments-container">
-          {tabLoading ? (
-            <div className="loading-message">Loading appointments...</div>
-          ) : tabError ? (
-            <div
-              className={`error-message ${
-                tabError.isBlocked ? "blocked-error" : ""
-              }`}
-            >
-              {tabError.isBlocked ? (
-                <div className="blocked-request-error">
-                  <h4>🚫 Unable to Load Appointments</h4>
-                  <p>Your browser or an extension is blocking the request.</p>
-                  <p>
-                    <strong>
-                      Please check your ad blocker settings and try again.
-                    </strong>
-                  </p>
-                </div>
-              ) : (
-                <div>
-                  <h4>❌ Error loading appointments</h4>
-                  <p>{tabError.message || tabError}</p>
-                  <button onClick={refreshCurrentTab} className="retry-btn">
-                    🔄 Retry
-                  </button>
-                </div>
-              )}
-            </div>
-          ) : appointments.length === 0 ? (
-            <div className="no-appointments">
-              <div className="empty-state">
-                <i className="fas fa-calendar-alt"></i>
-                <h3>No appointments found</h3>
-                <p>There are currently no appointments to display.</p>
-                <button onClick={refreshCurrentTab} className="refresh-btn">
-                  🔄 Refresh Data
-                </button>
-              </div>
-            </div>
-          ) : (
-            <div className="appointments-grid">
-              {appointments.map((appointment) => {
-                const urgencyLevel = getUrgencyLevel(appointment);
-
-                // Determine card classes based on status and urgency
-                let cardClasses = "appointment-card";
-
-                // Apply urgency styling only for pending appointments
-                if (appointment.status === "pending" && urgencyLevel) {
-                  cardClasses += ` ${urgencyLevel}`;
-                }
-
-                // Apply overdue styling for auto-cancelled appointments
-                if (appointment.status === "auto_cancelled") {
-                  cardClasses += " overdue";
-                }
-
-                return (
-                  <div key={appointment.id} className={cardClasses}>
-                    <div className="appointment-header">
-                      <h3>
-                        {appointment.client_details?.first_name}{" "}
-                        {appointment.client_details?.last_name}
-                      </h3>
-                      <div className="status-badges">
-                        <span
-                          className={`status-badge ${getStatusBadgeClass(
-                            appointment.status
-                          )}`}
-                        >
-                          {appointment.status?.replace("_", " ").toUpperCase()}
-                        </span>
-                        {/* Only show urgency badge for pending appointments */}
-                        {appointment.status === "pending" &&
-                          urgencyLevel &&
-                          urgencyLevel !== "normal" && (
-                            <span
-                              className={`urgency-badge urgency-${urgencyLevel}`}
-                            >
-                              {urgencyLevel.toUpperCase()}
-                            </span>
-                          )}
-                      </div>
-                    </div>
-                    <div className="appointment-details">
-                      <p>
-                        <strong>Appointment ID:</strong> #{appointment.id}
-                      </p>
-                      <p>
-                        <strong>Date:</strong>{" "}
-                        {appointment.formatted_date || appointment.date}
-                      </p>
-                      <p>
-                        <strong>Time:</strong>{" "}
-                        {appointment.formatted_start_time ||
-                          appointment.start_time}
-                        {appointment.formatted_end_time &&
-                          ` - ${appointment.formatted_end_time}`}
-                      </p>
-                      <p>
-                        <strong>Location:</strong>{" "}
-                        {appointment.location || "Not specified"}
-                      </p>
-
-                      {/* Client Information */}
-                      {appointment.client_details && (
-                        <div className="client-info">
-                          <p>
-                            <strong>Client Phone:</strong>{" "}
-                            {appointment.client_details.phone_number || "N/A"}
-                          </p>
-                          <p>
-                            <strong>Client Address:</strong>{" "}
-                            {appointment.client_details.address || "N/A"}
-                          </p>
-                        </div>
-                      )}
-
-                      {/* Therapist Information */}
-                      {renderTherapistInfo(appointment)}
-
-                      {/* Driver Information */}
-                      {appointment.driver_details && (
-                        <p>
-                          <strong>Driver:</strong>{" "}
-                          {appointment.driver_details.first_name}{" "}
-                          {appointment.driver_details.last_name}
-                          {appointment.driver_details.motorcycle_plate &&
-                            ` (${appointment.driver_details.motorcycle_plate})`}
-                        </p>
-                      )}
-
-                      {/* Services Information */}
-                      {appointment.services_details &&
-                        appointment.services_details.length > 0 && (
-                          <div className="services-info">
-                            <p>
-                              <strong>Services:</strong>{" "}
-                              {appointment.services_details
-                                .map((service) => service.name)
-                                .join(", ")}
-                            </p>
-                            <p>
-                              <strong>Total Price:</strong> ₱
-                              {appointment.total_price || 0}
-                            </p>
-                            <p>
-                              <strong>Total Duration:</strong>{" "}
-                              {appointment.total_duration || 0} minutes
-                            </p>
-                          </div>
-                        )}
-
-                      {/* Acceptance Status */}
-                      {getTherapistAcceptanceStatus(appointment)}
-
-                      {/* Additional Notes */}
-                      {appointment.notes && (
-                        <p>
-                          <strong>Notes:</strong> {appointment.notes}
-                        </p>
-                      )}
-                    </div>
-                    <div className="appointment-actions">
-                      {/* Add action buttons based on appointment status */}
-                      {renderAppointmentActions(appointment)}
-                    </div>
-                  </div>
-                );
-              })}
-            </div>
-          )}
-        </div>
-
-        {/* Server-side Pagination - Only show if totalPages > 1 */}
-        {paginationInfo.totalPages > 1 && (
-          <ServerPagination
-            currentPage={paginationInfo.currentPage}
-            totalPages={paginationInfo.totalPages}
-            hasNext={paginationInfo.hasNext}
-            hasPrevious={paginationInfo.hasPrevious}
-            onPageChange={setPage}
-            className="appointments-pagination"
-          />
-        )}
-
-        {/* Debug Information (only in development) */}
-        {import.meta.env.DEV && (
-          <div
-            className="debug-info"
-            style={{
-              position: "fixed",
-              bottom: "10px",
-              right: "10px",
-              background: "rgba(0,0,0,0.8)",
-              color: "white",
-              padding: "10px",
-              borderRadius: "5px",
-              fontSize: "12px",
-              zIndex: 9999,
-              maxWidth: "300px",
-            }}
-          >
-            <strong>Debug - All Appointments:</strong>
-            <br />
-            Data: {appointments.length} items
-            <br />
-            Page: {paginationInfo.currentPage}/{paginationInfo.totalPages}
-            <br />
-            Total: {paginationInfo.count} appointments
-            <br />
-            Loading: {tabLoading ? "Yes" : "No"}
-            <br />
-            Error: {tabError ? "Yes" : "No"}
-          </div>
-        )}
-      </div>
-    );
-  };
-  const renderNotifications = () => {
-    // ✅ FIXED: Use tabData directly since notifications are fetched directly, not in a nested property
-    const notifications = Array.isArray(tabData) ? tabData : [];
-
-    console.log("🔔 Rendering notifications:", {
-      tabData,
-      notificationsArray: notifications,
-      count: notifications.length,
-      currentView,
-    });
-
-    // Show loading state
-    if (tabLoading) {
-      return (
-        <div className="loading-state">
-          <MinimalLoadingIndicator
-            show={true}
-            position="center"
-            size="medium"
-            tooltip="Loading notifications..."
-          />
-        </div>
-      );
-    }
-
-    // Show error state
-    if (tabError) {
-      return (
-        <div
-          className={`error-state ${tabError.isBlocked ? "blocked-error" : ""}`}
-        >
-          {tabError.isBlocked ? (
-            <div className="blocked-request-error">
-              <h4>🚫 Unable to Load Notifications</h4>
-              <p>Your browser or an extension is blocking the request.</p>
-              <p>
-                <strong>Please check your ad blocker settings.</strong>
-              </p>
-            </div>
-          ) : (
-            <>
-              <i className="fas fa-exclamation-triangle"></i>
-              <p>Error loading notifications: {tabError.message || tabError}</p>
-            </>
-          )}
-          <button onClick={refreshCurrentTab} className="retry-btn">
-            Retry
-          </button>
-        </div>
-      );
-    }
-
-    // Show empty state
-    if (notifications.length === 0) {
-      return (
-        <div className="empty-state">
-          <i className="fas fa-bell"></i>
-          <p>No unread notifications</p>
-          <p className="empty-subtitle">You're all caught up!</p>
-        </div>
-      );
-    }
-    return (
-      <div className="notifications-list">
-        <div className="notifications-header">
-          <h3>Unread Notifications ({notifications.length})</h3>
-          <button onClick={refreshCurrentTab} className="refresh-btn">
-            <i className="fas fa-sync-alt"></i> Refresh
-          </button>
-        </div>
-
-        <div className="notifications-container">
-          {notifications.map((notification) => (
-            <div
-              key={notification.id}
-              className={`notification-card ${
-                notification.type || notification.notification_type || "info"
-              } ${notification.is_read ? "read" : "unread"}`}
-            >
-              <div className="notification-header">
-                <div className="notification-icon">
-                  {notification.type === "appointment" && (
-                    <i className="fas fa-calendar"></i>
-                  )}
-                  {notification.type === "payment" && (
-                    <i className="fas fa-money-bill"></i>
-                  )}
-                  {notification.type === "driver" && (
-                    <i className="fas fa-car"></i>
-                  )}
-                  {!notification.type && <i className="fas fa-bell"></i>}
-                </div>
-                <h4>
-                  {notification.title ||
-                    notification.message?.substring(0, 50) ||
-                    "Notification"}
-                </h4>
-                <span className="notification-time">
-                  {new Date(notification.created_at).toLocaleString()}
-                </span>
-              </div>
-              <div className="notification-content">
-                <p>{notification.message}</p>
-                {notification.appointment_id && (
-                  <div className="notification-details">
-                    <span className="appointment-link">
-                      Appointment #{notification.appointment_id}
-                    </span>
-                  </div>
-                )}
-              </div>
-              {!notification.is_read && (
-                <div className="notification-actions">
-                  <button
-                    className="mark-read-btn"
-                    onClick={() => {
-                      // TODO: Implement mark as read functionality
-                      console.log(
-                        "Mark notification as read:",
-                        notification.id
-                      );
-                    }}
-                  >
-                    Mark as Read
-                  </button>
-                </div>
-              )}
-            </div>
-          ))}
-        </div>
-
-        {/* Server-side Pagination */}
-        <ServerPagination
-          currentPage={paginationInfo.currentPage}
-          totalPages={paginationInfo.totalPages}
-          hasNext={paginationInfo.hasNext}
-          hasPrevious={paginationInfo.hasPrevious}
-          onPageChange={setPage}
-          className="appointments-pagination"
-        />
-      </div>
-    );
-  };
-  const renderDriverCoordinationPanel = () => {
-    const drivers = Array.isArray(tabData) ? tabData : [];
-    const availableDrivers = drivers.filter((d) => d.status !== "busy") || [];
-    const busyDrivers = drivers.filter((d) => d.status === "busy") || [];
-    const pickupRequests = tabData?.pickupRequests || [];
-
-    return (
-      <div className="driver-coordination-panel">
-        <div className="driver-stats">
-          <div className="stat-card available">
-            <span className="stat-number">{availableDrivers.length}</span>
-            <span className="stat-label">Available Drivers</span>
-          </div>
-          <div className="stat-card busy">
-            <span className="stat-number">{busyDrivers.length}</span>
-            <span className="stat-label">Busy Drivers</span>
-          </div>
-          <div className="stat-card pending">
-            <span className="stat-number">{pickupRequests.length}</span>
-            <span className="stat-label">Pending Pickups</span>
-          </div>
-        </div>{" "}
-        <div className="driver-sections">
-          <div className="available-drivers-section">
-            <h3>Available Drivers</h3>
-            {availableDrivers.length === 0 ? (
-              <p>No drivers currently available</p>
-            ) : (
-              <div className="drivers-list">
-                {availableDrivers.map((driver) => (
-                  <div key={driver.id} className="driver-card available">
-                    <div className="driver-info">
-                      <h4>
-                        {driver.first_name} {driver.last_name}
-                      </h4>
-                      <p>
-                        <strong>Vehicle:</strong> {driver.vehicle_type}
-                      </p>
-                      <p>
-                        <strong>Last Location:</strong> {driver.last_location}
-                      </p>
-                      <p>
-                        <strong>Available Since:</strong>{" "}
-                        {new Date(driver.available_since).toLocaleString()}
-                      </p>
-                    </div>
-                  </div>
-                ))}
-              </div>
-            )}
-          </div>
-
-          <div className="busy-drivers-section">
-            <h3>Busy Drivers</h3>
-            {busyDrivers.length === 0 ? (
-              <p>No drivers currently busy</p>
-            ) : (
-              <div className="drivers-list">
-                {busyDrivers.map((driver) => (
-                  <div key={driver.id} className="driver-card busy">
-                    <div className="driver-info">
-                      <h4>
-                        {driver.first_name} {driver.last_name}
-                      </h4>
-                      <p>
-                        <strong>Current Task:</strong> {driver.current_task}
-                      </p>
-                      <p>
-                        <strong>Vehicle:</strong> {driver.vehicle_type}
-                      </p>
-                      <p>
-                        <strong>Location:</strong> {driver.current_location}
-                      </p>
-                    </div>
-                  </div>
-                ))}
-              </div>
-            )}
-          </div>
-        </div>
-      </div>
-    );
-  };
-  const renderServiceWorkflowView = () => {
-    const workflowData = tabData || {};
-    const todayAppointments = workflowData.todayAppointments || [];
-    const activeSessions = workflowData.activeSessions || [];
-    const upcomingAppointments = workflowData.upcomingAppointments || [];
-
-    return (
-      <div className="service-workflow-panel">
-        <div className="workflow-stats">
-          <div className="stat-card">
-            <span className="stat-number">{todayAppointments.length}</span>
-            <span className="stat-label">Today's Appointments</span>
-          </div>
-          <div className="stat-card">
-            <span className="stat-number">{activeSessions.length}</span>
-            <span className="stat-label">Active Sessions</span>
-          </div>
-          <div className="stat-card">
-            <span className="stat-number">{upcomingAppointments.length}</span>
-            <span className="stat-label">Upcoming</span>
-          </div>
-        </div>
-        <div className="workflow-content">
-          <p>
-            Service workflow overview and management tools will be displayed
-            here.
-          </p>
-        </div>
-      </div>
-    );
-  };
-  const renderActiveSessionsView = () => {
-    const activeSessions = Array.isArray(tabData) ? tabData : [];
-
-    if (activeSessions.length === 0) {
-      return (
-        <div className="empty-state">
-          <i className="fas fa-user-md"></i>
-          <p>No active therapy sessions</p>
-        </div>
-      );
-    }
-
-    return (
-      <div className="appointments-list">
-        {activeSessions.map((session) => (
-          <div key={session.id} className="appointment-card active-session">
-            <div className="appointment-header">
-              <h3>
-                Session #{session.id} - {session.client_details?.first_name}{" "}
-                {session.client_details?.last_name}
-              </h3>
-              <span className="status-badge active">Active Session</span>
-            </div>
-            <div className="appointment-details">
-              <p>
-                <strong>Started:</strong>{" "}
-                {new Date(session.session_started_at).toLocaleString()}
-              </p>
-              <p>
-                <strong>Location:</strong> {session.location}
-              </p>
-              {renderTherapistInfo(session)}
-              <p>
-                <strong>Services:</strong>{" "}
-                {session.services_details?.map((s) => s.name).join(", ")}
-              </p>
-            </div>
-          </div>
-        ))}
-
-        {/* Server-side Pagination */}
-        <ServerPagination
-          currentPage={paginationInfo.currentPage}
-          totalPages={paginationInfo.totalPages}
-          hasNext={paginationInfo.hasNext}
-          hasPrevious={paginationInfo.hasPrevious}
-          onPageChange={setPage}
-          className="appointments-pagination"
-        />
-      </div>
-    );
-  };
-  const renderPickupRequestsView = () => {
-    const pickupRequests = Array.isArray(tabData) ? tabData : [];
-
-    if (pickupRequests.length === 0) {
-      return (
-        <div className="empty-state">
-          <i className="fas fa-car"></i>
-          <p>No pickup requests pending</p>
-        </div>
-      );
-    }
-
-    return (
-      <div className="appointments-list">
-        {pickupRequests.map((request) => (
-          <div key={request.id} className="appointment-card pickup-request">
-            <div className="appointment-header">
-              <h3>Pickup Request - {request.therapist_name}</h3>
-              <div className="status-badges">
-                <span
-                  className={`urgency-badge urgency-${
-                    request.urgency || "normal"
-                  }`}
-                >
-                  {request.urgency === "urgent" ? "🚨 URGENT" : "⏰ Normal"}
-                </span>
-              </div>
-            </div>
-            <div className="appointment-details">
-              <p>
-                <strong>Location:</strong> {request.location}
-              </p>
-              <p>
-                <strong>Requested:</strong>{" "}
-                {new Date(request.requested_at).toLocaleString()}
-              </p>
-              <p>
-                <strong>Session Ended:</strong>{" "}
-                {new Date(request.session_end_time).toLocaleString()}
-              </p>
-            </div>
-            <div className="appointment-actions">
-              {driverAssignment.availableDrivers.length > 0 ? (
-                <div className="driver-assignment">
-                  <select
-                    onChange={(e) =>
-                      e.target.value &&
-                      handleAssignDriverPickup(
-                        request.therapist_id,
-                        parseInt(e.target.value)
-                      )
-                    }
-                  >
-                    <option value="">Select Driver</option>
-                    {driverAssignment.availableDrivers.map((driver) => (
-                      <option key={driver.id} value={driver.id}>
-                        {driver.first_name} {driver.last_name} -{" "}
-                        {driver.vehicle_type}
-                      </option>
-                    ))}
-                  </select>
-                  <LoadingButton
-                    onClick={() =>
-                      handleAssignDriverPickup(request.therapist_id)
-                    }
-                    className="auto-assign-button"
-                  >
-                    Auto-Assign (FIFO)
-                  </LoadingButton>
-                </div>
-              ) : (
-                <p className="no-drivers">No drivers available</p>
-              )}
-            </div>
-          </div>
-        ))}
-
-        {/* Server-side Pagination */}
-        <ServerPagination
-          currentPage={paginationInfo.currentPage}
-          totalPages={paginationInfo.totalPages}
-          hasNext={paginationInfo.hasNext}
-          hasPrevious={paginationInfo.hasPrevious}
-          onPageChange={setPage}
-          className="appointments-pagination"
-        />
-      </div>
-    );
-  };
-  // Render the tab switcher at the top of the dashboard
-
-  return (
-    <PageLayout>
-      {/* TanStack Query Debugger - Remove this after debugging
-      <TanStackQueryDebugger /> */}
-
-      <div className={`operator-dashboard`}>
-        <LayoutRow
-          title={`${greeting}, ${userName}!`}
-          subtitle={<>{systemTime}</>}
-        >
-          <div className="action-buttons">
-            <button onClick={handleLogout} className="logout-button">
-              Logout
-            </button>
-          </div>
-        </LayoutRow>
-        {/* OPTIMIZED: Simplified loading indicator */}
-        <MinimalLoadingIndicator
-          show={tabLoading}
-          hasData={tabData !== null}
-          position="bottom-left"
-          size="small"
-          variant="subtle"
-          tooltip={
-            tabData !== null
-              ? "Refreshing dashboard data..."
-              : "Loading dashboard data..."
-          }
-          pulse={true}
-          fadeIn={true}
-        />{" "}
-        {/* Enhanced error handling with user-friendly messages */}
-        {tabError && !tabData && (
-          <div
-            className={`error-message ${
-              tabError.isBlocked ? "blocked-error" : ""
-            }`}
-          >
-            {tabError.isBlocked ? (
-              <div className="blocked-request-error">
-                <h4>🚫 Request Blocked</h4>
-                <p>
-                  <strong>{tabError.message}</strong>
-                </p>
-                <div className="error-help">
-                  <p>
-                    <strong>How to fix this:</strong>
-                  </p>
-                  <ul>
-                    <li>
-                      Check your ad blocker settings and whitelist this site
-                    </li>
-                    <li>Temporarily disable browser extensions</li>
-                    <li>Try refreshing the page</li>
-                    <li>Contact support if the issue persists</li>
-                  </ul>
-                </div>
-                <button
-                  onClick={() => window.location.reload()}
-                  className="retry-button"
-                  style={{
-                    marginTop: "10px",
-                    padding: "8px 16px",
-                    backgroundColor: "#007bff",
-                    color: "white",
-                    border: "none",
-                    borderRadius: "4px",
-                    cursor: "pointer",
-                  }}
-                >
-                  🔄 Retry
-                </button>
-              </div>
-            ) : (
-              <div className="general-error">
-                <h4>❌ Error Loading Data</h4>
-                <p>
-                  {typeof tabError === "object"
-                    ? tabError.message ||
-                      tabError.error ||
-                      JSON.stringify(tabError)
-                    : tabError}
-                </p>
-                <button
-                  onClick={refreshCurrentTab}
-                  className="retry-button"
-                  style={{
-                    marginTop: "10px",
-                    padding: "8px 16px",
-                    backgroundColor: "#28a745",
-                    color: "white",
-                    border: "none",
-                    borderRadius: "4px",
-                    cursor: "pointer",
-                  }}
-                >
-                  🔄 Try Again
-                </button>
-              </div>
-            )}
-          </div>
-        )}
-        {/* ✅ ROBUST FILTERING: Display validation warnings and errors */}{" "}
-        {validationWarnings.length > 0 && (
-          <div
-            className="validation-warnings"
-            style={{
-              backgroundColor: "#fff3cd",
-              border: "1px solid #ffeaa7",
-              borderRadius: "4px",
-              padding: "12px",
-              margin: "10px 0",
-              color: "#856404",
-            }}
-          >
-            <h5 style={{ margin: "0 0 8px 0", fontSize: "14px" }}>
-              ⚠️ Parameter Validation Issues:
-            </h5>
-            <ul style={{ margin: "0", paddingLeft: "20px" }}>
-              {validationWarnings.map((warning, index) => (
-                <li key={index} style={{ fontSize: "13px" }}>
-                  {warning}
-                </li>
-              ))}
-            </ul>
-          </div>
-        )}
-        {/* Statistics Dashboard - Only show for rejected view */}
-        <div className="stats-dashboard">
-          <div className="stats-card">
-            <h4>Rejection Overview</h4>
-            <div className="stats-grid">
-              <div className="operator-stat-item">
-                <span className="operator-stat-number">
-                  {tabStats.rejectionStats.total}
-                </span>
-                <span className="operator-stat-label">Total Rejections</span>
-              </div>
-              <div className="operator-stat-item operator-therapist-stat">
-                <span className="operator-stat-number">
-                  {tabStats.rejectionStats.therapist}
-                </span>
-                <span className="operator-stat-label">
-                  Therapist Rejections
-                </span>
-              </div>
-              <div className="operator-stat-item operator-driver-stat">
-                <span className="operator-stat-number">
-                  {tabStats.rejectionStats.driver}
-                </span>
-                <span className="operator-stat-label">Driver Rejections</span>
-              </div>{" "}
-              <div className="operator-stat-item operator-pending-stat">
-                <span className="operator-stat-number">
-                  {tabStats.rejectionStats.pending}
-                </span>
-                <span className="operator-stat-label">Pending Reviews</span>
-              </div>
-            </div>
-          </div>
-        </div>
-        <div className="dashboard-container">
-          <TabSwitcher
-            tabs={dashboardTabs}
-            activeTab={currentView}
-            onTabChange={setView}
-          />
-          <div
-            className={`dashboard-content ${
-              paymentModal.isOpen || reviewModal.isOpen ? "faded" : ""
-            }`}
-          >
-            {" "}
-            {/* 🔥 PERFORMANCE MONITOR: Real-time performance tracking */}
-            {/* <PerformanceMonitor
-            componentName="OperatorDashboard"
-            enabled={import.meta.env.DEV || false}
-          /> */}
-            {currentView === "rejected" && (
-              <div className="rejected-appointments">
-                <h2>Rejection Reviews</h2>
-                {renderRejectedAppointments()}
-              </div>
-            )}
-            {currentView === "pending" && (
-              <div className="pending-appointments">
-                <h2>Pending Acceptance Appointments</h2>
-                {renderPendingAcceptanceAppointments()}
-              </div>
-            )}{" "}
-            {currentView === "timeout" && (
-              <div className="timeout-monitoring">
-                <h2>Timeout Monitoring</h2>
-                {renderTimeoutMonitoring()}
-              </div>
-            )}
-            {currentView === "payment" && (
-              <div className="payment-verification">
-                <h2>Payment Verification</h2>
-                {renderPaymentVerificationView()}
-              </div>
-            )}
-            {currentView === "all" && (
-              <div className="all-appointments">
-                <h2>All Appointments</h2>
-                {renderAllAppointments()}
-              </div>
-            )}{" "}
-            {currentView === "attendance" && (
-              <div className="attendance-management">
-                <h2>Attendance Management</h2>
-                {renderAttendanceView()}
-              </div>
-            )}{" "}
-            {currentView === "notifications" && (
-              <div className="notifications">
-                <h2>Notifications</h2>
-                {renderNotifications()}
-              </div>
-            )}{" "}
-            {currentView === "driver" && (
-              <div className="driver-coordination">
-                <h2>Driver Coordination Center</h2>
-                {renderDriverCoordinationPanel()}
-              </div>
-            )}
-            {currentView === "workflow" && (
-              <div className="service-workflow">
-                <h2>Service Workflow Overview</h2>
-                {renderServiceWorkflowView()}
-              </div>
-            )}
-            {currentView === "sessions" && (
-              <div className="active-sessions">
-                <h2>Active Therapy Sessions</h2>
-                {renderActiveSessionsView()}
-              </div>
-            )}{" "}
-            {currentView === "pickup" && (
-              <div className="pickup-requests">
-                <h2>Therapist Pickup Requests</h2>
-                {renderPickupRequestsView()}
-              </div>
-            )}
-          </div>
-        </div>
-      </div>
-      {/* End of operator-dashboard */}
-
-      {/* Payment Verification Modal */}
-      {paymentModal.isOpen && (
-        <div className={styles["modal-overlay"]}>
-          <div className={styles.modal}>
-            <div className={styles["modal-header"]}>
-              <h3>Verify Payment Received</h3>
-              <button
-                className={styles["close-btn"]}
-                onClick={handlePaymentModalCancel}
-                aria-label="Close modal"
-              >
-                ×
-              </button>
-            </div>
-            <div className="appointment-summary">
-              <h4>Appointment #{paymentModal.appointmentId}</h4>
-              <div className="summary-details">
-                <p>
-                  <strong>Client:</strong>{" "}
-                  {paymentModal.appointmentDetails?.client_details?.first_name
-                    ? `${
-                        paymentModal.appointmentDetails.client_details
-                          .first_name
-                      } ${
-                        paymentModal.appointmentDetails.client_details
-                          .last_name || ""
-                      }`.trim()
-                    : paymentModal.appointmentDetails?.client ||
-                      "Unknown Client"}
-                </p>
-                <p>
-                  <strong>Date:</strong>{" "}
-                  {new Date(
-                    paymentModal.appointmentDetails?.date
-                  ).toLocaleDateString()}
-                </p>
-                <p>
-                  <strong>Services:</strong>{" "}
-                  {paymentModal.appointmentDetails?.services_details
-                    ?.map((s) => s.name)
-                    .join(", ") || "N/A"}
-                </p>{" "}
-                <p>
-                  <strong>Total Amount:</strong> ₱
-                  {(() => {
-                    const total =
-                      paymentModal.appointmentDetails?.services_details?.reduce(
-                        (total, service) => {
-                          const price = Number(service.price) || 0;
-                          return total + price;
-                        },
-                        0
-                      ) || 0;
-                    return total.toFixed(2);
-                  })()}
-                </p>
-              </div>
-            </div>
-            <div className={styles["modal-form"]}>
-              <div className="form-group">
-                <label htmlFor="paymentMethod">Payment Method:</label>{" "}
-                <select
-                  id="paymentMethod"
-                  value={paymentData.method}
-                  onChange={(e) =>
-                    setPaymentData({
-                      ...paymentData,
-                      method: e.target.value,
-                      // Reset receipt data when switching payment methods
-                      receiptFile: null,
-                      receiptHash: "",
-                      receiptUrl: "",
-                      uploadError: "",
-                    })
-                  }
-                >
-                  <option value="cash">Cash</option>
-                  <option value="gcash">GCash</option>
-                </select>
-              </div>
-              <div className="form-group">
-                <label htmlFor="paymentAmount">Amount Received:</label>
-                <input
-                  type="number"
-                  id="paymentAmount"
-                  value={paymentData.amount}
-                  onChange={(e) =>
-                    setPaymentData({ ...paymentData, amount: e.target.value })
-                  }
-                  placeholder="Enter amount received"
-                  min="0"
-                  step="0.01"
-                />
-              </div>{" "}
-              {/* GCash Receipt Upload */}
-              {paymentData.method === "gcash" && (
-                <div
-                  className="form-group"
-                  style={{
-                    backgroundColor: "#f0f8ff",
-                    border: "2px solid #3498db",
-                    padding: "15px",
-                    borderRadius: "8px",
-                    marginTop: "15px",
-                  }}
-                >
-                  <label
-                    htmlFor="receiptFile"
-                    style={{
-                      color: "#2c3e50",
-                      fontWeight: "bold",
-                      fontSize: "14px",
-                    }}
-                  >
-                    📄 GCash Receipt Upload{" "}
-                    <span style={{ color: "#e74c3c" }}>*</span>
-                  </label>
-                  <div style={{ marginTop: "0.5rem" }}>
-                    <input
-                      type="file"
-                      id="receiptFile"
-                      accept="image/jpeg,image/png,image/webp,application/pdf"
-                      onChange={handleReceiptFileChange}
-                      disabled={paymentData.isUploading}
-                      required
-                    />
-                    {paymentData.isUploading && (
-                      <div
-                        style={{
-                          marginTop: "0.5rem",
-                          fontSize: "0.9rem",
-                          color: "#555",
-                          display: "flex",
-                          alignItems: "center",
-                        }}
-                      >
-                        <span
-                          style={{
-                            display: "inline-block",
-                            width: "16px",
-                            height: "16px",
-                            border: "2px solid rgba(0,0,0,.1)",
-                            borderTopColor: "#3498db",
-                            borderRadius: "50%",
-                            marginRight: "8px",
-                            animation: "spin 1s ease-in-out infinite",
-                          }}
-                        ></span>
-                        Uploading...
-                      </div>
-                    )}
-                    {paymentData.receiptHash && (
-                      <div
-                        style={{
-                          marginTop: "0.5rem",
-                          background: "#f5f5f5",
-                          padding: "8px",
-                          borderRadius: "4px",
-                          fontSize: "0.85rem",
-                        }}
-                      >
-                        <p
-                          style={{
-                            color: "#2ecc71",
-                            marginBottom: "4px",
-                            fontWeight: "500",
-                          }}
-                        >
-                          ✓ Receipt verified
-                        </p>
-                        <div
-                          style={{
-                            display: "flex",
-                            alignItems: "center",
-                            color: "#555",
-                            fontFamily: "monospace",
-                            overflow: "hidden",
-                          }}
-                        >
-                          <span
-                            style={{ fontWeight: "500", marginRight: "8px" }}
-                          >
-                            SHA-256:
-                          </span>
-                          <span
-                            style={{
-                              overflow: "hidden",
-                              textOverflow: "ellipsis",
-                              cursor: "pointer",
-                            }}
-                            title={paymentData.receiptHash}
-                          >
-                            {paymentData.receiptHash.substring(0, 16)}...
-                          </span>
-                        </div>
-                      </div>
-                    )}
-                    {paymentData.uploadError && (
-                      <p
-                        style={{
-                          color: "#e74c3c",
-                          marginTop: "4px",
-                          fontWeight: "500",
-                        }}
-                      >
-                        {paymentData.uploadError}
-                      </p>
-                    )}
-                  </div>
-                </div>
-              )}
-              <div className="form-group">
-                <label htmlFor="paymentNotes">Notes (optional):</label>
-                <textarea
-                  id="paymentNotes"
-                  value={paymentData.notes}
-                  onChange={(e) =>
-                    setPaymentData({ ...paymentData, notes: e.target.value })
-                  }
-                  placeholder="Add any notes about the payment..."
-                  rows={3}
-                />
-              </div>
-              <div className="modal-actions">
-                <LoadingButton
-                  className="verify-button"
-                  onClick={handleMarkPaymentPaid}
-                  loading={
-                    buttonLoading[`payment_${paymentModal.appointmentId}`]
-                  }
-                  loadingText="Processing..."
-                >
-                  Mark as Paid
-                </LoadingButton>
-                <LoadingButton
-                  className="cancel-button"
-                  onClick={handlePaymentModalCancel}
-                  variant="secondary"
-                >
-                  Cancel
-                </LoadingButton>
-              </div>
-            </div>
-          </div>
-        </div>
-      )}
-      {/* Review Rejection Modal */}
-      {reviewModal.isOpen && (
-        <div className="modal-overlay">
-          <div className="review-modal">
-            <h3>Review Appointment Rejection</h3>
-            <div className="rejection-details">
-              <p>
-                <strong>Rejection Reason:</strong>
-              </p>
-              <p className="rejection-reason-text">
-                {reviewModal.rejectionReason}
-              </p>
-            </div>
-            <div className="review-notes">
-              <label htmlFor="reviewNotes">Review Notes (optional):</label>
-              <textarea
-                id="reviewNotes"
-                value={reviewNotes}
-                onChange={(e) => setReviewNotes(e.target.value)}
-                placeholder="Add any additional notes about your decision..."
-                rows={3}
-              />
-            </div>{" "}
-            <div className="modal-actions">
-              <LoadingButton
-                className="accept-button"
-                onClick={() => handleReviewSubmit("accept")}
-                loading={
-                  buttonLoading[`review_${reviewModal.appointmentId}_accept`]
-                }
-                loadingText="Processing..."
-              >
-                Accept Rejection
-              </LoadingButton>
-              <LoadingButton
-                className="deny-button"
-                onClick={() => handleReviewSubmit("deny")}
-                loading={
-                  buttonLoading[`review_${reviewModal.appointmentId}_deny`]
-                }
-                loadingText="Processing..."
-              >
-                Deny Rejection
-              </LoadingButton>
-              <LoadingButton
-                className="cancel-button"
-                onClick={handleReviewCancel}
-                variant="secondary"
-              >
-                Cancel
-              </LoadingButton>
-            </div>
-          </div>
-        </div>
-      )}
-      {/* End of PageLayout */}
-    </PageLayout>
-  );
-};
-
-export default OperatorDashboard;
+import { useCallback, useEffect, useMemo, useState } from "react";
+import { useDispatch, useSelector } from "react-redux";
+import { useNavigate, useSearchParams } from "react-router-dom";
+// TANSTACK QUERY: Import TanStack Query hooks for data management
+import { useQuery, useQueryClient } from "@tanstack/react-query";
+import {
+  approveAttendance,
+  checkIn,
+  checkOut,
+  getTodayAttendanceStatus,
+} from "../features/attendance/attendanceSlice";
+import { logout } from "../features/auth/authSlice";
+import { updateAppointmentStatus } from "../features/scheduling/schedulingSlice";
+// TANSTACK QUERY: Import TanStack Query optimized hooks
+import LayoutRow from "../globals/LayoutRow";
+import PageLayout from "../globals/PageLayout";
+import TabSwitcher from "../globals/TabSwitcher";
+import { useOperatorDashboardData } from "../hooks/useDashboardQueries";
+import { useInstantUpdates } from "../hooks/useInstantUpdates";
+// Import shared Philippine time and greeting hook
+import { usePhilippineTime } from "../hooks/usePhilippineTime";
+// PERFORMANCE: Stable filtering imports to prevent render loops
+import ServerPagination from "./ServerPagination";
+// OPTIMIZED: Replace old data hooks with optimized versions
+import { useOptimizedButtonLoading } from "../hooks/useOperatorPerformance";
+import useSyncEventHandlers from "../hooks/useSyncEventHandlers";
+import styles from "../pages/SettingsDataPage/SettingsDataPage.module.css";
+import syncService from "../services/syncService";
+import { LoadingButton } from "./common/LoadingComponents";
+import MinimalLoadingIndicator from "./common/MinimalLoadingIndicator";
+import {
+  useAttendanceActions,
+  useAttendanceRecords,
+} from "./contexts/AttendanceContext";
+// API error handling utilities
+import {
+  createAdBlockerFriendlyConfig,
+  getRetryDelay,
+  getUserFriendlyErrorMessage,
+  isBlockedByClient,
+  shouldRetryRequest,
+  sleep,
+} from "../utils/apiRequestUtils";
+
+import "../globals/TabSwitcher.css";
+import "../styles/DriverCoordination.css";
+import "../styles/EnhancedAppointmentCards.css";
+import "../styles/ErrorHandling.css";
+import "../styles/OperatorDashboard.css";
+import "../styles/Performance.css";
+import "../styles/UrgencyIndicators.css";
+
+// ✅ ROBUST FILTERING: Valid values for URL parameters
+const VALID_VIEW_VALUES = Object.freeze([
+  "rejected",
+  "pending",
+  "timeout",
+  "payment",
+  "all",
+  "attendance",
+  "notifications",
+  "driver",
+  "workflow",
+  "sessions",
+  "pickup",
+]);
+
+const VALID_FILTER_VALUES = Object.freeze([
+  "all",
+  "today",
+  "upcoming",
+  "pending",
+  "confirmed",
+  "in_progress",
+  "completed",
+  "cancelled",
+  "rejected",
+  "awaiting_payment",
+  "overdue",
+]);
+
+// ✅ ROBUST FILTERING: Validation helpers
+const validateUrlParam = (param, validValues, defaultValue) => {
+  if (!param || typeof param !== "string") return defaultValue;
+  return validValues.includes(param) ? param : defaultValue;
+};
+
+import { useAutoWebSocketCacheSync } from "../hooks/useWebSocketCacheSync";
+import { queryKeys } from "../lib/queryClient";
+
+const OperatorDashboard = () => {
+  // ✅ TANSTACK QUERY MIGRATION COMPLETE
+  //
+  // BEFORE: Custom data fetching with useEffect, manual caching, and complex state management
+  // AFTER: TanStack Query with automatic caching, background refetching, and optimistic updates
+  //
+  // Key improvements:
+  // - Replaced per-tab data fetching with unified TanStack Query hooks
+  // - Added optimistic updates for instant UI feedback
+  // - Automatic cache invalidation across all tabs
+  // - Real-time updates via WebSocket integration
+  // - Enhanced error handling with retry logic
+  // - Server-side pagination support
+  // - Background refetching on window focus
+  // - Improved loading states and error recovery
+
+  // TANSTACK QUERY: Initialize TanStack Query client for cache management
+  const queryClient = useQueryClient();
+
+  // Initialize real-time cache sync via WebSocket
+  useAutoWebSocketCacheSync();
+
+  // TANSTACK QUERY: Replace custom data fetching with TanStack Query optimized hook
+  const {
+    appointments,
+    todayAppointments,
+    upcomingAppointments,
+    notifications,
+    attendanceRecords: dashboardAttendanceRecords,
+    loading: dashboardLoading,
+    error: dashboardError,
+    // Unused but available: hasData, forceRefresh, isRefetching, queryStates, lastUpdated
+  } = useOperatorDashboardData();
+
+  // Initialize instant updates for optimistic UI feedback
+  const {
+    updateAppointmentInstantly,
+    markPaymentPaidInstantly,
+    reviewRejectionInstantly,
+    autoCancelOverdueInstantly,
+  } = useInstantUpdates();
+
+  const dispatch = useDispatch();
+  const navigate = useNavigate();
+
+  // Attendance state for operator's own check-in/check-out
+  const {
+    todayStatus,
+    isCheckedIn,
+    checkInTime,
+    checkOutTime,
+    checkInLoading,
+    checkOutLoading,
+    error: attendanceError,
+    checkInError,
+    checkOutError,
+  } = useSelector((state) => state.attendance);
+
+  // Get user name from localStorage (or auth state if available)
+  const user = JSON.parse(localStorage.getItem("user")) || {}; // fallback if not present
+  const userName =
+    user.first_name && user.last_name
+      ? `${user.first_name} ${user.last_name}`
+      : user.username || "Operator";
+
+  // Use shared Philippine time and greeting hook
+  const { systemTime, greeting } = usePhilippineTime();
+
+  // Set up sync event handlers to update Redux state
+  useSyncEventHandlers();
+  // URL search params for view persistence
+  const [searchParams, setSearchParams] = useSearchParams();
+
+  // ✅ ROBUST FILTERING: Validate URL parameters against allowed values
+  const rawView = searchParams.get("view");
+  const rawFilter = searchParams.get("filter");
+  const rawPage = searchParams.get("page");
+
+  const currentView = validateUrlParam(rawView, VALID_VIEW_VALUES, "rejected");
+  const _currentFilter = validateUrlParam(
+    rawFilter,
+    VALID_FILTER_VALUES,
+    "all"
+  );
+  const currentPage = Math.max(1, parseInt(rawPage || "1", 10));
+
+  // Track validation warnings for user feedback
+  const [validationWarnings, setValidationWarnings] = useState([]);
+
+  // Check for invalid URL parameters and warn user
+  // OPTIMIZATION: useCallback for stable validation, and only update if changed
+  const validateWarnings = useCallback(() => {
+    const warnings = [];
+    if (rawView && !VALID_VIEW_VALUES.includes(rawView)) {
+      warnings.push(`Invalid view "${rawView}" reset to "rejected"`);
+    }
+    if (rawFilter && !VALID_FILTER_VALUES.includes(rawFilter)) {
+      warnings.push(`Invalid filter "${rawFilter}" reset to "all"`);
+    }
+    return warnings;
+  }, [rawView, rawFilter]);
+
+  useEffect(() => {
+    const newWarnings = validateWarnings();
+    setValidationWarnings((prev) => {
+      if (
+        prev.length === newWarnings.length &&
+        prev.every((w, i) => w === newWarnings[i])
+      ) {
+        return prev;
+      }
+      return newWarnings;
+    });
+  }, [validateWarnings]);
+
+  // Fetch operator's attendance status on component mount
+  useEffect(() => {
+    dispatch(getTodayAttendanceStatus());
+  }, [dispatch]);
+
+  // ✅ STEP 1: Memoized view/filter/page setters with stable callbacks
+  const setView = useCallback(
+    (newView) => {
+      const newSearchParams = new URLSearchParams(searchParams);
+      newSearchParams.set("view", newView);
+      // Reset page when changing views
+      newSearchParams.set("page", "1");
+      setSearchParams(newSearchParams);
+    },
+    [searchParams, setSearchParams]
+  );
+
+  // Filter and page management
+  const _setFilter = useCallback(
+    (newFilter) => {
+      const newSearchParams = new URLSearchParams(searchParams);
+      newSearchParams.set("filter", newFilter);
+      newSearchParams.set("page", "1"); // Reset to first page
+      setSearchParams(newSearchParams);
+    },
+    [searchParams, setSearchParams]
+  );
+
+  const setPage = useCallback(
+    (page) => {
+      const newSearchParams = new URLSearchParams(searchParams);
+      newSearchParams.set("page", page.toString());
+      setSearchParams(newSearchParams);
+    },
+    [searchParams, setSearchParams]
+  );
+  // Modal states - memoized to prevent unnecessary re-renders
+  const [reviewModal, setReviewModal] = useState({
+    isOpen: false,
+    appointmentId: null,
+    rejectionReason: "",
+  });
+  const [reviewNotes, setReviewNotes] = useState("");
+  const [autoCancelLoading, setAutoCancelLoading] = useState(false);
+  // Payment verification modal state
+  const [paymentModal, setPaymentModal] = useState({
+    isOpen: false,
+    appointmentId: null,
+    appointmentDetails: null,
+  });
+  const [paymentData, setPaymentData] = useState({
+    method: "cash",
+    amount: "",
+    notes: "",
+    receiptFile: null,
+    receiptHash: "",
+    receiptUrl: "",
+    isUploading: false,
+    uploadError: "",
+  });
+  // ✅ PERFORMANCE FIX: Use optimized attendance context with caching
+  const {
+    attendanceRecords,
+    loading: attendanceLoading,
+    selectedDate,
+  } = useAttendanceRecords();
+
+  const { setSelectedDate, forceRefreshAttendance } = useAttendanceActions(); // Driver coordination state
+  const [driverAssignment, setDriverAssignment] = useState({
+    availableDrivers: [],
+    busyDrivers: [],
+    pendingPickups: [],
+  });
+
+  // ✅ TANSTACK QUERY: Replace per-tab data fetching with unified TanStack Query approach
+  const [paginationInfo, setPaginationInfo] = useState({
+    count: 0,
+    totalPages: 0,
+    currentPage: 1,
+    pageSize: 8, // Server-side pagination with 8 items per page
+    hasNext: false,
+    hasPrevious: false,
+  });
+
+  // Helper function to get authentication token
+  const getToken = () => localStorage.getItem("knoxToken");
+
+  // Helper function to get the correct API base URL
+  const getBaseURL = () => {
+    if (import.meta.env.PROD) {
+      return "https://charismatic-appreciation-production.up.railway.app/api";
+    }
+    return import.meta.env.VITE_API_BASE_URL || "http://localhost:8000/api";
+  };
+
+  // Enhanced fetch function with ad blocker protection and retry logic
+  const enhancedFetch = useCallback(
+    async (url, options = {}, retryCount = 0) => {
+      const maxRetries = 2;
+
+      try {
+        // Create ad blocker friendly configuration
+        const config = createAdBlockerFriendlyConfig({
+          ...options,
+          headers: {
+            Authorization: `Token ${getToken()}`,
+            ...options.headers,
+          },
+        });
+
+        const response = await fetch(url, config);
+
+        if (!response.ok) {
+          throw new Error(`HTTP ${response.status}: ${response.statusText}`);
+        }
+
+        return await response.json();
+      } catch (error) {
+        console.error(`❌ Fetch error for ${url}:`, error);
+
+        // Check if we should retry
+        if (shouldRetryRequest(error, retryCount, maxRetries)) {
+          const delay = getRetryDelay(retryCount);
+          console.log(
+            `🔄 Retrying request to ${url} in ${delay}ms (attempt ${
+              retryCount + 1
+            }/${maxRetries})`
+          );
+
+          await sleep(delay);
+          return enhancedFetch(url, options, retryCount + 1);
+        }
+
+        // Provide user-friendly error messages
+        const friendlyMessage = getUserFriendlyErrorMessage(error);
+
+        if (isBlockedByClient(error)) {
+          console.warn("🚫 Request blocked by ad blocker or browser extension");
+          // Show user-friendly notification about ad blocker
+          console.log(
+            "💡 To fix this: Please check your ad blocker settings or try disabling extensions"
+          );
+        }
+
+        // Re-throw with enhanced error information
+        const enhancedError = new Error(friendlyMessage);
+        enhancedError.originalError = error;
+        enhancedError.isBlocked = isBlockedByClient(error);
+        throw enhancedError;
+      }
+    },
+    []
+  );
+
+  // ✅ TANSTACK QUERY: Individual tab data queries with server-side pagination
+  const rejectedAppointmentsQuery = useQuery({
+    queryKey: ["operator", "rejected", currentPage],
+    queryFn: async () => {
+      const token = getToken();
+      if (!token) throw new Error("Authentication required");
+      return await enhancedFetch(
+        `${getBaseURL()}/scheduling/appointments/rejected/?page=${currentPage}&page_size=${
+          paginationInfo.pageSize
+        }`
+      );
+    },
+    enabled: currentView === "rejected",
+    staleTime: 0,
+    cacheTime: 2 * 60 * 1000,
+    refetchOnWindowFocus: true,
+    keepPreviousData: true,
+  });
+
+  // ✅ SEPARATE QUERY: Always fetch rejection statistics for the overview
+  const rejectionStatsQuery = useQuery({
+    queryKey: ["operator", "rejection-stats"],
+    queryFn: async () => {
+      const token = getToken();
+      if (!token) throw new Error("Authentication required");
+      return await enhancedFetch(
+        `${getBaseURL()}/scheduling/appointments/rejected/?page=1&page_size=100`
+      );
+    },
+    staleTime: 30 * 1000, // Cache for 30 seconds
+    cacheTime: 5 * 60 * 1000, // Keep in cache for 5 minutes
+    refetchOnWindowFocus: true,
+  });
+
+  const pendingAppointmentsQuery = useQuery({
+    queryKey: ["operator", "pending", currentPage],
+    queryFn: async () => {
+      const token = getToken();
+      if (!token) throw new Error("Authentication required");
+      return await enhancedFetch(
+        `${getBaseURL()}/scheduling/appointments/pending/?page=${currentPage}&page_size=${
+          paginationInfo.pageSize
+        }`
+      );
+    },
+    enabled: currentView === "pending",
+    staleTime: 0,
+    cacheTime: 2 * 60 * 1000,
+    refetchOnWindowFocus: true,
+    keepPreviousData: true,
+  });
+
+  const timeoutAppointmentsQuery = useQuery({
+    queryKey: ["operator", "timeout", currentPage],
+    queryFn: async () => {
+      const token = getToken();
+      if (!token) throw new Error("Authentication required");
+      return await enhancedFetch(
+        `${getBaseURL()}/scheduling/appointments/timeout/?page=${currentPage}&page_size=${
+          paginationInfo.pageSize
+        }`
+      );
+    },
+    enabled: currentView === "timeout",
+    staleTime: 0,
+    cacheTime: 2 * 60 * 1000,
+    refetchOnWindowFocus: true,
+    keepPreviousData: true,
+  });
+
+  const paymentAppointmentsQuery = useQuery({
+    queryKey: ["operator", "payment", currentPage],
+    queryFn: async () => {
+      const token = getToken();
+      if (!token) throw new Error("Authentication required");
+      return await enhancedFetch(
+        `${getBaseURL()}/scheduling/appointments/awaiting_payment/?page=${currentPage}&page_size=${
+          paginationInfo.pageSize
+        }`
+      );
+    },
+    enabled: currentView === "payment",
+    staleTime: 0,
+    cacheTime: 2 * 60 * 1000,
+    refetchOnWindowFocus: true,
+    keepPreviousData: true,
+  });
+
+  const allAppointmentsQuery = useQuery({
+    queryKey: ["operator", "all", currentPage],
+    queryFn: async () => {
+      // Always fetch directly from API for "All Appointments" to avoid pagination issues
+      // This ensures we get consistent server-side pagination
+      const token = getToken();
+      if (!token) throw new Error("Authentication required");
+
+      console.log("🔄 All Appointments Query: Fetching from API", {
+        currentPage,
+        pageSize: paginationInfo.pageSize,
+        url: `${getBaseURL()}/scheduling/appointments/?page=${currentPage}&page_size=${
+          paginationInfo.pageSize
+        }`,
+      });
+
+      const result = await enhancedFetch(
+        `${getBaseURL()}/scheduling/appointments/?page=${currentPage}&page_size=${
+          paginationInfo.pageSize
+        }`
+      );
+
+      console.log("✅ All Appointments Query: API result", {
+        hasResults: !!result?.results,
+        resultsCount: result?.results?.length || 0,
+        totalCount: result?.count || 0,
+        totalPages: result?.total_pages || 0,
+        currentPage: result?.current_page || 1,
+        hasNext: result?.has_next || false,
+        hasPrevious: result?.has_previous || false,
+      });
+
+      return result;
+    },
+    enabled: currentView === "all",
+    staleTime: 0,
+    cacheTime: 5 * 60 * 1000,
+    refetchOnWindowFocus: true,
+    keepPreviousData: true,
+  });
+
+  const activeSessionsQuery = useQuery({
+    queryKey: ["operator", "sessions", currentPage],
+    queryFn: async () => {
+      const token = getToken();
+      if (!token) throw new Error("Authentication required");
+      return await enhancedFetch(
+        `${getBaseURL()}/scheduling/appointments/active_sessions/?page=${currentPage}&page_size=${
+          paginationInfo.pageSize
+        }`
+      );
+    },
+    enabled: currentView === "sessions",
+    staleTime: 0,
+    cacheTime: 2 * 60 * 1000,
+    refetchOnWindowFocus: true,
+    keepPreviousData: true,
+  });
+
+  const pickupRequestsQuery = useQuery({
+    queryKey: ["operator", "pickup", currentPage],
+    queryFn: async () => {
+      const token = getToken();
+      if (!token) throw new Error("Authentication required");
+      return await enhancedFetch(
+        `${getBaseURL()}/scheduling/appointments/pickup_requests/?page=${currentPage}&page_size=${
+          paginationInfo.pageSize
+        }`
+      );
+    },
+    enabled: currentView === "pickup",
+    staleTime: 0,
+    cacheTime: 2 * 60 * 1000,
+    refetchOnWindowFocus: true,
+    keepPreviousData: true,
+  });
+
+  const notificationsQuery = useQuery({
+    queryKey: ["operator", "notifications", currentPage],
+    queryFn: async () => {
+      // Use the TanStack Query data when available
+      if (notifications && notifications.length > 0) {
+        return notifications;
+      }
+
+      // Fallback to direct API call
+      const token = getToken();
+      if (!token) throw new Error("Authentication required");
+      console.log("🔔 Fetching notifications...");
+      const data = await enhancedFetch(
+        `${getBaseURL()}/scheduling/notifications/?is_read=false`
+      );
+      console.log("🔔 Notifications fetched:", data);
+      return data;
+    },
+    enabled: currentView === "notifications",
+    staleTime: 0,
+    cacheTime: 3 * 60 * 1000,
+    refetchOnWindowFocus: true,
+    keepPreviousData: true,
+  });
+
+  const driverCoordinationQuery = useQuery({
+    queryKey: ["operator", "driver"],
+    queryFn: async () => {
+      const token = getToken();
+      if (!token) throw new Error("Authentication required");
+      return await enhancedFetch(
+        `${getBaseURL()}/scheduling/staff/?role=driver`
+      );
+    },
+    enabled: currentView === "driver",
+    staleTime: 2 * 60 * 1000,
+    cacheTime: 5 * 60 * 1000,
+    refetchOnWindowFocus: true,
+  });
+
+  const workflowDataQuery = useQuery({
+    queryKey: ["operator", "workflow"],
+    queryFn: async () => {
+      // Return mock workflow data with expected structure
+      return {
+        totalAppointments: appointments?.length || 0,
+        inProgress:
+          appointments?.filter((apt) => apt.status === "in_progress")?.length ||
+          0,
+        completed:
+          appointments?.filter((apt) => apt.status === "completed")?.length ||
+          0,
+        workflows: [],
+        todayAppointments: todayAppointments || [],
+        activeSessions:
+          appointments?.filter((apt) => apt.status === "session_started") || [],
+        upcomingAppointments: upcomingAppointments || [],
+      };
+    },
+    enabled: currentView === "workflow",
+    staleTime: 5 * 60 * 1000,
+    cacheTime: 10 * 60 * 1000,
+  });
+
+  // ✅ TANSTACK QUERY: Get current tab data and loading states
+  const getCurrentTabQuery = () => {
+    switch (currentView) {
+      case "rejected":
+        return rejectedAppointmentsQuery;
+      case "pending":
+        return pendingAppointmentsQuery;
+      case "timeout":
+        return timeoutAppointmentsQuery;
+      case "payment":
+        return paymentAppointmentsQuery;
+      case "all":
+        return allAppointmentsQuery;
+      case "sessions":
+        return activeSessionsQuery;
+      case "pickup":
+        return pickupRequestsQuery;
+      case "notifications":
+        return notificationsQuery;
+      case "driver":
+        return driverCoordinationQuery;
+      case "workflow":
+        return workflowDataQuery;
+      case "attendance":
+        return {
+          data: dashboardAttendanceRecords,
+          isLoading: dashboardLoading,
+          error: dashboardError,
+        };
+      default:
+        return { data: null, isLoading: false, error: null };
+    }
+  };
+
+  const currentTabQuery = getCurrentTabQuery();
+  const tabData = currentTabQuery?.data;
+  const tabLoading = currentTabQuery?.isLoading || false;
+  const tabError = currentTabQuery?.error;
+  // ✅ TANSTACK QUERY: Update pagination info when tab data changes
+  useEffect(() => {
+    console.log("🔍 Pagination Info Update - Debug:", {
+      currentView,
+      tabData: {
+        exists: !!tabData,
+        type: typeof tabData,
+        isArray: Array.isArray(tabData),
+        hasResults: !!tabData?.results,
+        resultsLength: tabData?.results?.length,
+        count: tabData?.count,
+        totalPages: tabData?.total_pages,
+        currentPage: tabData?.current_page,
+        pageSize: tabData?.page_size,
+        hasNext: tabData?.has_next,
+        hasPrevious: tabData?.has_previous,
+      },
+    });
+
+    if (tabData && typeof tabData === "object") {
+      if (tabData.results && Array.isArray(tabData.results)) {
+        // Paginated response from DRF
+        const safeTotalPages = Math.max(1, tabData.total_pages || 1);
+        const safeCount = Math.max(0, tabData.count || 0);
+        const safeCurrentPage = Math.max(1, tabData.current_page || 1);
+        const safePageSize = Math.max(1, tabData.page_size || 8);
+
+        console.log("📄 Setting paginated pagination info:", {
+          count: safeCount,
+          totalPages: safeTotalPages,
+          currentPage: safeCurrentPage,
+          pageSize: safePageSize,
+          hasNext: tabData.has_next || false,
+          hasPrevious: tabData.has_previous || false,
+        });
+
+        setPaginationInfo({
+          count: safeCount,
+          totalPages: safeTotalPages,
+          currentPage: safeCurrentPage,
+          pageSize: safePageSize,
+          hasNext: tabData.has_next || false,
+          hasPrevious: tabData.has_previous || false,
+        });
+      } else if (Array.isArray(tabData)) {
+        // Direct array response (for non-paginated views)
+        const dataLength = tabData.length;
+        console.log("📄 Setting array pagination info:", {
+          count: dataLength,
+          totalPages: 1,
+          currentPage: 1,
+          pageSize: Math.max(1, dataLength),
+          hasNext: false,
+          hasPrevious: false,
+        });
+
+        setPaginationInfo({
+          count: dataLength,
+          totalPages: 1,
+          currentPage: 1,
+          pageSize: Math.max(1, dataLength),
+          hasNext: false,
+          hasPrevious: false,
+        });
+      } else {
+        // Other data types - set default pagination
+        console.log("📄 Setting default pagination info for unknown data type");
+        setPaginationInfo({
+          count: 0,
+          totalPages: 1,
+          currentPage: 1,
+          pageSize: 8,
+          hasNext: false,
+          hasPrevious: false,
+        });
+      }
+    } else {
+      // No data or null data
+      console.log("📄 Setting empty pagination info");
+      setPaginationInfo({
+        count: 0,
+        totalPages: 1,
+        currentPage: 1,
+        pageSize: 8,
+        hasNext: false,
+        hasPrevious: false,
+      });
+    }
+  }, [tabData, currentView]);
+
+  // ✅ TANSTACK QUERY: Refresh current tab data
+  const refreshCurrentTab = useCallback(() => {
+    console.log("� Refreshing current tab data via TanStack Query...");
+
+    // Invalidate current tab query to trigger refetch
+    queryClient.invalidateQueries(["operator", currentView]);
+
+    // Also invalidate related dashboard data
+    if (
+      [
+        "rejected",
+        "pending",
+        "timeout",
+        "payment",
+        "all",
+        "sessions",
+        "pickup",
+      ].includes(currentView)
+    ) {
+      queryClient.invalidateQueries(queryKeys.appointments.all);
+    }
+
+    console.log("✅ Tab refresh completed");
+  }, [currentView, queryClient]);
+
+  // 🚀 ULTRA-PERFORMANCE: Optimized button loading management
+  const { buttonLoading, setActionLoading, forceClearLoading } =
+    useOptimizedButtonLoading(); // 🚀 ULTRA-PERFORMANCE: Simplified dashboard tabs without counts
+  const dashboardTabs = useMemo(() => {
+    return [
+      { id: "rejected", label: "Rejection Reviews" },
+      { id: "pending", label: "Pending Acceptance" },
+      { id: "timeout", label: "Timeout Monitoring" },
+      { id: "payment", label: "Payment Verification" },
+      { id: "all", label: "All Appointments" },
+      { id: "attendance", label: "Attendance" },
+      // { id: "notifications", label: "Notifications" }, // Removed as requested
+      { id: "driver", label: "Driver Coordination" },
+      { id: "workflow", label: "Service Workflow" },
+      { id: "sessions", label: "Active Sessions" },
+      { id: "pickup", label: "Pickup Requests" },
+    ];
+  }, []); // The optimized data manager handles background refreshes automatically
+  // ✅ SIMPLIFIED: Remove unused timeout and driver variables since we're using per-tab data fetching
+  // ✅ SIMPLIFIED: Basic driver data loading (if needed for driver tab)
+  const loadDriverData = useCallback(async () => {
+    if (currentView === "driver" && tabData) {
+      // Process driver data from tabData if needed
+      setDriverAssignment({
+        availableDrivers: Array.isArray(tabData)
+          ? tabData.filter((d) => d.status === "available")
+          : [],
+        busyDrivers: Array.isArray(tabData)
+          ? tabData.filter((d) => d.status === "busy")
+          : [],
+        pendingPickups: [],
+      });
+    }
+  }, [currentView, tabData]);
+  // ✅ SIMPLIFIED: Load driver data when on driver tab
+  useEffect(() => {
+    loadDriverData();
+  }, [loadDriverData]);
+
+  // Listen for real-time driver updates via sync service
+  useEffect(() => {
+    const handleDriverUpdate = (data) => {
+      if (currentView === "driver") {
+        // Simple driver update handling
+        console.log("Driver update received:", data);
+        // Could refresh driver data here if needed
+      }
+    }; // Subscribe to driver-related events
+    const unsubscribe = syncService.subscribe(
+      "driver_update",
+      handleDriverUpdate
+    );
+    return () => unsubscribe();
+  }, [currentView]);
+
+  // ✅ FIXED: Calculate rejection stats from rejection statistics query
+  const tabStats = useMemo(() => {
+    // Get rejection statistics from the dedicated rejection stats query
+    const rejectedData = rejectionStatsQuery.data
+      ? Array.isArray(rejectionStatsQuery.data)
+        ? rejectionStatsQuery.data
+        : rejectionStatsQuery.data?.results || []
+      : [];
+
+    if (Array.isArray(rejectedData)) {
+      const totalRejections = rejectedData.length;
+      const therapistRejections = rejectedData.filter(
+        (apt) =>
+          apt.rejection_reason &&
+          apt.rejection_reason.toLowerCase().includes("therapist")
+      ).length;
+      const driverRejections = rejectedData.filter(
+        (apt) =>
+          apt.rejection_reason &&
+          apt.rejection_reason.toLowerCase().includes("driver")
+      ).length;
+      const pendingReviews = rejectedData.filter(
+        (apt) => apt.status === "rejected" && !apt.review_completed
+      ).length;
+
+      return {
+        rejectionStats: {
+          total: totalRejections,
+          therapist: therapistRejections,
+          driver: driverRejections,
+          pending: pendingReviews,
+        },
+      };
+    }
+
+    return {
+      rejectionStats: { total: 0, therapist: 0, driver: 0, pending: 0 },
+    };
+  }, [rejectionStatsQuery.data]);
+
+  // ✅ SIMPLIFIED: Create filtered data based on current tab data
+  const processedTabData = useMemo(() => {
+    console.log("🔍 Processing Tab Data:", {
+      currentView,
+      tabData: {
+        exists: !!tabData,
+        type: typeof tabData,
+        isArray: Array.isArray(tabData),
+        hasResults: !!tabData?.results,
+        resultsLength: tabData?.results?.length,
+        directArrayLength: Array.isArray(tabData)
+          ? tabData.length
+          : "not array",
+      },
+    });
+
+    if (!tabData) {
+      console.log("❌ No tabData available");
+      return { appointments: [], filteredAppointments: [] };
+    }
+
+    // Handle paginated responses (DRF standard format)
+    if (
+      tabData &&
+      typeof tabData === "object" &&
+      tabData.results &&
+      Array.isArray(tabData.results)
+    ) {
+      console.log(
+        "✅ Processing paginated response:",
+        tabData.results.length,
+        "items"
+      );
+      return {
+        appointments: tabData.results,
+        filteredAppointments: tabData.results,
+      };
+    }
+
+    // Handle direct arrays (non-paginated responses)
+    if (Array.isArray(tabData)) {
+      console.log(
+        "✅ Processing direct array response:",
+        tabData.length,
+        "items"
+      );
+
+      // For appointment-based tabs, return the array directly
+      if (
+        currentView !== "attendance" &&
+        currentView !== "notifications" &&
+        currentView !== "driver" &&
+        currentView !== "workflow"
+      ) {
+        return { appointments: tabData, filteredAppointments: tabData };
+      }
+    }
+
+    // For non-appointment views (notifications, attendance, driver, workflow), return as-is
+    console.log("✅ Processing non-appointment view data");
+    return { appointments: tabData || [], filteredAppointments: tabData || [] };
+  }, [tabData, currentView]);
+
+  // Helper function to display therapist information (single or multiple)
+  const renderTherapistInfo = (appointment) => {
+    // Handle multiple therapists
+    if (
+      appointment.therapists_details &&
+      appointment.therapists_details.length > 0
+    ) {
+      return (
+        <p>
+          <strong>Therapists:</strong>{" "}
+          {appointment.therapists_details.map((therapist, index) => (
+            <span key={therapist.id}>
+              {therapist.first_name} {therapist.last_name}
+              {therapist.specialization && ` (${therapist.specialization})`}
+              {index < appointment.therapists_details.length - 1 && ", "}
+            </span>
+          ))}
+        </p>
+      );
+    }
+
+    // Handle single therapist (legacy support)
+    if (appointment.therapist_details) {
+      return (
+        <p>
+          <strong>Therapist:</strong> {appointment.therapist_details.first_name}{" "}
+          {appointment.therapist_details.last_name}
+          {appointment.therapist_details.specialization &&
+            ` (${appointment.therapist_details.specialization})`}
+        </p>
+      );
+    }
+
+    return (
+      <p>
+        <strong>Therapist:</strong> No therapist assigned
+      </p>
+    );
+  };
+  // Helper function to get therapist acceptance status
+  const getTherapistAcceptanceStatus = (appointment) => {
+    // Handle multiple therapists
+    if (
+      appointment.therapists_details &&
+      appointment.therapists_details.length > 0
+    ) {
+      const acceptedCount = appointment.therapists_details.filter(
+        (_, index) =>
+          appointment.therapists_accepted &&
+          appointment.therapists_accepted[index]
+      ).length;
+      const totalCount = appointment.therapists_details.length;
+
+      if (acceptedCount === totalCount) {
+        return (
+          <span className="acceptance-indicator accepted">All accepted ✓</span>
+        );
+      } else if (acceptedCount > 0) {
+        return (
+          <span className="acceptance-indicator partial">
+            {acceptedCount}/{totalCount} accepted ⏳
+          </span>
+        );
+      } else {
+        return <span className="acceptance-indicator pending">Pending ⏳</span>;
+      }
+    }
+
+    // Handle single therapist (legacy support)
+    if (appointment.therapist_details) {
+      return appointment.therapist_accepted ? (
+        <span className="acceptance-indicator accepted">Accepted ✓</span>
+      ) : (
+        <span className="acceptance-indicator pending">Pending ⏳</span>
+      );
+    }
+
+    return (
+      <span className="acceptance-indicator no-therapist">No therapist</span>
+    );
+  };
+
+  // Helper function to get urgency level for visual display
+  const getUrgencyLevel = (appointment) => {
+    // Only "pending" status appointments get urgency indicators
+    if (appointment.status !== "pending") {
+      return null;
+    }
+
+    if (!appointment.date || !appointment.start_time) {
+      return "normal";
+    }
+
+    const now = new Date();
+    const appointmentDateTime = new Date(
+      `${appointment.date}T${appointment.start_time}`
+    );
+    const timeDiff = appointmentDateTime - now;
+    const minutesUntilAppointment = timeDiff / (1000 * 60);
+
+    // Time-based urgency calculation for pending appointments only
+    // - Appointments starting in < 30 minutes: Critical
+    // - Appointments starting in < 1 hour and 20 minutes: High
+    // - Appointments starting in <= 2 hours and 20 minutes: Medium
+    // - Appointments starting in > 2 hours and 20 minutes: Normal
+
+    if (minutesUntilAppointment <= 30) {
+      return "critical";
+    } else if (minutesUntilAppointment <= 80) {
+      // 1 hour 20 minutes
+      return "high";
+    } else if (minutesUntilAppointment <= 140) {
+      // 2 hours 20 minutes
+      return "medium";
+    } else {
+      return "normal";
+    }
+  };
+
+  // Helper function to get urgency badge
+  const _getUrgencyBadge = (urgencyLevel) => {
+    const badges = {
+      critical: {
+        icon: "🚨",
+        label: "Critical",
+        className: "urgency-critical",
+      },
+      high: { icon: "🔥", label: "High", className: "urgency-high" },
+      medium: { icon: "⚠️", label: "Medium", className: "urgency-medium" },
+      normal: { icon: "⚪", label: "Normal", className: "urgency-normal" },
+    };
+    return badges[urgencyLevel] || badges.normal;
+  };
+
+  const handleLogout = () => {
+    localStorage.removeItem("knoxToken");
+    localStorage.removeItem("user");
+    dispatch(logout());
+    navigate("/");
+  };
+
+  const handleReviewRejection = (appointment) => {
+    setReviewModal({
+      isOpen: true,
+      appointmentId: appointment.id,
+      rejectionReason: appointment.rejection_reason || "",
+    });
+    setReviewNotes("");
+  };
+  const handleReviewSubmit = async (decision) => {
+    const actionKey = `review_${reviewModal.appointmentId}_${decision}`;
+    try {
+      setActionLoading(actionKey, true);
+
+      // ✅ TANSTACK QUERY: Use optimistic updates for instant UI feedback
+      await reviewRejectionInstantly(
+        reviewModal.appointmentId,
+        decision,
+        reviewNotes
+      );
+
+      // Auto-invalidate current tab data
+      await queryClient.invalidateQueries(["operator", currentView]);
+
+      setReviewModal({
+        isOpen: false,
+        appointmentId: null,
+        rejectionReason: "",
+      });
+      setReviewNotes("");
+    } catch (error) {
+      console.error("Failed to review rejection:", error);
+      alert("Failed to review rejection. Please try again.");
+    } finally {
+      setActionLoading(actionKey, false);
+    }
+  };
+  const handleReviewCancel = () => {
+    setReviewModal({ isOpen: false, appointmentId: null, rejectionReason: "" });
+    setReviewNotes("");
+  };
+  const handleAutoCancelOverdue = async () => {
+    if (
+      !window.confirm(
+        "This will auto-cancel all overdue appointments and disable therapists who didn't respond. Continue?"
+      )
+    ) {
+      return;
+    }
+
+    setAutoCancelLoading(true);
+    try {
+      // ✅ TANSTACK QUERY: Use optimistic updates for instant UI feedback
+      await autoCancelOverdueInstantly();
+
+      // Auto-invalidate all related data
+      await Promise.all([
+        queryClient.invalidateQueries(["operator"]),
+        queryClient.invalidateQueries(queryKeys.appointments.all),
+      ]);
+
+      alert("Successfully processed overdue appointments");
+    } catch (error) {
+      console.error("Failed to process overdue appointments:", error);
+      alert("Failed to process overdue appointments. Please try again.");
+    } finally {
+      setAutoCancelLoading(false);
+    }
+  };
+  const _handleStartAppointment = async (appointmentId) => {
+    const actionKey = `start_${appointmentId}`;
+    try {
+      setActionLoading(actionKey, true);
+
+      // ✅ TANSTACK QUERY: Use optimistic updates for instant UI feedback
+      await updateAppointmentInstantly(appointmentId, {
+        status: "in_progress",
+      });
+
+      // Auto-invalidate current tab data
+      await queryClient.invalidateQueries(["operator", currentView]);
+    } catch (error) {
+      console.error("Failed to start appointment:", error);
+      alert("Failed to start appointment. Please try again.");
+    } finally {
+      setActionLoading(actionKey, false);
+    }
+  }; // Payment verification handler
+  const handlePaymentVerification = (appointment) => {
+    // Calculate total amount from services with proper number handling
+    const totalAmount =
+      appointment?.services_details?.reduce((total, service) => {
+        const price = Number(service.price) || 0;
+        return total + price;
+      }, 0) || 0;
+
+    setPaymentModal({
+      isOpen: true,
+      appointmentId: appointment.id,
+      appointmentDetails: appointment,
+    });
+    setPaymentData({
+      method: "cash",
+      amount: totalAmount.toFixed(2), // totalAmount is guaranteed to be a number
+      notes: "",
+    });
+  };
+  const handleMarkPaymentPaid = async () => {
+    const actionKey = `payment_${paymentModal.appointmentId}`;
+
+    console.log("🔍 handleMarkPaymentPaid: Starting with data:", {
+      actionKey,
+      appointmentId: paymentModal.appointmentId,
+      paymentData,
+      currentButtonLoading: buttonLoading[actionKey],
+    });
+
+    // Validate payment data
+    if (!paymentData.amount || parseFloat(paymentData.amount) <= 0) {
+      console.log(
+        "❌ handleMarkPaymentPaid: Invalid payment amount",
+        paymentData.amount
+      );
+      alert("Please enter a valid payment amount.");
+      return;
+    }
+
+    try {
+      console.log(
+        "🔄 handleMarkPaymentPaid: Setting loading state to true for",
+        actionKey
+      );
+      setActionLoading(actionKey, true);
+
+      // Safety timeout to clear loading state after 30 seconds
+      const safetyTimeout = setTimeout(() => {
+        console.log(
+          "🚨 handleMarkPaymentPaid: Safety timeout triggered, clearing loading state"
+        );
+        forceClearLoading(actionKey);
+      }, 30000);
+
+      // Pass the appointment ID as a number, not an object
+      const appointmentId = parseInt(paymentModal.appointmentId, 10);
+      console.log(
+        "🔍 handleMarkPaymentPaid: Using optimistic payment verification",
+        {
+          appointmentId,
+          paymentData,
+          actionKey,
+        }
+      );
+
+      // ✅ TANSTACK QUERY: Use optimistic updates for instant UI feedback
+      await markPaymentPaidInstantly(appointmentId, paymentData);
+
+      console.log("✅ handleMarkPaymentPaid: Payment verification successful");
+
+      // Clear the safety timeout since operation completed successfully
+      clearTimeout(safetyTimeout);
+
+      // Auto-invalidate current tab data
+      await queryClient.invalidateQueries(["operator", currentView]);
+
+      // Close modal and refresh data
+      setPaymentModal({
+        isOpen: false,
+        appointmentId: null,
+        appointmentDetails: null,
+      });
+      setPaymentData({
+        method: "cash",
+        amount: "",
+        notes: "",
+      });
+      console.log(
+        "✅ handleMarkPaymentPaid: TanStack Query handles cache refresh automatically"
+      );
+
+      alert("Payment marked as received successfully!");
+    } catch (error) {
+      console.error("❌ handleMarkPaymentPaid: Error occurred:", error);
+
+      // Show more detailed error information
+      const errorMessage =
+        error?.message || error?.error || error || "Unknown error occurred";
+      alert(`Failed to mark payment as paid: ${errorMessage}`);
+    } finally {
+      console.log(
+        "🔄 handleMarkPaymentPaid: Setting loading state to false for",
+        actionKey
+      );
+      setActionLoading(actionKey, false);
+
+      // Add a small delay to ensure state update completes
+      setTimeout(() => {
+        console.log("🔍 handleMarkPaymentPaid: Loading state after cleanup:", {
+          actionKey,
+          isLoading: buttonLoading[actionKey],
+        });
+      }, 100);
+    }
+  };
+  const handlePaymentModalCancel = () => {
+    // Clear any payment-related loading states when modal is cancelled
+    const appointmentId = paymentModal.appointmentId;
+    if (appointmentId) {
+      const paymentActionKey = `payment_${appointmentId}`;
+      console.log(
+        "🔄 handlePaymentModalCancel: Clearing loading state for",
+        paymentActionKey
+      );
+      setActionLoading(paymentActionKey, false);
+    }
+
+    setPaymentModal({
+      isOpen: false,
+      appointmentId: null,
+      appointmentDetails: null,
+    });
+    setPaymentData({
+      method: "cash",
+      amount: "",
+      notes: "",
+      receiptFile: null,
+      receiptHash: "",
+      receiptUrl: "",
+      isUploading: false,
+      uploadError: "",
+    });
+  };
+
+  // Handle receipt file upload
+  const handleReceiptFileChange = async (e) => {
+    const file = e.target.files[0];
+    if (!file) return;
+
+    try {
+      // Show loading state
+      setPaymentData((prev) => ({
+        ...prev,
+        isUploading: true,
+        uploadError: "",
+      }));
+
+      // Import the receipt service
+      const { receiptService } = await import("../services/receiptService");
+
+      // Upload receipt and get hash
+      const appointmentId = parseInt(paymentModal.appointmentId, 10);
+      const result = await receiptService.uploadGCashReceipt(
+        file,
+        appointmentId
+      );
+
+      console.log("✅ Receipt uploaded successfully:", result);
+
+      // Update payment data with receipt information
+      setPaymentData((prev) => ({
+        ...prev,
+        receiptFile: file,
+        receiptHash: result.hash,
+        receiptUrl: result.publicUrl,
+        isUploading: false,
+      }));
+    } catch (error) {
+      console.error("❌ Receipt upload failed:", error);
+      setPaymentData((prev) => ({
+        ...prev,
+        isUploading: false,
+        uploadError: error.message || "Failed to upload receipt",
+      }));
+    }
+  }; // Driver coordination functions - Pure FIFO system (no proximity filtering)
+  const handleAssignDriverPickup = useCallback(
+    async (therapistId, driverId = null) => {
+      // Helper function to get urgency level based on request time
+      const getUrgencyLevel = (requestTime) => {
+        if (!requestTime) return "normal";
+        const waitTime = (new Date() - new Date(requestTime)) / (1000 * 60); // minutes
+        return waitTime > 20 ? "urgent" : "normal"; // Reduced to 20 minutes for Pasig City
+      };
+      try {
+        // Get current pending pickup requests from appointments
+        const currentPendingPickups = (tabData || [])
+          .filter((apt) => apt.status === "pickup_requested")
+          .map((apt) => ({
+            id: apt.therapist,
+            name: apt.therapist_details
+              ? `${apt.therapist_details.first_name} ${apt.therapist_details.last_name}`
+              : "Unknown Therapist",
+            location: apt.location,
+            appointment_id: apt.id,
+            urgency: getUrgencyLevel(apt.pickup_request_time),
+            session_end_time: apt.session_end_time,
+            requested_at: apt.pickup_request_time,
+          }));
+
+        const therapist = currentPendingPickups.find(
+          (t) => t.id === therapistId
+        );
+
+        if (!therapist) {
+          alert("Invalid therapist selection");
+          return;
+        }
+
+        // Pure FIFO driver selection - get the driver who became available first
+        let driver;
+        if (driverId) {
+          // Manual assignment: use specific driver
+          driver = driverAssignment.availableDrivers.find(
+            (d) => d.id === driverId
+          );
+        } else {
+          // Auto-assignment: Pure FIFO - first available driver based on last drop-off or availability time
+          const availableDriversSorted = driverAssignment.availableDrivers.sort(
+            (a, b) => {
+              // Use last_drop_off_time if available, otherwise use available_since
+              const timeA = new Date(
+                a.last_drop_off_time || a.last_available_at || a.available_since
+              );
+              const timeB = new Date(
+                b.last_drop_off_time || b.last_available_at || b.available_since
+              );
+              return timeA - timeB;
+            }
+          );
+          driver = availableDriversSorted[0];
+
+          // Show FIFO selection details
+          const queuePosition =
+            availableDriversSorted.findIndex((d) => d.id === driver.id) + 1;
+          console.log(
+            `🎯 FIFO Assignment: Selected driver ${driver.first_name} ${driver.last_name} (Position #${queuePosition} in queue)`
+          );
+        }
+        if (!driver) {
+          alert("No drivers available for assignment");
+          return;
+        }
+
+        // Fixed estimated arrival time - no proximity calculations
+        const estimatedTime = 20; // Standard 20 minutes for all assignments
+        const estimatedArrival = new Date();
+        estimatedArrival.setMinutes(
+          estimatedArrival.getMinutes() + estimatedTime
+        );
+
+        // Calculate queue position for detailed FIFO information
+        const sortedDrivers = driverAssignment.availableDrivers.sort((a, b) => {
+          const timeA = new Date(
+            a.last_drop_off_time || a.last_available_at || a.available_since
+          );
+          const timeB = new Date(
+            b.last_drop_off_time || b.last_available_at || b.available_since
+          );
+          return timeA - timeB;
+        });
+        const queuePosition =
+          sortedDrivers.findIndex((d) => d.id === driver.id) + 1;
+
+        // Update appointment status with detailed FIFO information
+        await dispatch(
+          updateAppointmentStatus({
+            id: therapist.appointment_id,
+            status: "driver_assigned_pickup",
+            driver: driver.id,
+            notes: `Driver assigned for pickup via FIFO Algorithm (Queue Position: #${queuePosition}) - ETA: ${estimatedTime} minutes`,
+          })
+        ).unwrap();
+
+        // Move driver from available to busy
+        setDriverAssignment((prev) => ({
+          ...prev,
+          availableDrivers: prev.availableDrivers.filter(
+            (d) => d.id !== driver.id
+          ),
+          busyDrivers: [
+            ...prev.busyDrivers.filter((d) => d.id !== driver.id),
+            {
+              ...driver,
+              current_task: `Picking up ${therapist.name}`,
+              current_location: `En route to ${therapist.location}`,
+            },
+          ],
+          pendingPickups: prev.pendingPickups.filter(
+            (t) => t.id !== therapistId
+          ),
+        }));
+
+        // Broadcast assignment with FIFO indicator
+        syncService.broadcast("driver_assigned_pickup", {
+          driver_id: driver.id,
+          therapist_id: therapistId,
+          appointment_id: therapist.appointment_id,
+          estimated_arrival: estimatedArrival.toISOString(),
+          driver_name: `${driver.first_name} ${driver.last_name}`,
+          therapist_name: therapist.name,
+          pickup_location: therapist.location,
+          estimated_time: estimatedTime,
+          assignment_method: "FIFO",
+        }); // ✅ PERFORMANCE FIX: Use targeted refresh instead of global forceRefresh
+        refreshCurrentTab();
+
+        // Show success notification with FIFO details
+        alert(
+          `✅ FIFO Assignment Successful!\n\nDriver: ${driver.first_name} ${driver.last_name}\nQueue Position: #${queuePosition}\nTherapist: ${therapist.name}\nLocation: ${therapist.location}\nETA: ${estimatedTime} minutes`
+        );
+      } catch (error) {
+        console.error("Failed to assign driver:", error);
+        alert("Failed to assign driver. Please try again.");
+      }
+    },
+    [
+      dispatch,
+      setDriverAssignment,
+      refreshCurrentTab,
+      driverAssignment.availableDrivers,
+      tabData,
+    ]
+  );
+  const _handleUrgentPickupRequest = async (therapistId) => {
+    try {
+      // For urgent requests, still use FIFO but assign immediately
+      const availableDrivers = driverAssignment.availableDrivers;
+
+      if (availableDrivers.length === 0) {
+        alert("No drivers currently available for urgent pickup");
+        return;
+      }
+
+      // Pure FIFO - use first available driver regardless of location
+      const firstAvailableDriver = availableDrivers.sort(
+        (a, b) => new Date(a.available_since) - new Date(b.available_since)
+      )[0];
+
+      await handleAssignDriverPickup(therapistId, firstAvailableDriver.id);
+    } catch (error) {
+      console.error("Failed to process urgent pickup request:", error);
+      alert("Failed to process urgent pickup request");
+    }
+  };
+
+  const _getTimeElapsed = (timestamp) => {
+    const now = new Date();
+    const past = new Date(timestamp);
+    const diffMs = now - past;
+    const diffMins = Math.floor(diffMs / 60000);
+
+    if (diffMins < 1) return "Just now";
+    if (diffMins < 60) return `${diffMins} min ago`;
+    const diffHours = Math.floor(diffMins / 60);
+    return `${diffHours}h ${diffMins % 60}m ago`;
+  };
+  // Helper functions for FIFO coordination
+  const _getDriverFIFOPosition = (driver) => {
+    const sorted = driverAssignment.availableDrivers.sort(
+      (a, b) => new Date(a.available_since) - new Date(b.available_since)
+    );
+    return sorted.findIndex((d) => d.id === driver.id) + 1;
+  };
+  // Smart FIFO auto-assignment function
+  const handleAutoAssignPickupRequest = useCallback(
+    async (pickupRequest) => {
+      try {
+        console.log(
+          "🤖 Auto-assigning pickup request using FIFO:",
+          pickupRequest
+        );
+
+        // Get available drivers sorted by FIFO (earliest available first)
+        const availableDrivers = driverAssignment.availableDrivers
+          .filter((driver) => driver.status === "available")
+          .sort((a, b) => {
+            const timeA = new Date(a.last_available_at || a.available_since);
+            const timeB = new Date(b.last_available_at || b.available_since);
+            return timeA - timeB; // Earliest first (FIFO)
+          });
+
+        if (availableDrivers.length === 0) {
+          console.log("❌ No drivers available for auto-assignment");
+          return false;
+        }
+
+        // Get the first available driver (FIFO)
+        const nextDriver = availableDrivers[0];
+
+        console.log(
+          `✅ Auto-assigning driver ${nextDriver.first_name} ${nextDriver.last_name} (FIFO position: 1)`
+        );
+
+        // Auto-assign the driver
+        await handleAssignDriverPickup(
+          pickupRequest.therapist_id,
+          nextDriver.id
+        );
+
+        // Broadcast auto-assignment notification
+        syncService.broadcast("auto_assignment_completed", {
+          pickup_request: pickupRequest,
+          assigned_driver: nextDriver,
+          assignment_method: "FIFO",
+          assignment_time: new Date().toISOString(),
+          message: `Driver ${nextDriver.first_name} ${nextDriver.last_name} auto-assigned via FIFO`,
+        });
+
+        return true;
+      } catch (error) {
+        console.error("Failed to auto-assign pickup request:", error);
+        return false;
+      }
+    },
+    [driverAssignment.availableDrivers, handleAssignDriverPickup]
+  );
+  // Listen for pickup requests and auto-assign drivers
+  useEffect(() => {
+    const handlePickupRequest = async (data) => {
+      console.log("🚖 Pickup request received:", data);
+
+      // Auto-assign driver if available
+      if (data.therapist_id) {
+        const assigned = await handleAutoAssignPickupRequest({
+          therapist_id: data.therapist_id,
+          appointment_id: data.appointment_id,
+          location: data.location,
+          urgency: data.pickup_urgency || "normal",
+          timestamp: data.timestamp,
+        });
+
+        if (assigned) {
+          // Notify therapist that driver has been assigned
+          syncService.broadcast("pickup_auto_assigned", {
+            therapist_id: data.therapist_id,
+            appointment_id: data.appointment_id,
+            assignment_method: "auto_fifo",
+            message: "Driver automatically assigned for pickup",
+          });
+        }
+      }
+    };
+
+    // Subscribe to pickup request events
+    const unsubscribePickup = syncService.subscribe(
+      "pickup_requested",
+      handlePickupRequest
+    );
+
+    return () => {
+      unsubscribePickup();
+    };
+  }, [handleAutoAssignPickupRequest]); // Re-subscribe when auto-assignment function changes
+  // ✅ PERFORMANCE FIX: Use optimized attendance refresh instead of manual fetch
+  const handleFetchAttendanceRecords = useCallback(async () => {
+    try {
+      await forceRefreshAttendance(selectedDate);
+    } catch (error) {
+      console.error("Failed to fetch attendance records:", error);
+    }
+  }, [forceRefreshAttendance, selectedDate]);
+
+  const handleApproveAttendance = async (attendanceId) => {
+    const actionKey = `approve_${attendanceId}`;
+    try {
+      setActionLoading(actionKey, true);
+      await dispatch(approveAttendance(attendanceId)).unwrap();
+      // Refresh attendance records
+      await handleFetchAttendanceRecords();
+    } catch (error) {
+      console.error("Failed to approve attendance:", error);
+      alert("Failed to approve attendance. Please try again.");
+    } finally {
+      setActionLoading(actionKey, false);
+    }
+  };
+
+  const handleDateChange = (newDate) => {
+    setSelectedDate(newDate);
+  };
+
+  // Operator's check-in/check-out handlers
+  const handleOperatorCheckIn = () => {
+    dispatch(checkIn());
+  };
+
+  const handleOperatorCheckOut = () => {
+    dispatch(checkOut());
+  };
+
+  // Format time for display
+  const formatTimeForDisplay = (timeString) => {
+    if (!timeString) return "--:--";
+
+    try {
+      // If it's already a full datetime string, parse it directly
+      if (timeString.includes("T") || timeString.includes(" ")) {
+        return new Date(timeString).toLocaleTimeString([], {
+          hour: "2-digit",
+          minute: "2-digit",
+          hour12: true,
+        });
+      }
+
+      // If it's just a time string (HH:MM:SS), create a proper date
+      const [hours, minutes] = timeString.split(":").map(Number);
+      const today = new Date();
+      const dateTime = new Date(
+        today.getFullYear(),
+        today.getMonth(),
+        today.getDate(),
+        hours,
+        minutes
+      );
+      return dateTime.toLocaleTimeString([], {
+        hour: "2-digit",
+        minute: "2-digit",
+        hour12: true,
+      });
+    } catch (error) {
+      console.error("Error formatting time:", timeString, error);
+      return timeString;
+    }
+  };
+
+  // ✅ PERFORMANCE FIX: No need to manually fetch on tab switch - data is cached
+  // The useOptimizedAttendance hook automatically handles data fetching and caching
+  // Remove the effect that was causing unnecessary refetches
+
+  // Render attendance management view
+  const renderAttendanceView = () => {
+    const getStatusColor = (status) => {
+      switch (status) {
+        case "present":
+          return "#28a745";
+        case "late":
+          return "#ffc107";
+        case "absent":
+          return "#dc3545";
+        case "pending_approval":
+          return "#007bff";
+        default:
+          return "#6c757d";
+      }
+    };
+
+    const getStatusBadge = (status) => {
+      const configs = {
+        present: { icon: "✅", label: "Present" },
+        late: { icon: "⏰", label: "Late" },
+        absent: { icon: "❌", label: "Absent" },
+        pending_approval: { icon: "⏳", label: "Pending Approval" },
+      };
+      const config = configs[status] || { icon: "❓", label: "Unknown" };
+      return (
+        <span
+          className="status-badge"
+          style={{
+            backgroundColor: getStatusColor(status),
+            color: "white",
+            padding: "4px 8px",
+            borderRadius: "4px",
+            fontSize: "12px",
+          }}
+        >
+          {config.icon} {config.label}
+        </span>
+      );
+    };
+    const formatTime = (timeString) => {
+      if (!timeString) return "--:--";
+
+      // If it's already a full datetime string, parse it directly
+      if (timeString.includes("T") || timeString.includes(" ")) {
+        return new Date(timeString).toLocaleTimeString([], {
+          hour: "2-digit",
+          minute: "2-digit",
+          hour12: true,
+        });
+      }
+
+      // If it's just a time string (HH:MM:SS), create a proper date
+      try {
+        const [hours, minutes, seconds] = timeString.split(":").map(Number);
+
+        // Validate the time components
+        if (
+          isNaN(hours) ||
+          isNaN(minutes) ||
+          hours < 0 ||
+          hours > 23 ||
+          minutes < 0 ||
+          minutes > 59
+        ) {
+          console.error("Invalid time format:", timeString);
+          return timeString; // Return original string if invalid
+        }
+
+        const today = new Date();
+        const dateTime = new Date(
+          today.getFullYear(),
+          today.getMonth(),
+          today.getDate(),
+          hours,
+          minutes,
+          seconds || 0
+        );
+        return dateTime.toLocaleTimeString([], {
+          hour: "2-digit",
+          minute: "2-digit",
+          hour12: true,
+        });
+      } catch (error) {
+        console.error("Error formatting time:", timeString, error);
+        return timeString; // Return original string on error
+      }
+    };
+
+    return (
+      <div className="attendance-management-panel">
+        <div className="attendance-header">
+          <div className="date-selector">
+            <label htmlFor="attendance-date">Select Date:</label>
+            <input
+              id="attendance-date"
+              type="date"
+              value={selectedDate}
+              onChange={(e) => handleDateChange(e.target.value)}
+              className="date-input"
+            />
+            <LoadingButton
+              onClick={handleFetchAttendanceRecords}
+              loading={attendanceLoading}
+              className="refresh-btn"
+            >
+              Refresh
+            </LoadingButton>
+          </div>
+
+          {/* Operator's own attendance controls */}
+          <div className="operator-attendance-controls">
+            <div className="operator-attendance-status">
+              <span className="operator-status-label">My Attendance:</span>
+              {todayStatus ? (
+                <div className="operator-times">
+                  <span className="check-time">
+                    In:{" "}
+                    {checkInTime ? formatTimeForDisplay(checkInTime) : "--:--"}
+                  </span>
+                  <span className="check-time">
+                    Out:{" "}
+                    {checkOutTime
+                      ? formatTimeForDisplay(checkOutTime)
+                      : "--:--"}
+                  </span>
+                </div>
+              ) : (
+                <span className="no-record">No record today</span>
+              )}
+            </div>
+
+            {/* Error display */}
+            {(attendanceError || checkInError || checkOutError) && (
+              <div
+                className="attendance-error"
+                style={{
+                  color: "#dc3545",
+                  fontSize: "12px",
+                  marginTop: "4px",
+                }}
+              >
+                {attendanceError || checkInError || checkOutError}
+              </div>
+            )}
+
+            <div className="operator-attendance-buttons">
+              <LoadingButton
+                onClick={handleOperatorCheckIn}
+                loading={checkInLoading}
+                disabled={isCheckedIn}
+                className="check-in-btn"
+                size="small"
+              >
+                {isCheckedIn ? "Checked In" : "Check In"}
+              </LoadingButton>
+              <LoadingButton
+                onClick={handleOperatorCheckOut}
+                loading={checkOutLoading}
+                disabled={!isCheckedIn || !!checkOutTime}
+                className="check-out-btn"
+                size="small"
+              >
+                {checkOutTime ? "Checked Out" : "Check Out"}
+              </LoadingButton>
+            </div>
+          </div>
+        </div>
+
+        {/* Minimal loading indicator for attendance data */}
+        <MinimalLoadingIndicator
+          show={attendanceLoading}
+          position="center-right"
+          size="micro"
+          variant="ghost"
+          tooltip="Loading attendance records..."
+          pulse={true}
+          fadeIn={true}
+        />
+
+        {attendanceRecords.length === 0 ? (
+          <div className="empty-state">
+            <i className="fas fa-calendar-check"></i>
+            <p>No attendance records found for {selectedDate}</p>
+          </div>
+        ) : (
+          <div className="attendance-records">
+            <div className="attendance-summary">
+              <div className="summary-stats">
+                <div className="stat-card present">
+                  <span className="stat-number">
+                    {
+                      attendanceRecords.filter((r) => r.status === "present")
+                        .length
+                    }
+                  </span>
+                  <span className="stat-label">Present</span>
+                </div>
+                <div className="stat-card late">
+                  <span className="stat-number">
+                    {
+                      attendanceRecords.filter((r) => r.status === "late")
+                        .length
+                    }
+                  </span>
+                  <span className="stat-label">Late</span>
+                </div>
+                <div className="stat-card absent">
+                  <span className="stat-number">
+                    {
+                      attendanceRecords.filter((r) => r.status === "absent")
+                        .length
+                    }
+                  </span>
+                  <span className="stat-label">Absent</span>
+                </div>
+                <div className="stat-card pending">
+                  <span className="stat-number">
+                    {
+                      attendanceRecords.filter(
+                        (r) => r.status === "pending_approval"
+                      ).length
+                    }
+                  </span>
+                  <span className="stat-label">Pending Approval</span>
+                </div>
+              </div>
+            </div>
+
+            <div className="attendance-list">
+              {attendanceRecords.map((record) => (
+                <div key={record.id} className="attendance-card">
+                  <div className="attendance-info">
+                    <div className="staff-details">
+                      <h4>
+                        {record.staff_member.first_name}{" "}
+                        {record.staff_member.last_name}
+                      </h4>
+                      <span className="role-badge">
+                        {record.staff_member.role}
+                      </span>
+                    </div>
+                    <div className="time-details">
+                      <div className="time-row">
+                        <span className="label">Check-in:</span>
+                        <span className="value">
+                          {record.check_in_time
+                            ? formatTime(record.check_in_time)
+                            : "Not checked in"}
+                        </span>
+                      </div>
+                      <div className="time-row">
+                        <span className="label">Check-out:</span>
+                        <span className="value">
+                          {record.check_out_time
+                            ? formatTime(record.check_out_time)
+                            : "Not checked out"}
+                        </span>
+                      </div>
+                      {record.hours_worked && (
+                        <div className="time-row">
+                          <span className="label">Hours worked:</span>
+                          <span className="value">{record.hours_worked}h</span>
+                        </div>
+                      )}
+                    </div>
+                  </div>
+                  <div className="attendance-status">
+                    {getStatusBadge(record.status)}
+                    {record.status === "pending_approval" && (
+                      <LoadingButton
+                        onClick={() => handleApproveAttendance(record.id)}
+                        loading={buttonLoading[`approve_${record.id}`]}
+                        className="approve-btn"
+                        size="small"
+                      >
+                        Approve
+                      </LoadingButton>
+                    )}
+                  </div>
+                </div>
+              ))}
+            </div>
+          </div>
+        )}
+
+        <div className="attendance-guidelines">
+          <h4>Attendance Rules</h4>
+          <ul>
+            <li>
+              <strong>Present:</strong> Check-in before 1:15 PM
+            </li>
+            <li>
+              <strong>Late:</strong> Check-in after 1:15 PM but before 1:30 AM
+              (next day)
+            </li>
+            <li>
+              <strong>Absent:</strong> No check-in recorded by 1:30 AM (next
+              day)
+            </li>
+            <li>
+              <strong>Pending Approval:</strong> Requires operator review
+            </li>
+          </ul>
+        </div>
+      </div>
+    );
+  };
+
+  // ✅ PERFORMANCE: Old implementations removed - using ultra-optimized versions above
+
+  // Helper functions for status badge mapping
+  const getStatusBadgeClass = (status) => {
+    const statusMap = {
+      pending: "status-pending",
+      confirmed: "status-confirmed",
+      driver_confirmed: "status-confirmed",
+      therapist_confirmed: "status-confirmed",
+      rejected: "status-rejected",
+      cancelled: "status-cancelled",
+      auto_cancelled: "status-overdue",
+      completed: "status-completed",
+      in_progress: "status-confirmed",
+      awaiting_payment: "status-warning",
+      pickup_requested: "status-pending",
+      overdue: "status-overdue",
+      timeout: "status-overdue",
+      journey_started: "status-confirmed",
+      arrived: "status-confirmed",
+      dropped_off: "status-confirmed",
+      session_started: "status-confirmed",
+      payment_requested: "status-warning",
+      payment_completed: "status-completed",
+    };
+
+    return statusMap[status] || "status-pending";
+  };
+  const getStatusDisplayText = (status) => {
+    // Debug logging
+    console.log("📊 Status badge debug - Input status:", status);
+    console.log("📊 Status badge debug - Type:", typeof status);
+    console.log("📊 Status badge debug - Is undefined?", status === undefined);
+    console.log("📊 Status badge debug - Is null?", status === null);
+    console.log("📊 Status badge debug - Is empty string?", status === "");
+
+    const statusTextMap = {
+      pending: "Pending",
+      confirmed: "Confirmed",
+      driver_confirmed: "Driver Confirmed",
+      therapist_confirmed: "Therapist Confirmed",
+      rejected: "Rejected",
+      cancelled: "Cancelled",
+      auto_cancelled: "Auto Cancelled",
+      completed: "Completed",
+      in_progress: "In Progress",
+      awaiting_payment: "Awaiting Payment",
+      pickup_requested: "Pickup Requested",
+      overdue: "Overdue",
+      timeout: "Timeout",
+      journey_started: "Journey Started",
+      arrived: "Arrived",
+      dropped_off: "Dropped Off",
+      session_started: "Session Started",
+      payment_requested: "Payment Requested",
+      payment_completed: "Payment Completed",
+    };
+
+    const result =
+      statusTextMap[status] ||
+      status?.charAt(0).toUpperCase() + status?.slice(1).replace(/_/g, " ") ||
+      "Unknown Status";
+
+    console.log("📊 Status badge debug - Output text:", result);
+    console.log("📊 Status badge debug - Result length:", result.length);
+    return result;
+  };
+
+  // ✅ STANDARDIZED APPOINTMENT CARD RENDERING
+  // All appointment rendering functions now use consistent structure:
+  // - .appointment-card container with urgency level classes
+  // - .appointment-header with <h3> client name and .status-badges container
+  // - .appointment-details with <p><strong>Label:</strong> value</p> format
+  // - .appointment-actions for action buttons
+  // - Consistent urgency badges and operator-specific information preserved
+
+  const renderRejectedAppointments = () => {
+    // ✅ FIXED: Use rejected appointments query data directly
+    const rejectedAppointments = rejectedAppointmentsQuery.data
+      ? Array.isArray(rejectedAppointmentsQuery.data)
+        ? rejectedAppointmentsQuery.data
+        : rejectedAppointmentsQuery.data?.results || []
+      : [];
+
+    if (!rejectedAppointments || rejectedAppointments.length === 0) {
+      return (
+        <div className="empty-state">
+          <i className="fas fa-times-circle"></i>
+          <p>No rejected appointments to review</p>
+        </div>
+      );
+    }
+
+    return (
+      <div className="appointments-list">
+        {rejectedAppointments.map((appointment) => {
+          const urgencyLevel = getUrgencyLevel(appointment);
+          const status = appointment.status || "";
+
+          return (
+            <div
+              key={appointment.id}
+              className={`appointment-card rejected ${urgencyLevel}`}
+            >
+              <div className="appointment-header">
+                <h3>
+                  Appointment #{appointment.id} -{" "}
+                  {appointment.client_details?.first_name || "Unknown"}{" "}
+                  {appointment.client_details?.last_name || ""}
+                </h3>
+                <div className="status-badges">
+                  <span
+                    className={`status-badge ${getStatusBadgeClass(status)}`}
+                  >
+                    {getStatusDisplayText(status)}
+                  </span>
+                  {urgencyLevel && urgencyLevel !== "normal" && (
+                    <span className={`urgency-badge urgency-${urgencyLevel}`}>
+                      {urgencyLevel.toUpperCase()}
+                    </span>
+                  )}
+                </div>
+              </div>
+
+              <div className="appointment-details">
+                <p>
+                  <strong>Date:</strong>{" "}
+                  {appointment.date
+                    ? new Date(appointment.date).toLocaleDateString()
+                    : "N/A"}
+                </p>
+                <p>
+                  <strong>Time:</strong> {appointment.start_time || "N/A"} -{" "}
+                  {appointment.end_time || "N/A"}
+                </p>
+                <p>
+                  <strong>Location:</strong> {appointment.location || "N/A"}
+                </p>
+                {renderTherapistInfo(appointment)}
+
+                <div className="acceptance-status">
+                  <strong>Acceptance Status:</strong>{" "}
+                  {getTherapistAcceptanceStatus(appointment)}
+                </div>
+
+                {appointment.rejection_reason && (
+                  <div className="rejection-reason">
+                    <strong>Rejection Reason:</strong>
+                    <p>{appointment.rejection_reason}</p>
+                  </div>
+                )}
+              </div>
+
+              <div className="appointment-actions">
+                <LoadingButton
+                  onClick={() => handleReviewRejection(appointment)}
+                  className="review-button"
+                >
+                  Review Rejection
+                </LoadingButton>
+              </div>
+            </div>
+          );
+        })}
+      </div>
+    );
+  };
+  const renderPendingAcceptanceAppointments = () => {
+    // ✅ FIXED: Use pending appointments query data directly
+    const pendingAppointments = pendingAppointmentsQuery.data
+      ? Array.isArray(pendingAppointmentsQuery.data)
+        ? pendingAppointmentsQuery.data
+        : pendingAppointmentsQuery.data?.results || []
+      : [];
+
+    if (!pendingAppointments || pendingAppointments.length === 0) {
+      return (
+        <div className="empty-state">
+          <i className="fas fa-clock"></i>
+          <p>No appointments pending acceptance</p>
+        </div>
+      );
+    }
+
+    return (
+      <div className="appointments-list">
+        <div className="appointments-container">
+          {pendingAppointments.map((appointment) => {
+            const urgencyLevel = getUrgencyLevel(appointment);
+            const status = appointment.status || "";
+            const acceptanceStatus = getTherapistAcceptanceStatus(appointment);
+
+            return (
+              <div
+                key={appointment.id}
+                className={`appointment-card pending ${urgencyLevel}`}
+              >
+                <div className="appointment-header">
+                  <h3>
+                    Appointment #{appointment.id} -{" "}
+                    {appointment.client_details?.first_name || "Unknown"}{" "}
+                    {appointment.client_details?.last_name || ""}
+                  </h3>
+                  <div className="status-badges">
+                    <span
+                      className={`status-badge ${getStatusBadgeClass(status)}`}
+                    >
+                      {getStatusDisplayText(status)}
+                    </span>
+                    {urgencyLevel && urgencyLevel !== "normal" && (
+                      <span className={`urgency-badge urgency-${urgencyLevel}`}>
+                        {urgencyLevel.toUpperCase()}
+                      </span>
+                    )}
+                  </div>
+                </div>
+
+                <div className="appointment-details">
+                  <p>
+                    <strong>Date:</strong>{" "}
+                    {appointment.date
+                      ? new Date(appointment.date).toLocaleDateString()
+                      : "N/A"}
+                  </p>
+                  <p>
+                    <strong>Time:</strong> {appointment.start_time || "N/A"} -{" "}
+                    {appointment.end_time || "N/A"}
+                  </p>
+                  <p>
+                    <strong>Location:</strong> {appointment.location || "N/A"}
+                  </p>
+                  {renderTherapistInfo(appointment)}
+
+                  <div className="acceptance-status">
+                    <strong>Acceptance Status:</strong> {acceptanceStatus}
+                  </div>
+                </div>
+              </div>
+            );
+          })}
+        </div>
+
+        {/* Server-side Pagination */}
+        <ServerPagination
+          currentPage={paginationInfo.currentPage}
+          totalPages={paginationInfo.totalPages}
+          hasNext={paginationInfo.hasNext}
+          hasPrevious={paginationInfo.hasPrevious}
+          onPageChange={setPage}
+          className="appointments-pagination"
+        />
+      </div>
+    );
+  };
+  const renderTimeoutMonitoring = () => {
+    const timeoutData =
+      currentView === "timeout" && Array.isArray(tabData) ? tabData : [];
+    const overdueAppointments = timeoutData;
+    const approachingDeadlineAppointments = []; // Can be filtered from the same data if needed
+
+    const overdueCount = overdueAppointments.length;
+    const approachingCount = approachingDeadlineAppointments.length;
+
+    return (
+      <div className="timeout-monitoring-panel">
+        {/* Auto-cancel controls */}
+        <div className="timeout-controls">
+          <h3>Automatic Actions</h3>
+          <div className="auto-cancel-section">
+            <p>
+              Auto-cancel overdue appointments and disable non-responsive
+              therapists
+            </p>
+            <LoadingButton
+              onClick={handleAutoCancelOverdue}
+              loading={autoCancelLoading}
+              className="auto-cancel-button"
+              disabled={overdueCount === 0}
+            >
+              Auto-Cancel Overdue ({overdueCount})
+            </LoadingButton>
+          </div>
+        </div>
+
+        {/* Overdue appointments */}
+        {overdueCount > 0 && (
+          <div className="overdue-section">
+            <h4>Overdue Appointments ({overdueCount})</h4>
+            <div className="appointments-list">
+              {" "}
+              {overdueAppointments.map((appointment) => {
+                // Simple timeout display without complex countdown
+                return (
+                  <div
+                    key={appointment.id}
+                    className="appointment-card overdue"
+                  >
+                    <div className="appointment-header">
+                      <h3>
+                        Appointment #{appointment.id} -{" "}
+                        {appointment.client_details?.first_name || "Unknown"}{" "}
+                        {appointment.client_details?.last_name || ""}
+                      </h3>
+                      <div className="status-badges">
+                        {" "}
+                        <span className="status-badge status-overdue">
+                          Overdue
+                        </span>
+                      </div>
+                    </div>
+                    <div className="appointment-details">
+                      <p>
+                        <strong>Date:</strong>{" "}
+                        {appointment.date
+                          ? new Date(appointment.date).toLocaleDateString()
+                          : "N/A"}
+                      </p>
+                      <p>
+                        <strong>Time:</strong> {appointment.start_time || "N/A"}
+                      </p>
+                      {renderTherapistInfo(appointment)}
+                    </div>
+                  </div>
+                );
+              })}
+            </div>
+          </div>
+        )}
+
+        {/* Approaching deadline appointments */}
+        {approachingCount > 0 && (
+          <div className="approaching-deadline-section">
+            <h4>Approaching Deadline ({approachingCount})</h4>
+            <div className="appointments-list">
+              {" "}
+              {approachingDeadlineAppointments.map((appointment) => {
+                // Simple approaching deadline display
+                return (
+                  <div
+                    key={appointment.id}
+                    className="appointment-card approaching-deadline"
+                  >
+                    <div className="appointment-header">
+                      <h3>
+                        Appointment #{appointment.id} -{" "}
+                        {appointment.client_details?.first_name || "Unknown"}{" "}
+                        {appointment.client_details?.last_name || ""}
+                      </h3>
+                      <div className="status-badges">
+                        {" "}
+                        <span className="status-badge status-warning">
+                          Approaching Deadline
+                        </span>
+                        <span className="countdown-badge warning">
+                          Time remaining available
+                        </span>
+                      </div>
+                    </div>
+                    <div className="appointment-details">
+                      <p>
+                        <strong>Date:</strong>{" "}
+                        {appointment.date
+                          ? new Date(appointment.date).toLocaleDateString()
+                          : "N/A"}
+                      </p>
+                      <p>
+                        <strong>Time:</strong> {appointment.start_time || "N/A"}
+                      </p>
+                      {renderTherapistInfo(appointment)}
+                    </div>
+                  </div>
+                );
+              })}
+            </div>
+          </div>
+        )}
+
+        {overdueCount === 0 && approachingCount === 0 && (
+          <div className="empty-state">
+            <i className="fas fa-check-circle"></i>
+            <p>All appointments are on track! No timeout issues detected.</p>
+          </div>
+        )}
+
+        {/* Server-side Pagination */}
+        {(overdueCount > 0 || approachingCount > 0) &&
+          paginationInfo.totalPages > 1 && (
+            <ServerPagination
+              currentPage={paginationInfo.currentPage}
+              totalPages={paginationInfo.totalPages}
+              hasNext={paginationInfo.hasNext}
+              hasPrevious={paginationInfo.hasPrevious}
+              onPageChange={setPage}
+              className="appointments-pagination"
+            />
+          )}
+      </div>
+    );
+  };
+  const renderPaymentVerificationView = () => {
+    const awaitingPaymentAppointments = tabData?.appointments || [];
+
+    if (awaitingPaymentAppointments.length === 0) {
+      return (
+        <div className="empty-state">
+          <i className="fas fa-credit-card"></i>
+          <p>No payments awaiting verification</p>
+        </div>
+      );
+    }
+
+    return (
+      <div className="appointments-list">
+        {awaitingPaymentAppointments.map((appointment) => {
+          const urgencyLevel = getUrgencyLevel(appointment);
+          const status = appointment.status || "";
+
+          // Calculate total amount
+          const totalAmount =
+            appointment?.services_details?.reduce((total, service) => {
+              const price = Number(service.price) || 0;
+              return total + price;
+            }, 0) || 0;
+
+          return (
+            <div
+              key={appointment.id}
+              className={`appointment-card payment-pending ${urgencyLevel}`}
+            >
+              <div className="appointment-header">
+                <h3>
+                  Appointment #{appointment.id} -{" "}
+                  {appointment.client_details?.first_name || "Unknown"}{" "}
+                  {appointment.client_details?.last_name || ""}
+                </h3>
+                <div className="status-badges">
+                  <span
+                    className={`status-badge ${getStatusBadgeClass(status)}`}
+                  >
+                    {getStatusDisplayText(status)}
+                  </span>
+                  {urgencyLevel && urgencyLevel !== "normal" && (
+                    <span className={`urgency-badge urgency-${urgencyLevel}`}>
+                      {urgencyLevel.toUpperCase()}
+                    </span>
+                  )}
+                </div>
+              </div>
+
+              <div className="appointment-details">
+                <p>
+                  <strong>Date:</strong>{" "}
+                  {appointment.date
+                    ? new Date(appointment.date).toLocaleDateString()
+                    : "N/A"}
+                </p>
+                <p>
+                  <strong>Time:</strong> {appointment.start_time || "N/A"} -{" "}
+                  {appointment.end_time || "N/A"}
+                </p>
+                <p>
+                  <strong>Location:</strong> {appointment.location || "N/A"}
+                </p>
+
+                {renderTherapistInfo(appointment)}
+
+                <p>
+                  <strong>Services:</strong>{" "}
+                  {Array.isArray(appointment.services_details)
+                    ? appointment.services_details.map((s) => s.name).join(", ")
+                    : "N/A"}
+                </p>
+
+                <p>
+                  <strong>Total Amount:</strong>{" "}
+                  <span className="total-amount">
+                    ₱{totalAmount.toFixed(2)}
+                  </span>
+                </p>
+              </div>
+
+              <div className="appointment-actions">
+                <LoadingButton
+                  onClick={() => handlePaymentVerification(appointment)}
+                  loading={buttonLoading[`payment_${appointment.id}`]}
+                  className="payment-button"
+                >
+                  Verify Payment
+                </LoadingButton>
+              </div>
+            </div>
+          );
+        })}
+
+        {/* Server-side Pagination */}
+        <ServerPagination
+          currentPage={paginationInfo.currentPage}
+          totalPages={paginationInfo.totalPages}
+          hasNext={paginationInfo.hasNext}
+          hasPrevious={paginationInfo.hasPrevious}
+          onPageChange={setPage}
+          className="appointments-pagination"
+        />
+      </div>
+    );
+  };
+
+  // Render appointment action buttons based on status
+  const renderAppointmentActions = (appointment) => {
+    const status = appointment.status;
+
+    switch (status) {
+      case "driver_confirmed":
+        return (
+          <LoadingButton
+            onClick={() => _handleStartAppointment(appointment.id)}
+            loading={buttonLoading[`start_${appointment.id}`]}
+            className="start-button"
+          >
+            Start Appointment
+          </LoadingButton>
+        );
+
+      case "awaiting_payment":
+        return (
+          <LoadingButton
+            onClick={() => handlePaymentVerification(appointment)}
+            loading={buttonLoading[`payment_${appointment.id}`]}
+            className="payment-button"
+          >
+            Verify Payment
+          </LoadingButton>
+        );
+
+      case "rejected":
+        return (
+          <LoadingButton
+            onClick={() => handleReviewRejection(appointment)}
+            className="review-button"
+          >
+            Review Rejection
+          </LoadingButton>
+        );
+
+      default:
+        return null;
+    }
+  };
+
+  const renderAllAppointments = () => {
+    const appointments = processedTabData.filteredAppointments || [];
+
+    console.log("🔍 Render All Appointments Debug:", {
+      currentView,
+      tabLoading,
+      tabError: !!tabError,
+      tabData: {
+        exists: !!tabData,
+        type: typeof tabData,
+        isArray: Array.isArray(tabData),
+        hasResults: !!tabData?.results,
+        resultsCount: tabData?.results?.length,
+        directArrayLength: Array.isArray(tabData)
+          ? tabData.length
+          : "not array",
+      },
+      processedTabData: {
+        exists: !!processedTabData,
+        appointmentsLength: processedTabData?.appointments?.length,
+        filteredAppointmentsLength:
+          processedTabData?.filteredAppointments?.length,
+      },
+      appointments: {
+        length: appointments.length,
+        isArray: Array.isArray(appointments),
+      },
+      paginationInfo: {
+        count: paginationInfo.count,
+        totalPages: paginationInfo.totalPages,
+        currentPage: paginationInfo.currentPage,
+        pageSize: paginationInfo.pageSize,
+        hasNext: paginationInfo.hasNext,
+        hasPrevious: paginationInfo.hasPrevious,
+      },
+    });
+
+    return (
+      <div className="appointments-list">
+        {/* Appointments List */}
+        <div className="appointments-container">
+          {tabLoading ? (
+            <div className="loading-message">Loading appointments...</div>
+          ) : tabError ? (
+            <div
+              className={`error-message ${
+                tabError.isBlocked ? "blocked-error" : ""
+              }`}
+            >
+              {tabError.isBlocked ? (
+                <div className="blocked-request-error">
+                  <h4>🚫 Unable to Load Appointments</h4>
+                  <p>Your browser or an extension is blocking the request.</p>
+                  <p>
+                    <strong>
+                      Please check your ad blocker settings and try again.
+                    </strong>
+                  </p>
+                </div>
+              ) : (
+                <div>
+                  <h4>❌ Error loading appointments</h4>
+                  <p>{tabError.message || tabError}</p>
+                  <button onClick={refreshCurrentTab} className="retry-btn">
+                    🔄 Retry
+                  </button>
+                </div>
+              )}
+            </div>
+          ) : appointments.length === 0 ? (
+            <div className="no-appointments">
+              <div className="empty-state">
+                <i className="fas fa-calendar-alt"></i>
+                <h3>No appointments found</h3>
+                <p>There are currently no appointments to display.</p>
+                <button onClick={refreshCurrentTab} className="refresh-btn">
+                  🔄 Refresh Data
+                </button>
+              </div>
+            </div>
+          ) : (
+            <div className="appointments-grid">
+              {appointments.map((appointment) => {
+                const urgencyLevel = getUrgencyLevel(appointment);
+
+                // Determine card classes based on status and urgency
+                let cardClasses = "appointment-card";
+
+                // Apply urgency styling only for pending appointments
+                if (appointment.status === "pending" && urgencyLevel) {
+                  cardClasses += ` ${urgencyLevel}`;
+                }
+
+                // Apply overdue styling for auto-cancelled appointments
+                if (appointment.status === "auto_cancelled") {
+                  cardClasses += " overdue";
+                }
+
+                return (
+                  <div key={appointment.id} className={cardClasses}>
+                    <div className="appointment-header">
+                      <h3>
+                        {appointment.client_details?.first_name}{" "}
+                        {appointment.client_details?.last_name}
+                      </h3>
+                      <div className="status-badges">
+                        <span
+                          className={`status-badge ${getStatusBadgeClass(
+                            appointment.status
+                          )}`}
+                        >
+                          {appointment.status?.replace("_", " ").toUpperCase()}
+                        </span>
+                        {/* Only show urgency badge for pending appointments */}
+                        {appointment.status === "pending" &&
+                          urgencyLevel &&
+                          urgencyLevel !== "normal" && (
+                            <span
+                              className={`urgency-badge urgency-${urgencyLevel}`}
+                            >
+                              {urgencyLevel.toUpperCase()}
+                            </span>
+                          )}
+                      </div>
+                    </div>
+                    <div className="appointment-details">
+                      <p>
+                        <strong>Appointment ID:</strong> #{appointment.id}
+                      </p>
+                      <p>
+                        <strong>Date:</strong>{" "}
+                        {appointment.formatted_date || appointment.date}
+                      </p>
+                      <p>
+                        <strong>Time:</strong>{" "}
+                        {appointment.formatted_start_time ||
+                          appointment.start_time}
+                        {appointment.formatted_end_time &&
+                          ` - ${appointment.formatted_end_time}`}
+                      </p>
+                      <p>
+                        <strong>Location:</strong>{" "}
+                        {appointment.location || "Not specified"}
+                      </p>
+
+                      {/* Client Information */}
+                      {appointment.client_details && (
+                        <div className="client-info">
+                          <p>
+                            <strong>Client Phone:</strong>{" "}
+                            {appointment.client_details.phone_number || "N/A"}
+                          </p>
+                          <p>
+                            <strong>Client Address:</strong>{" "}
+                            {appointment.client_details.address || "N/A"}
+                          </p>
+                        </div>
+                      )}
+
+                      {/* Therapist Information */}
+                      {renderTherapistInfo(appointment)}
+
+                      {/* Driver Information */}
+                      {appointment.driver_details && (
+                        <p>
+                          <strong>Driver:</strong>{" "}
+                          {appointment.driver_details.first_name}{" "}
+                          {appointment.driver_details.last_name}
+                          {appointment.driver_details.motorcycle_plate &&
+                            ` (${appointment.driver_details.motorcycle_plate})`}
+                        </p>
+                      )}
+
+                      {/* Services Information */}
+                      {appointment.services_details &&
+                        appointment.services_details.length > 0 && (
+                          <div className="services-info">
+                            <p>
+                              <strong>Services:</strong>{" "}
+                              {appointment.services_details
+                                .map((service) => service.name)
+                                .join(", ")}
+                            </p>
+                            <p>
+                              <strong>Total Price:</strong> ₱
+                              {appointment.total_price || 0}
+                            </p>
+                            <p>
+                              <strong>Total Duration:</strong>{" "}
+                              {appointment.total_duration || 0} minutes
+                            </p>
+                          </div>
+                        )}
+
+                      {/* Acceptance Status */}
+                      {getTherapistAcceptanceStatus(appointment)}
+
+                      {/* Additional Notes */}
+                      {appointment.notes && (
+                        <p>
+                          <strong>Notes:</strong> {appointment.notes}
+                        </p>
+                      )}
+                    </div>
+                    <div className="appointment-actions">
+                      {/* Add action buttons based on appointment status */}
+                      {renderAppointmentActions(appointment)}
+                    </div>
+                  </div>
+                );
+              })}
+            </div>
+          )}
+        </div>
+
+        {/* Server-side Pagination - Only show if totalPages > 1 */}
+        {paginationInfo.totalPages > 1 && (
+          <ServerPagination
+            currentPage={paginationInfo.currentPage}
+            totalPages={paginationInfo.totalPages}
+            hasNext={paginationInfo.hasNext}
+            hasPrevious={paginationInfo.hasPrevious}
+            onPageChange={setPage}
+            className="appointments-pagination"
+          />
+        )}
+
+        {/* Debug Information (only in development) */}
+        {import.meta.env.DEV && (
+          <div
+            className="debug-info"
+            style={{
+              position: "fixed",
+              bottom: "10px",
+              right: "10px",
+              background: "rgba(0,0,0,0.8)",
+              color: "white",
+              padding: "10px",
+              borderRadius: "5px",
+              fontSize: "12px",
+              zIndex: 9999,
+              maxWidth: "300px",
+            }}
+          >
+            <strong>Debug - All Appointments:</strong>
+            <br />
+            Data: {appointments.length} items
+            <br />
+            Page: {paginationInfo.currentPage}/{paginationInfo.totalPages}
+            <br />
+            Total: {paginationInfo.count} appointments
+            <br />
+            Loading: {tabLoading ? "Yes" : "No"}
+            <br />
+            Error: {tabError ? "Yes" : "No"}
+          </div>
+        )}
+      </div>
+    );
+  };
+  const renderNotifications = () => {
+    // ✅ FIXED: Use tabData directly since notifications are fetched directly, not in a nested property
+    const notifications = Array.isArray(tabData) ? tabData : [];
+
+    console.log("🔔 Rendering notifications:", {
+      tabData,
+      notificationsArray: notifications,
+      count: notifications.length,
+      currentView,
+    });
+
+    // Show loading state
+    if (tabLoading) {
+      return (
+        <div className="loading-state">
+          <MinimalLoadingIndicator
+            show={true}
+            position="center"
+            size="medium"
+            tooltip="Loading notifications..."
+          />
+        </div>
+      );
+    }
+
+    // Show error state
+    if (tabError) {
+      return (
+        <div
+          className={`error-state ${tabError.isBlocked ? "blocked-error" : ""}`}
+        >
+          {tabError.isBlocked ? (
+            <div className="blocked-request-error">
+              <h4>🚫 Unable to Load Notifications</h4>
+              <p>Your browser or an extension is blocking the request.</p>
+              <p>
+                <strong>Please check your ad blocker settings.</strong>
+              </p>
+            </div>
+          ) : (
+            <>
+              <i className="fas fa-exclamation-triangle"></i>
+              <p>Error loading notifications: {tabError.message || tabError}</p>
+            </>
+          )}
+          <button onClick={refreshCurrentTab} className="retry-btn">
+            Retry
+          </button>
+        </div>
+      );
+    }
+
+    // Show empty state
+    if (notifications.length === 0) {
+      return (
+        <div className="empty-state">
+          <i className="fas fa-bell"></i>
+          <p>No unread notifications</p>
+          <p className="empty-subtitle">You're all caught up!</p>
+        </div>
+      );
+    }
+    return (
+      <div className="notifications-list">
+        <div className="notifications-header">
+          <h3>Unread Notifications ({notifications.length})</h3>
+          <button onClick={refreshCurrentTab} className="refresh-btn">
+            <i className="fas fa-sync-alt"></i> Refresh
+          </button>
+        </div>
+
+        <div className="notifications-container">
+          {notifications.map((notification) => (
+            <div
+              key={notification.id}
+              className={`notification-card ${
+                notification.type || notification.notification_type || "info"
+              } ${notification.is_read ? "read" : "unread"}`}
+            >
+              <div className="notification-header">
+                <div className="notification-icon">
+                  {notification.type === "appointment" && (
+                    <i className="fas fa-calendar"></i>
+                  )}
+                  {notification.type === "payment" && (
+                    <i className="fas fa-money-bill"></i>
+                  )}
+                  {notification.type === "driver" && (
+                    <i className="fas fa-car"></i>
+                  )}
+                  {!notification.type && <i className="fas fa-bell"></i>}
+                </div>
+                <h4>
+                  {notification.title ||
+                    notification.message?.substring(0, 50) ||
+                    "Notification"}
+                </h4>
+                <span className="notification-time">
+                  {new Date(notification.created_at).toLocaleString()}
+                </span>
+              </div>
+              <div className="notification-content">
+                <p>{notification.message}</p>
+                {notification.appointment_id && (
+                  <div className="notification-details">
+                    <span className="appointment-link">
+                      Appointment #{notification.appointment_id}
+                    </span>
+                  </div>
+                )}
+              </div>
+              {!notification.is_read && (
+                <div className="notification-actions">
+                  <button
+                    className="mark-read-btn"
+                    onClick={() => {
+                      // TODO: Implement mark as read functionality
+                      console.log(
+                        "Mark notification as read:",
+                        notification.id
+                      );
+                    }}
+                  >
+                    Mark as Read
+                  </button>
+                </div>
+              )}
+            </div>
+          ))}
+        </div>
+
+        {/* Server-side Pagination */}
+        <ServerPagination
+          currentPage={paginationInfo.currentPage}
+          totalPages={paginationInfo.totalPages}
+          hasNext={paginationInfo.hasNext}
+          hasPrevious={paginationInfo.hasPrevious}
+          onPageChange={setPage}
+          className="appointments-pagination"
+        />
+      </div>
+    );
+  };
+  const renderDriverCoordinationPanel = () => {
+    const drivers = Array.isArray(tabData) ? tabData : [];
+    const availableDrivers = drivers.filter((d) => d.status !== "busy") || [];
+    const busyDrivers = drivers.filter((d) => d.status === "busy") || [];
+    const pickupRequests = tabData?.pickupRequests || [];
+
+    return (
+      <div className="driver-coordination-panel">
+        <div className="driver-stats">
+          <div className="stat-card available">
+            <span className="stat-number">{availableDrivers.length}</span>
+            <span className="stat-label">Available Drivers</span>
+          </div>
+          <div className="stat-card busy">
+            <span className="stat-number">{busyDrivers.length}</span>
+            <span className="stat-label">Busy Drivers</span>
+          </div>
+          <div className="stat-card pending">
+            <span className="stat-number">{pickupRequests.length}</span>
+            <span className="stat-label">Pending Pickups</span>
+          </div>
+        </div>{" "}
+        <div className="driver-sections">
+          <div className="available-drivers-section">
+            <h3>Available Drivers</h3>
+            {availableDrivers.length === 0 ? (
+              <p>No drivers currently available</p>
+            ) : (
+              <div className="drivers-list">
+                {availableDrivers.map((driver) => (
+                  <div key={driver.id} className="driver-card available">
+                    <div className="driver-info">
+                      <h4>
+                        {driver.first_name} {driver.last_name}
+                      </h4>
+                      <p>
+                        <strong>Vehicle:</strong> {driver.vehicle_type}
+                      </p>
+                      <p>
+                        <strong>Last Location:</strong> {driver.last_location}
+                      </p>
+                      <p>
+                        <strong>Available Since:</strong>{" "}
+                        {new Date(driver.available_since).toLocaleString()}
+                      </p>
+                    </div>
+                  </div>
+                ))}
+              </div>
+            )}
+          </div>
+
+          <div className="busy-drivers-section">
+            <h3>Busy Drivers</h3>
+            {busyDrivers.length === 0 ? (
+              <p>No drivers currently busy</p>
+            ) : (
+              <div className="drivers-list">
+                {busyDrivers.map((driver) => (
+                  <div key={driver.id} className="driver-card busy">
+                    <div className="driver-info">
+                      <h4>
+                        {driver.first_name} {driver.last_name}
+                      </h4>
+                      <p>
+                        <strong>Current Task:</strong> {driver.current_task}
+                      </p>
+                      <p>
+                        <strong>Vehicle:</strong> {driver.vehicle_type}
+                      </p>
+                      <p>
+                        <strong>Location:</strong> {driver.current_location}
+                      </p>
+                    </div>
+                  </div>
+                ))}
+              </div>
+            )}
+          </div>
+        </div>
+      </div>
+    );
+  };
+  const renderServiceWorkflowView = () => {
+    const workflowData = tabData || {};
+    const todayAppointments = workflowData.todayAppointments || [];
+    const activeSessions = workflowData.activeSessions || [];
+    const upcomingAppointments = workflowData.upcomingAppointments || [];
+
+    return (
+      <div className="service-workflow-panel">
+        <div className="workflow-stats">
+          <div className="stat-card">
+            <span className="stat-number">{todayAppointments.length}</span>
+            <span className="stat-label">Today's Appointments</span>
+          </div>
+          <div className="stat-card">
+            <span className="stat-number">{activeSessions.length}</span>
+            <span className="stat-label">Active Sessions</span>
+          </div>
+          <div className="stat-card">
+            <span className="stat-number">{upcomingAppointments.length}</span>
+            <span className="stat-label">Upcoming</span>
+          </div>
+        </div>
+        <div className="workflow-content">
+          <p>
+            Service workflow overview and management tools will be displayed
+            here.
+          </p>
+        </div>
+      </div>
+    );
+  };
+  const renderActiveSessionsView = () => {
+    const activeSessions = Array.isArray(tabData) ? tabData : [];
+
+    if (activeSessions.length === 0) {
+      return (
+        <div className="empty-state">
+          <i className="fas fa-user-md"></i>
+          <p>No active therapy sessions</p>
+        </div>
+      );
+    }
+
+    return (
+      <div className="appointments-list">
+        {activeSessions.map((session) => (
+          <div key={session.id} className="appointment-card active-session">
+            <div className="appointment-header">
+              <h3>
+                Session #{session.id} - {session.client_details?.first_name}{" "}
+                {session.client_details?.last_name}
+              </h3>
+              <span className="status-badge active">Active Session</span>
+            </div>
+            <div className="appointment-details">
+              <p>
+                <strong>Started:</strong>{" "}
+                {new Date(session.session_started_at).toLocaleString()}
+              </p>
+              <p>
+                <strong>Location:</strong> {session.location}
+              </p>
+              {renderTherapistInfo(session)}
+              <p>
+                <strong>Services:</strong>{" "}
+                {session.services_details?.map((s) => s.name).join(", ")}
+              </p>
+            </div>
+          </div>
+        ))}
+
+        {/* Server-side Pagination */}
+        <ServerPagination
+          currentPage={paginationInfo.currentPage}
+          totalPages={paginationInfo.totalPages}
+          hasNext={paginationInfo.hasNext}
+          hasPrevious={paginationInfo.hasPrevious}
+          onPageChange={setPage}
+          className="appointments-pagination"
+        />
+      </div>
+    );
+  };
+  const renderPickupRequestsView = () => {
+    const pickupRequests = Array.isArray(tabData) ? tabData : [];
+
+    if (pickupRequests.length === 0) {
+      return (
+        <div className="empty-state">
+          <i className="fas fa-car"></i>
+          <p>No pickup requests pending</p>
+        </div>
+      );
+    }
+
+    return (
+      <div className="appointments-list">
+        {pickupRequests.map((request) => (
+          <div key={request.id} className="appointment-card pickup-request">
+            <div className="appointment-header">
+              <h3>Pickup Request - {request.therapist_name}</h3>
+              <div className="status-badges">
+                <span
+                  className={`urgency-badge urgency-${
+                    request.urgency || "normal"
+                  }`}
+                >
+                  {request.urgency === "urgent" ? "🚨 URGENT" : "⏰ Normal"}
+                </span>
+              </div>
+            </div>
+            <div className="appointment-details">
+              <p>
+                <strong>Location:</strong> {request.location}
+              </p>
+              <p>
+                <strong>Requested:</strong>{" "}
+                {new Date(request.requested_at).toLocaleString()}
+              </p>
+              <p>
+                <strong>Session Ended:</strong>{" "}
+                {new Date(request.session_end_time).toLocaleString()}
+              </p>
+            </div>
+            <div className="appointment-actions">
+              {driverAssignment.availableDrivers.length > 0 ? (
+                <div className="driver-assignment">
+                  <select
+                    onChange={(e) =>
+                      e.target.value &&
+                      handleAssignDriverPickup(
+                        request.therapist_id,
+                        parseInt(e.target.value)
+                      )
+                    }
+                  >
+                    <option value="">Select Driver</option>
+                    {driverAssignment.availableDrivers.map((driver) => (
+                      <option key={driver.id} value={driver.id}>
+                        {driver.first_name} {driver.last_name} -{" "}
+                        {driver.vehicle_type}
+                      </option>
+                    ))}
+                  </select>
+                  <LoadingButton
+                    onClick={() =>
+                      handleAssignDriverPickup(request.therapist_id)
+                    }
+                    className="auto-assign-button"
+                  >
+                    Auto-Assign (FIFO)
+                  </LoadingButton>
+                </div>
+              ) : (
+                <p className="no-drivers">No drivers available</p>
+              )}
+            </div>
+          </div>
+        ))}
+
+        {/* Server-side Pagination */}
+        <ServerPagination
+          currentPage={paginationInfo.currentPage}
+          totalPages={paginationInfo.totalPages}
+          hasNext={paginationInfo.hasNext}
+          hasPrevious={paginationInfo.hasPrevious}
+          onPageChange={setPage}
+          className="appointments-pagination"
+        />
+      </div>
+    );
+  };
+  // Render the tab switcher at the top of the dashboard
+
+  return (
+    <PageLayout>
+      {/* TanStack Query Debugger - Remove this after debugging
+      <TanStackQueryDebugger /> */}
+
+      <div className={`operator-dashboard`}>
+        <LayoutRow
+          title={`${greeting}, ${userName}!`}
+          subtitle={<>{systemTime}</>}
+        >
+          <div className="action-buttons">
+            <button onClick={handleLogout} className="logout-button">
+              Logout
+            </button>
+          </div>
+        </LayoutRow>
+        {/* OPTIMIZED: Simplified loading indicator */}
+        <MinimalLoadingIndicator
+          show={tabLoading}
+          hasData={tabData !== null}
+          position="bottom-left"
+          size="small"
+          variant="subtle"
+          tooltip={
+            tabData !== null
+              ? "Refreshing dashboard data..."
+              : "Loading dashboard data..."
+          }
+          pulse={true}
+          fadeIn={true}
+        />{" "}
+        {/* Enhanced error handling with user-friendly messages */}
+        {tabError && !tabData && (
+          <div
+            className={`error-message ${
+              tabError.isBlocked ? "blocked-error" : ""
+            }`}
+          >
+            {tabError.isBlocked ? (
+              <div className="blocked-request-error">
+                <h4>🚫 Request Blocked</h4>
+                <p>
+                  <strong>{tabError.message}</strong>
+                </p>
+                <div className="error-help">
+                  <p>
+                    <strong>How to fix this:</strong>
+                  </p>
+                  <ul>
+                    <li>
+                      Check your ad blocker settings and whitelist this site
+                    </li>
+                    <li>Temporarily disable browser extensions</li>
+                    <li>Try refreshing the page</li>
+                    <li>Contact support if the issue persists</li>
+                  </ul>
+                </div>
+                <button
+                  onClick={() => window.location.reload()}
+                  className="retry-button"
+                  style={{
+                    marginTop: "10px",
+                    padding: "8px 16px",
+                    backgroundColor: "#007bff",
+                    color: "white",
+                    border: "none",
+                    borderRadius: "4px",
+                    cursor: "pointer",
+                  }}
+                >
+                  🔄 Retry
+                </button>
+              </div>
+            ) : (
+              <div className="general-error">
+                <h4>❌ Error Loading Data</h4>
+                <p>
+                  {typeof tabError === "object"
+                    ? tabError.message ||
+                      tabError.error ||
+                      JSON.stringify(tabError)
+                    : tabError}
+                </p>
+                <button
+                  onClick={refreshCurrentTab}
+                  className="retry-button"
+                  style={{
+                    marginTop: "10px",
+                    padding: "8px 16px",
+                    backgroundColor: "#28a745",
+                    color: "white",
+                    border: "none",
+                    borderRadius: "4px",
+                    cursor: "pointer",
+                  }}
+                >
+                  🔄 Try Again
+                </button>
+              </div>
+            )}
+          </div>
+        )}
+        {/* ✅ ROBUST FILTERING: Display validation warnings and errors */}{" "}
+        {validationWarnings.length > 0 && (
+          <div
+            className="validation-warnings"
+            style={{
+              backgroundColor: "#fff3cd",
+              border: "1px solid #ffeaa7",
+              borderRadius: "4px",
+              padding: "12px",
+              margin: "10px 0",
+              color: "#856404",
+            }}
+          >
+            <h5 style={{ margin: "0 0 8px 0", fontSize: "14px" }}>
+              ⚠️ Parameter Validation Issues:
+            </h5>
+            <ul style={{ margin: "0", paddingLeft: "20px" }}>
+              {validationWarnings.map((warning, index) => (
+                <li key={index} style={{ fontSize: "13px" }}>
+                  {warning}
+                </li>
+              ))}
+            </ul>
+          </div>
+        )}
+        {/* Statistics Dashboard - Only show for rejected view */}
+        <div className="stats-dashboard">
+          <div className="stats-card">
+            <h4>Rejection Overview</h4>
+            <div className="stats-grid">
+              <div className="operator-stat-item">
+                <span className="operator-stat-number">
+                  {tabStats.rejectionStats.total}
+                </span>
+                <span className="operator-stat-label">Total Rejections</span>
+              </div>
+              <div className="operator-stat-item operator-therapist-stat">
+                <span className="operator-stat-number">
+                  {tabStats.rejectionStats.therapist}
+                </span>
+                <span className="operator-stat-label">
+                  Therapist Rejections
+                </span>
+              </div>
+              <div className="operator-stat-item operator-driver-stat">
+                <span className="operator-stat-number">
+                  {tabStats.rejectionStats.driver}
+                </span>
+                <span className="operator-stat-label">Driver Rejections</span>
+              </div>{" "}
+              <div className="operator-stat-item operator-pending-stat">
+                <span className="operator-stat-number">
+                  {tabStats.rejectionStats.pending}
+                </span>
+                <span className="operator-stat-label">Pending Reviews</span>
+              </div>
+            </div>
+          </div>
+        </div>
+        <div className="dashboard-container">
+          <TabSwitcher
+            tabs={dashboardTabs}
+            activeTab={currentView}
+            onTabChange={setView}
+          />
+          <div
+            className={`dashboard-content ${
+              paymentModal.isOpen || reviewModal.isOpen ? "faded" : ""
+            }`}
+          >
+            {" "}
+            {/* 🔥 PERFORMANCE MONITOR: Real-time performance tracking */}
+            {/* <PerformanceMonitor
+            componentName="OperatorDashboard"
+            enabled={import.meta.env.DEV || false}
+          /> */}
+            {currentView === "rejected" && (
+              <div className="rejected-appointments">
+                <h2>Rejection Reviews</h2>
+                {renderRejectedAppointments()}
+              </div>
+            )}
+            {currentView === "pending" && (
+              <div className="pending-appointments">
+                <h2>Pending Acceptance Appointments</h2>
+                {renderPendingAcceptanceAppointments()}
+              </div>
+            )}{" "}
+            {currentView === "timeout" && (
+              <div className="timeout-monitoring">
+                <h2>Timeout Monitoring</h2>
+                {renderTimeoutMonitoring()}
+              </div>
+            )}
+            {currentView === "payment" && (
+              <div className="payment-verification">
+                <h2>Payment Verification</h2>
+                {renderPaymentVerificationView()}
+              </div>
+            )}
+            {currentView === "all" && (
+              <div className="all-appointments">
+                <h2>All Appointments</h2>
+                {renderAllAppointments()}
+              </div>
+            )}{" "}
+            {currentView === "attendance" && (
+              <div className="attendance-management">
+                <h2>Attendance Management</h2>
+                {renderAttendanceView()}
+              </div>
+            )}{" "}
+            {currentView === "notifications" && (
+              <div className="notifications">
+                <h2>Notifications</h2>
+                {renderNotifications()}
+              </div>
+            )}{" "}
+            {currentView === "driver" && (
+              <div className="driver-coordination">
+                <h2>Driver Coordination Center</h2>
+                {renderDriverCoordinationPanel()}
+              </div>
+            )}
+            {currentView === "workflow" && (
+              <div className="service-workflow">
+                <h2>Service Workflow Overview</h2>
+                {renderServiceWorkflowView()}
+              </div>
+            )}
+            {currentView === "sessions" && (
+              <div className="active-sessions">
+                <h2>Active Therapy Sessions</h2>
+                {renderActiveSessionsView()}
+              </div>
+            )}{" "}
+            {currentView === "pickup" && (
+              <div className="pickup-requests">
+                <h2>Therapist Pickup Requests</h2>
+                {renderPickupRequestsView()}
+              </div>
+            )}
+          </div>
+        </div>
+      </div>
+      {/* End of operator-dashboard */}
+
+      {/* Payment Verification Modal */}
+      {paymentModal.isOpen && (
+        <div className={styles["modal-overlay"]}>
+          <div className={styles.modal}>
+            <div className={styles["modal-header"]}>
+              <h3>Verify Payment Received</h3>
+              <button
+                className={styles["close-btn"]}
+                onClick={handlePaymentModalCancel}
+                aria-label="Close modal"
+              >
+                ×
+              </button>
+            </div>
+            <div className="appointment-summary">
+              <h4>Appointment #{paymentModal.appointmentId}</h4>
+              <div className="summary-details">
+                <p>
+                  <strong>Client:</strong>{" "}
+                  {paymentModal.appointmentDetails?.client_details?.first_name
+                    ? `${
+                        paymentModal.appointmentDetails.client_details
+                          .first_name
+                      } ${
+                        paymentModal.appointmentDetails.client_details
+                          .last_name || ""
+                      }`.trim()
+                    : paymentModal.appointmentDetails?.client ||
+                      "Unknown Client"}
+                </p>
+                <p>
+                  <strong>Date:</strong>{" "}
+                  {new Date(
+                    paymentModal.appointmentDetails?.date
+                  ).toLocaleDateString()}
+                </p>
+                <p>
+                  <strong>Services:</strong>{" "}
+                  {paymentModal.appointmentDetails?.services_details
+                    ?.map((s) => s.name)
+                    .join(", ") || "N/A"}
+                </p>{" "}
+                <p>
+                  <strong>Total Amount:</strong> ₱
+                  {(() => {
+                    const total =
+                      paymentModal.appointmentDetails?.services_details?.reduce(
+                        (total, service) => {
+                          const price = Number(service.price) || 0;
+                          return total + price;
+                        },
+                        0
+                      ) || 0;
+                    return total.toFixed(2);
+                  })()}
+                </p>
+              </div>
+            </div>
+            <div className={styles["modal-form"]}>
+              <div className="form-group">
+                <label htmlFor="paymentMethod">Payment Method:</label>{" "}
+                <select
+                  id="paymentMethod"
+                  value={paymentData.method}
+                  onChange={(e) =>
+                    setPaymentData({
+                      ...paymentData,
+                      method: e.target.value,
+                      // Reset receipt data when switching payment methods
+                      receiptFile: null,
+                      receiptHash: "",
+                      receiptUrl: "",
+                      uploadError: "",
+                    })
+                  }
+                >
+                  <option value="cash">Cash</option>
+                  <option value="gcash">GCash</option>
+                </select>
+              </div>
+              <div className="form-group">
+                <label htmlFor="paymentAmount">Amount Received:</label>
+                <input
+                  type="number"
+                  id="paymentAmount"
+                  value={paymentData.amount}
+                  onChange={(e) =>
+                    setPaymentData({ ...paymentData, amount: e.target.value })
+                  }
+                  placeholder="Enter amount received"
+                  min="0"
+                  step="0.01"
+                />
+              </div>{" "}
+              {/* GCash Receipt Upload */}
+              {paymentData.method === "gcash" && (
+                <div
+                  className="form-group"
+                  style={{
+                    backgroundColor: "#f0f8ff",
+                    border: "2px solid #3498db",
+                    padding: "15px",
+                    borderRadius: "8px",
+                    marginTop: "15px",
+                  }}
+                >
+                  <label
+                    htmlFor="receiptFile"
+                    style={{
+                      color: "#2c3e50",
+                      fontWeight: "bold",
+                      fontSize: "14px",
+                    }}
+                  >
+                    📄 GCash Receipt Upload{" "}
+                    <span style={{ color: "#e74c3c" }}>*</span>
+                  </label>
+                  <div style={{ marginTop: "0.5rem" }}>
+                    <input
+                      type="file"
+                      id="receiptFile"
+                      accept="image/jpeg,image/png,image/webp,application/pdf"
+                      onChange={handleReceiptFileChange}
+                      disabled={paymentData.isUploading}
+                      required
+                    />
+                    {paymentData.isUploading && (
+                      <div
+                        style={{
+                          marginTop: "0.5rem",
+                          fontSize: "0.9rem",
+                          color: "#555",
+                          display: "flex",
+                          alignItems: "center",
+                        }}
+                      >
+                        <span
+                          style={{
+                            display: "inline-block",
+                            width: "16px",
+                            height: "16px",
+                            border: "2px solid rgba(0,0,0,.1)",
+                            borderTopColor: "#3498db",
+                            borderRadius: "50%",
+                            marginRight: "8px",
+                            animation: "spin 1s ease-in-out infinite",
+                          }}
+                        ></span>
+                        Uploading...
+                      </div>
+                    )}
+                    {paymentData.receiptHash && (
+                      <div
+                        style={{
+                          marginTop: "0.5rem",
+                          background: "#f5f5f5",
+                          padding: "8px",
+                          borderRadius: "4px",
+                          fontSize: "0.85rem",
+                        }}
+                      >
+                        <p
+                          style={{
+                            color: "#2ecc71",
+                            marginBottom: "4px",
+                            fontWeight: "500",
+                          }}
+                        >
+                          ✓ Receipt verified
+                        </p>
+                        <div
+                          style={{
+                            display: "flex",
+                            alignItems: "center",
+                            color: "#555",
+                            fontFamily: "monospace",
+                            overflow: "hidden",
+                          }}
+                        >
+                          <span
+                            style={{ fontWeight: "500", marginRight: "8px" }}
+                          >
+                            SHA-256:
+                          </span>
+                          <span
+                            style={{
+                              overflow: "hidden",
+                              textOverflow: "ellipsis",
+                              cursor: "pointer",
+                            }}
+                            title={paymentData.receiptHash}
+                          >
+                            {paymentData.receiptHash.substring(0, 16)}...
+                          </span>
+                        </div>
+                      </div>
+                    )}
+                    {paymentData.uploadError && (
+                      <p
+                        style={{
+                          color: "#e74c3c",
+                          marginTop: "4px",
+                          fontWeight: "500",
+                        }}
+                      >
+                        {paymentData.uploadError}
+                      </p>
+                    )}
+                  </div>
+                </div>
+              )}
+              <div className="form-group">
+                <label htmlFor="paymentNotes">Notes (optional):</label>
+                <textarea
+                  id="paymentNotes"
+                  value={paymentData.notes}
+                  onChange={(e) =>
+                    setPaymentData({ ...paymentData, notes: e.target.value })
+                  }
+                  placeholder="Add any notes about the payment..."
+                  rows={3}
+                />
+              </div>
+              <div className="modal-actions">
+                <LoadingButton
+                  className="verify-button"
+                  onClick={handleMarkPaymentPaid}
+                  loading={
+                    buttonLoading[`payment_${paymentModal.appointmentId}`]
+                  }
+                  loadingText="Processing..."
+                >
+                  Mark as Paid
+                </LoadingButton>
+                <LoadingButton
+                  className="cancel-button"
+                  onClick={handlePaymentModalCancel}
+                  variant="secondary"
+                >
+                  Cancel
+                </LoadingButton>
+              </div>
+            </div>
+          </div>
+        </div>
+      )}
+      {/* Review Rejection Modal */}
+      {reviewModal.isOpen && (
+        <div className="modal-overlay">
+          <div className="review-modal">
+            <h3>Review Appointment Rejection</h3>
+            <div className="rejection-details">
+              <p>
+                <strong>Rejection Reason:</strong>
+              </p>
+              <p className="rejection-reason-text">
+                {reviewModal.rejectionReason}
+              </p>
+            </div>
+            <div className="review-notes">
+              <label htmlFor="reviewNotes">Review Notes (optional):</label>
+              <textarea
+                id="reviewNotes"
+                value={reviewNotes}
+                onChange={(e) => setReviewNotes(e.target.value)}
+                placeholder="Add any additional notes about your decision..."
+                rows={3}
+              />
+            </div>{" "}
+            <div className="modal-actions">
+              <LoadingButton
+                className="accept-button"
+                onClick={() => handleReviewSubmit("accept")}
+                loading={
+                  buttonLoading[`review_${reviewModal.appointmentId}_accept`]
+                }
+                loadingText="Processing..."
+              >
+                Accept Rejection
+              </LoadingButton>
+              <LoadingButton
+                className="deny-button"
+                onClick={() => handleReviewSubmit("deny")}
+                loading={
+                  buttonLoading[`review_${reviewModal.appointmentId}_deny`]
+                }
+                loadingText="Processing..."
+              >
+                Deny Rejection
+              </LoadingButton>
+              <LoadingButton
+                className="cancel-button"
+                onClick={handleReviewCancel}
+                variant="secondary"
+              >
+                Cancel
+              </LoadingButton>
+            </div>
+          </div>
+        </div>
+      )}
+      {/* End of PageLayout */}
+    </PageLayout>
+  );
+};
+
+export default OperatorDashboard;
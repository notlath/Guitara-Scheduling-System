import { useEffect, useState } from "react";
import axios from "axios";
import styles from "./InventoryPage.module.css";
import pageTitles from "../../constants/pageTitles";
import DataTable from "../../globals/DataTable";
import PageLayout from "../../globals/PageLayout";
import LayoutRow from "../../globals/LayoutRow";
import { MdAdd } from "react-icons/md";
import { Select, MenuItem } from "./MUISelect";

const API_BASE_URL = import.meta.env.VITE_API_BASE_URL || "http://localhost:8000";
const INVENTORY_API_URL = `${API_BASE_URL}/api/inventory/`;

const getAuthToken = () => {
  // Adjust this if you store the token elsewhere (e.g., Redux)
  return localStorage.getItem("token");
};

const axiosAuth = axios.create();
axiosAuth.interceptors.request.use((config) => {
  const token = getAuthToken();
  if (token) {
    config.headers["Authorization"] = `Token ${token}`;
  }
  return config;
});

const InventoryPage = () => {
  const [selectedCategory, setSelectedCategory] = useState("all");
  const [searchTerm, setSearchTerm] = useState("");
  const [showAddModal, setShowAddModal] = useState(false);
  const [newItem, setNewItem] = useState({
    name: "",
    category: "",
    current_stock: 0,
    min_stock: 0,
    unit: "",
    supplier: "",
    cost_per_unit: 0,
  });
  const [inventoryItems, setInventoryItems] = useState([]);
  const [showUsageLog, setShowUsageLog] = useState(false);
  const [usageLogs, setUsageLogs] = useState([]);
  const [showEditModal, setShowEditModal] = useState(false);
  const [editItem, setEditItem] = useState(null);
  const [showRestockModal, setShowRestockModal] = useState(false);
  const [restockItem, setRestockItem] = useState(null);
  const [restockAmount, setRestockAmount] = useState(0);
  const [restockNotes, setRestockNotes] = useState("");
  const [activeTab] = useState("inventory"); // Only use activeTab if needed
  // const [lastAddedId, setLastAddedId] = useState(null); // Unused, remove highlight tracking

  useEffect(() => {
    document.title = pageTitles.inventory;
    fetchInventory();
  }, []);

  useEffect(() => {
    if (showUsageLog) {
      fetchUsageLogs();
    }
  }, [showUsageLog]);

  const fetchInventory = async () => {
    try {
      const res = await axiosAuth.get(INVENTORY_API_URL);
      // Ensure inventoryItems is always an array
      let items = Array.isArray(res.data)
        ? res.data
        : Array.isArray(res.data.results)
        ? res.data.results
        : [];
      setInventoryItems(items);
    } catch {
      setInventoryItems([]); // fallback to empty array
    }
  };

  const fetchUsageLogs = async () => {
    try {
      const res = await axiosAuth.get(`${INVENTORY_API_URL}usage-log/`);
      setUsageLogs(Array.isArray(res.data) ? res.data : res.data.results || []);
    } catch {
      setUsageLogs([]);
    }
  };

  const handleAddItem = async (e) => {
    e.preventDefault();
    try {
      const res = await axiosAuth.post(INVENTORY_API_URL, {
        name: newItem.name,
        category: newItem.category,
        current_stock: newItem.current_stock,
        min_stock: newItem.min_stock,
        unit: newItem.unit,
        supplier: newItem.supplier,
        cost_per_unit: newItem.cost_per_unit,
      });
      setInventoryItems([...inventoryItems, res.data]);
      // setLastAddedId(res.data.id); // Highlight this row
      setShowAddModal(false);
      setNewItem({
        name: "",
        category: "",
        current_stock: 0,
        min_stock: 0,
        unit: "",
        supplier: "",
        cost_per_unit: 0,
      });
    } catch {
      showError("Failed to add item.");
    }
  };

  const handleEditClick = (item) => {
    setEditItem(item);
    setShowEditModal(true);
  };

  const handleEditSave = async (updatedItem) => {
    try {
      const res = await axiosAuth.put(`${INVENTORY_API_URL}${updatedItem.id}/`, updatedItem);
      setInventoryItems(inventoryItems.map((item) => (item.id === updatedItem.id ? res.data : item)));
      setShowEditModal(false);
      setEditItem(null);
    } catch {
      showError("Failed to update item.");
    }
  };

  const handleRestockClick = (item) => {
    setRestockItem(item);
    setRestockAmount(0);
    setShowRestockModal(true);
  };

  const handleRestockSave = async () => {
    if (!restockItem) return;
    try {
      await axiosAuth.post(`${INVENTORY_API_URL}${restockItem.id}/restock/`, {
        amount: restockAmount,
        notes: restockNotes || undefined,
      });
      fetchInventory();
      if (showUsageLog) fetchUsageLogs(); // Refresh usage log if visible
      setShowRestockModal(false);
      setRestockItem(null);
      setRestockAmount(0);
      setRestockNotes("");
    } catch {
      showError("Failed to restock item.");
    }
  };

  const categories = [
    "all",
    ...new Set(inventoryItems.map((item) => item.category)),
  ];

  const filteredItems = Array.isArray(inventoryItems)
    ? inventoryItems.filter((item) => {
        const matchesCategory =
          selectedCategory === "all" || item.category === selectedCategory;
        const matchesSearch =
          (item.name || "").toLowerCase().includes(searchTerm.toLowerCase()) ||
          (item.supplier || "").toLowerCase().includes(searchTerm.toLowerCase());
        return matchesCategory && matchesSearch;
      })
    : [];

  const sortedFilteredItems = [...filteredItems].sort((a, b) => {
    if (a.name && b.name) {
      return a.name.localeCompare(b.name);
    }
    return 0;
  });

  const getStockStatus = (item) => {
    // Use backend field names
    if (item.current_stock <= item.min_stock) {
      return { status: "low", label: "Low Stock", class: "stock-low" };
    } else if (item.current_stock <= item.min_stock * 1.5) {
      return {
        status: "warning",
        label: "Getting Low",
        class: "stock-medium",
      };
    } else {
      return { status: "good", label: "In Stock", class: "stock-high" };
    }
  };

  const getInventoryStats = () => {
    const totalItems = inventoryItems.length;
    const lowStockItems = inventoryItems.filter(
      (item) => item.current_stock <= item.min_stock
    ).length;
    const totalValue = inventoryItems.reduce(
      (sum, item) => sum + (item.current_stock * item.cost_per_unit),
      0
    );
    const categories = new Set(inventoryItems.map((item) => item.category)).size;

    return { totalItems, lowStockItems, totalValue, categories };
  };

  const stats = getInventoryStats();

  // Define columns for DataTable
  const columns = [
    { key: "name", label: "Item Name" },
    { key: "category", label: "Category" },
    { key: "currentStock", label: "Current Stock" },
    { key: "minStock", label: "Min Stock" },
    { key: "status", label: "Status" },
    { key: "supplier", label: "Supplier" },
    { key: "costPerUnit", label: "Cost/Unit" },
    { key: "totalValue", label: "Total Value" },
    { key: "actions", label: "Actions" },
  ];

  const usageLogColumns = [
    { key: "date", label: "Date" },
    { key: "time", label: "Time" },
    { key: "productName", label: "Product Name" },
    { key: "quantityRefilled", label: "Quantity Refilled" },
    { key: "notes", label: "Notes" },
  ];

  // Prepare data for DataTable
  const tableData = sortedFilteredItems.map((item) => {
    const stockStatus = getStockStatus(item);
    return {
      name: (
        <div className={styles["item-name"]}>
          {item.name}
          {item.expiry_date && (
            <div className={styles["expiry-date"]}>
              Expires: {new Date(item.expiry_date).toLocaleDateString()}
            </div>
          )}
        </div>
      ),
      category: item.category,
      currentStock: `${item.current_stock} ${item.unit}`,
      minStock: `${item.min_stock} ${item.unit}`,
      status: (
        <span className={styles[stockStatus.class]}>{stockStatus.label}</span>
      ),
      supplier: item.supplier,
      costPerUnit: item.cost_per_unit !== undefined && item.cost_per_unit !== null ? `₱${Number(item.cost_per_unit).toFixed(2)}` : '',
      totalValue: item.current_stock !== undefined && item.cost_per_unit !== undefined && item.current_stock !== null && item.cost_per_unit !== null ? `₱${(Number(item.current_stock) * Number(item.cost_per_unit)).toFixed(2)}` : '',
      actions: (
        <div className={styles["item-actions"]}>
          <button className={styles["edit-button"]} onClick={() => handleEditClick(item)}>Edit</button>
          <button className={styles["delete-button"]} onClick={() => handleRestockClick(item)}>Restock</button>
        </div>
      ),
    };
  });

  const usageLogTableData = usageLogs.map((log) => {
    const dateObj = new Date(log.timestamp || log.date || log.created_at || Date.now());
    let quantity = log.quantity_used;
    let notes = log.notes && log.notes.trim() !== "" ? log.notes : "-";
    let action = log.action_type || "usage";
    let quantityLabel = action === "restock" ? "Quantity Restocked" : "Quantity Used";
    return {
      date: dateObj.toISOString().split("T")[0],
      time: dateObj.toLocaleTimeString([], { hour: '2-digit', minute: '2-digit' }),
      productName: log.item_name || log.product_name || log.item || "-",
      quantityRefilled: `${quantity} ${log.unit || ''}`,
      notes: notes,
      actionType: action,
      quantityLabel: quantityLabel
    };
  });

  const showError = (msg) => {
    // Optionally, implement a toast or alert here
    console.error(msg);
  };

  return (
    <PageLayout>
      <div className={styles["inventory-page"]}>
        <LayoutRow title={showUsageLog ? "Usage Logs" : "Inventory Management"}>
          <div className={"action-buttons"}>
<<<<<<< HEAD
            {showUsageLog ? (
              <button
                className={styles["back-arrow-btn"]}
                onClick={() => setShowUsageLog(false)}
                style={{ marginRight: 16 }}
                aria-label="Back to Inventory List"
              >
                &#8592; {/* Unicode left arrow */}
              </button>
            ) : (
              <>
                <button
                  className={"secondary-action-btn"}
                  onClick={() => setShowUsageLog(true)}
                  style={{ marginRight: 8 }}
                >
                  View Usage Log
                </button>
                <button
                  className={"primary-action-btn"}
                  onClick={() => setShowAddModal(true)}
                >
                  <span className={"primary-action-icon"}>
                    <MdAdd size={20} />
                  </span>{" "}
                  Add New Item
                </button>
              </>
            )}
=======
            <button
              className={"primary-action-btn"}
              onClick={() => setShowAddModal(true)}
            >
              <span className={"primary-action-icon"}>
                <MdAdd size={20} />
              </span>{" "}
              Add
            </button>
>>>>>>> e62a2b77
          </div>
        </LayoutRow>

        {/* Inventory Statistics */}
        {!showUsageLog && activeTab === "inventory" && (
          <div className={styles["inventory-stats"]}>
            <div className={styles["stat-card"]}>
              <div className={styles["stat-number"]}>{stats.totalItems}</div>
              <div className={styles["stat-label"]}>Total Items</div>
            </div>
            <div className={styles["stat-card"]}>
              <div className={styles["stat-number"]}>{stats.categories}</div>
              <div className={styles["stat-label"]}>Categories</div>
            </div>
            <div className={styles["stat-card"] + " " + styles["warning"]}>
              <div className={styles["stat-number"]}>{stats.lowStockItems}</div>
              <div className={styles["stat-label"]}>Low Stock Alerts</div>
            </div>
            <div className={styles["stat-card"]}>
              <div className={styles["stat-number"]}>
                {typeof stats.totalValue === 'number' && !isNaN(stats.totalValue) ? `₱${stats.totalValue.toFixed(2)}` : ''}
              </div>
              <div className={styles["stat-label"]}>Total Inventory Value</div>
            </div>
          </div>
        )}

        {/* Controls */}
<<<<<<< HEAD
        {!showUsageLog && activeTab === "inventory" && (
          <div className={styles["inventory-controls"]}>
            <input
              type="text"
              placeholder="Search items, suppliers..."
              value={searchTerm}
              onChange={(e) => setSearchTerm(e.target.value)}
              className={styles["search-input"]}
              style={{ minWidth: 220, marginRight: 12 }}
            />
            <select
              value={selectedCategory}
              onChange={(e) => setSelectedCategory(e.target.value)}
              className={styles["category-select"]}
              style={{ minWidth: 180 }}
            >
              {categories.map((category) => (
                <option key={category} value={category}>
                  {category === "all" ? "All Categories" : category}
                </option>
              ))}
            </select>
          </div>
        )}
=======
        <div className={styles["inventory-controls"]}>
          <input
            type="text"
            placeholder="Search items, suppliers..."
            value={searchTerm}
            onChange={(e) => setSearchTerm(e.target.value)}
            className={styles["search-input"]}
            style={{ minWidth: 220, marginRight: 12 }}
          />
          <Select
            value={selectedCategory}
            onChange={(e) => setSelectedCategory(e.target.value)}
            className={styles["category-select"]}
            size="small"
            displayEmpty
            sx={{
              minWidth: 180,
              background: "#f7f7fa",
              borderRadius: "8px",
              border: "1px solid #e0e0e0",
              fontSize: "1rem",
              height: "40px",
              boxShadow: "none",
              ".MuiOutlinedInput-notchedOutline": {
                border: "none",
              },
              "&.Mui-focused .MuiOutlinedInput-notchedOutline": {
                border: "1px solid #bdbdbd",
              },
              ".MuiSelect-select": {
                padding: "10px 14px",
                display: "flex",
                alignItems: "center",
              },
            }}
          >
            {categories.map((category) => (
              <MenuItem key={category} value={category}>
                {category === "all" ? "All Categories" : category}
              </MenuItem>
            ))}
          </Select>
        </div>
>>>>>>> e62a2b77

        {/* Inventory Table */}
        {!showUsageLog && activeTab === "inventory" && (
          <div className={styles["inventory-table-container"]}>
            <DataTable
              columns={columns}
              data={tableData}
              noDataText="No inventory items found."
            />
          </div>
        )}

        {/* Add Item Modal */}
        {showAddModal && (
          <div className={styles["modal-overlay"]}>
            <div className={styles["modal-content"]}>
              <div className={styles["modal-header"]}>
                <h3>Add New Inventory Item</h3>
                <button
                  className={styles["close-button"]}
                  onClick={() => setShowAddModal(false)}
                >
                  ×
                </button>
              </div>
              <form onSubmit={handleAddItem}>
                <div className={styles["form-group"]}>
                  <label>Item Name</label>
                  <input
                    type="text"
                    value={newItem.name}
                    onChange={(e) =>
                      setNewItem({ ...newItem, name: e.target.value })
                    }
                    required
                  />
                </div>
                <div className={styles["form-group"]}>
                  <label>Category</label>
                  <Select
                    value={newItem.category}
                    onChange={(e) =>
                      setNewItem({ ...newItem, category: e.target.value })
                    }
                    displayEmpty
                    size="small"
                    style={{ width: "100%", background: "#fff" }}
                  >
                    <MenuItem value="">
                      <em>Select Category</em>
                    </MenuItem>
                    {categories
                      .filter((cat) => cat !== "all")
                      .map((category) => (
                        <MenuItem key={category} value={category}>
                          {category}
                        </MenuItem>
                      ))}
                  </Select>
                </div>
                <div style={{ display: "flex", gap: 16 }}>
                  <div className={styles["form-group"]}>
                    <label>Current Stock</label>
                    <input
                      type="number"
                      value={newItem.current_stock}
                      onChange={(e) =>
                        setNewItem({
                          ...newItem,
                          current_stock: parseInt(e.target.value),
                        })
                      }
                      required
                    />
                  </div>
                  <div className={styles["form-group"]}>
                    <label>Minimum Stock</label>
                    <input
                      type="number"
                      value={newItem.min_stock}
                      onChange={(e) =>
                        setNewItem({
                          ...newItem,
                          min_stock: parseInt(e.target.value),
                        })
                      }
                      required
                    />
                  </div>
                </div>
                <div style={{ display: "flex", gap: 16 }}>
                  <div className={styles["form-group"]}>
                    <label>Unit</label>
                    <input
                      type="text"
                      value={newItem.unit}
                      onChange={(e) =>
                        setNewItem({ ...newItem, unit: e.target.value })
                      }
                      placeholder="e.g., bottles, pieces, kg"
                      required
                    />
                  </div>
                  <div className={styles["form-group"]}>
                    <label>Cost per Unit</label>
                    <input
                      type="number"
                      step="0.01"
                      value={newItem.cost_per_unit}
                      onChange={(e) =>
                        setNewItem({
                          ...newItem,
                          cost_per_unit: parseFloat(e.target.value),
                        })
                      }
                      required
                    />
                  </div>
                </div>
                <div className={styles["form-group"]}>
                  <label>Supplier</label>
                  <input
                    type="text"
                    value={newItem.supplier}
                    onChange={(e) =>
                      setNewItem({ ...newItem, supplier: e.target.value })
                    }
                    required
                  />
                </div>
                <div
                  style={{
                    display: "flex",
                    gap: 10,
                    justifyContent: "flex-end",
                    marginTop: 20,
                  }}
                >
                  <button
                    type="button"
                    className={styles["cancel-button"]}
                    onClick={() => setShowAddModal(false)}
                  >
                    Cancel
                  </button>
                  <button type="submit" className={styles["save-button"]}>
                    Add Item
                  </button>
                </div>
              </form>
            </div>
          </div>
        )}

        {/* Edit Item Modal */}
        {showEditModal && editItem && (
          <div className={styles["modal-overlay"]}>
            <div className={styles["modal-content"]}>
              <h2>Edit Item</h2>
              <button className={styles["close-modal"]} onClick={() => setShowEditModal(false)}>
                Close
              </button>
              <form
                onSubmit={e => {
                  e.preventDefault();
                  handleEditSave(editItem);
                }}
              >
                <label>Name: <input value={editItem.name} onChange={e => setEditItem({ ...editItem, name: e.target.value })} /></label><br />
                <label>Category: <input value={editItem.category} onChange={e => setEditItem({ ...editItem, category: e.target.value })} /></label><br />
                <label>Current Stock: <input type="number" value={editItem.current_stock} onChange={e => setEditItem({ ...editItem, current_stock: Number(e.target.value) })} /></label><br />
                <label>Min Stock: <input type="number" value={editItem.min_stock} onChange={e => setEditItem({ ...editItem, min_stock: Number(e.target.value) })} /></label><br />
                <label>Unit: <input value={editItem.unit} onChange={e => setEditItem({ ...editItem, unit: e.target.value })} /></label><br />
                <label>Supplier: <input value={editItem.supplier} onChange={e => setEditItem({ ...editItem, supplier: e.target.value })} /></label><br />
                <label>Cost Per Unit: <input type="number" value={editItem.cost_per_unit} onChange={e => setEditItem({ ...editItem, cost_per_unit: Number(e.target.value) })} /></label><br />
                <button type="submit">Save</button>
              </form>
            </div>
          </div>
        )}

        {/* Restock Item Modal */}
        {showRestockModal && restockItem && (
          <div className={styles["modal-overlay"]}>
            <div className={styles["modal-content"]}>
              <h2>Restock Item</h2>
              <button className={styles["close-modal"]} onClick={() => setShowRestockModal(false)}>
                Close
              </button>
              <div>Item: {restockItem.name}</div>
              <div>Current Stock: {restockItem.current_stock} {restockItem.unit}</div>
              <form
                onSubmit={e => {
                  e.preventDefault();
                  handleRestockSave();
                }}
              >
                <label>Amount to Add: <input type="number" value={restockAmount === 0 ? '' : restockAmount} onChange={e => setRestockAmount(e.target.value === '' ? 0 : Number(e.target.value))} min={1} placeholder="Enter amount" /></label><br />
                <label>Notes (optional): <input type="text" value={restockNotes} onChange={e => setRestockNotes(e.target.value)} placeholder="Enter notes (optional)" /></label><br />
                <button type="submit">Restock</button>
              </form>
            </div>
          </div>
        )}

        {/* Usage Log Section */}
        {showUsageLog && (
          <div className={styles["inventory-table-container"]}>
            <DataTable
              columns={usageLogColumns}
              data={usageLogTableData}
              noDataText="No usage logs found."
            />
          </div>
        )}
      </div>
    </PageLayout>
  );
};

export default InventoryPage;<|MERGE_RESOLUTION|>--- conflicted
+++ resolved
@@ -6,7 +6,6 @@
 import PageLayout from "../../globals/PageLayout";
 import LayoutRow from "../../globals/LayoutRow";
 import { MdAdd } from "react-icons/md";
-import { Select, MenuItem } from "./MUISelect";
 
 const API_BASE_URL = import.meta.env.VITE_API_BASE_URL || "http://localhost:8000";
 const INVENTORY_API_URL = `${API_BASE_URL}/api/inventory/`;
@@ -24,6 +23,7 @@
   }
   return config;
 });
+import { Select, MenuItem } from "./MUISelect";
 
 const InventoryPage = () => {
   const [selectedCategory, setSelectedCategory] = useState("all");
@@ -288,7 +288,6 @@
       <div className={styles["inventory-page"]}>
         <LayoutRow title={showUsageLog ? "Usage Logs" : "Inventory Management"}>
           <div className={"action-buttons"}>
-<<<<<<< HEAD
             {showUsageLog ? (
               <button
                 className={styles["back-arrow-btn"]}
@@ -314,21 +313,10 @@
                   <span className={"primary-action-icon"}>
                     <MdAdd size={20} />
                   </span>{" "}
-                  Add New Item
+                  Add
                 </button>
               </>
             )}
-=======
-            <button
-              className={"primary-action-btn"}
-              onClick={() => setShowAddModal(true)}
-            >
-              <span className={"primary-action-icon"}>
-                <MdAdd size={20} />
-              </span>{" "}
-              Add
-            </button>
->>>>>>> e62a2b77
           </div>
         </LayoutRow>
 
@@ -357,7 +345,6 @@
         )}
 
         {/* Controls */}
-<<<<<<< HEAD
         {!showUsageLog && activeTab === "inventory" && (
           <div className={styles["inventory-controls"]}>
             <input
@@ -368,35 +355,11 @@
               className={styles["search-input"]}
               style={{ minWidth: 220, marginRight: 12 }}
             />
-            <select
+            <Select
               value={selectedCategory}
               onChange={(e) => setSelectedCategory(e.target.value)}
               className={styles["category-select"]}
-              style={{ minWidth: 180 }}
-            >
-              {categories.map((category) => (
-                <option key={category} value={category}>
-                  {category === "all" ? "All Categories" : category}
-                </option>
-              ))}
-            </select>
-          </div>
-        )}
-=======
-        <div className={styles["inventory-controls"]}>
-          <input
-            type="text"
-            placeholder="Search items, suppliers..."
-            value={searchTerm}
-            onChange={(e) => setSearchTerm(e.target.value)}
-            className={styles["search-input"]}
-            style={{ minWidth: 220, marginRight: 12 }}
-          />
-          <Select
-            value={selectedCategory}
-            onChange={(e) => setSelectedCategory(e.target.value)}
-            className={styles["category-select"]}
-            size="small"
+              size="small"
             displayEmpty
             sx={{
               minWidth: 180,
@@ -418,15 +381,15 @@
                 alignItems: "center",
               },
             }}
-          >
-            {categories.map((category) => (
-              <MenuItem key={category} value={category}>
-                {category === "all" ? "All Categories" : category}
-              </MenuItem>
-            ))}
-          </Select>
-        </div>
->>>>>>> e62a2b77
+            >
+              {categories.map((category) => (
+                <MenuItem key={category} value={category}>
+                  {category === "all" ? "All Categories" : category}
+                </MenuItem>
+              ))}
+            </Select>
+          </div>
+        )}
 
         {/* Inventory Table */}
         {!showUsageLog && activeTab === "inventory" && (

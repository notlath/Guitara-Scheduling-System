--- conflicted
+++ resolved
@@ -119,13 +119,7 @@
   Operators: async (page = 1) => {
     const token = localStorage.getItem("knoxToken");
     const res = await fetch(
-<<<<<<< HEAD
-      `${
-        import.meta.env.VITE_API_BASE_URL
-      }/api/registration/register/operator/`,
-=======
       `http://localhost:8000/api/registration/register/operator/?page=${page}&page_size=${DEFAULT_PAGE_SIZE}`,
->>>>>>> 5e999d91
       {
         headers: {
           Authorization: `Token ${token}`,

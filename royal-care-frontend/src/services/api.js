--- conflicted
+++ resolved
@@ -1,196 +1,186 @@
-import axios from "axios";
-
-// Create the base Axios instance
-export const api = axios.create({
-  baseURL: import.meta.env.VITE_API_BASE_URL,
-  headers: {
-    "Content-Type": "application/json",
-  },
-});
-
-// Import sanitization utilities
-import { sanitizeFormInput } from "../utils/formSanitization";
-
-// Add JWT token and sanitize data in requests
-api.interceptors.request.use(
-  (config) => {
-    // Special handling for auth endpoints
-    if (config.url && config.url.includes("/auth/")) {
-      // Log auth request details in development mode
-      if (import.meta.env.MODE === "development") {
-        console.log(`Auth Request [${config.method}] ${config.url}:`, {
-          headers: config.headers,
-          data: config.data,
-        });
-      }
-
-      // Ensure data is properly formatted for Django REST
-      if (config.method === "post" && config.data) {
-        // Make sure we're sending a proper content type
-        config.headers["Content-Type"] = "application/json";
-      }
-
-      return config;
-    }
-
-    // Sanitize request data for all non-auth endpoints
-    if (config.data && typeof config.data === "object") {
-      // Skip sanitization for these fields
-      const skipFields = ["password", "token", "code", "email"];
-
-      // Create a shallow copy of the data
-      let sanitizedData = { ...config.data };
-
-      // Store the values of fields to skip
-      const skippedValues = {};
-      skipFields.forEach((field) => {
-        if (sanitizedData[field] !== undefined) {
-          skippedValues[field] = sanitizedData[field];
-        }
-      });
-
-      // Only aggressively sanitize the 'description' field
-      if (sanitizedData.description) {
-        sanitizedData.description = sanitizeFormInput(
-          sanitizedData.description
-        );
-      }
-
-      // For all other fields, preserve case and normal characters
-      Object.keys(sanitizedData).forEach((key) => {
-        if (
-          !skipFields.includes(key) &&
-          key !== "description" &&
-          typeof sanitizedData[key] === "string"
-        ) {
-          // Only trim whitespace, do not lowercase or remove characters
-          sanitizedData[key] = sanitizedData[key].trim();
-        }
-      });
-
-      // Restore skipped fields
-      Object.keys(skippedValues).forEach((field) => {
-        sanitizedData[field] = skippedValues[field];
-      });
-
-      config.data = sanitizedData;
-    }
-
-    const token = localStorage.getItem("knoxToken");
-    if (token) config.headers.Authorization = `Token ${token}`;
-    return config;
-  },
-  (error) => {
-    console.error("Request interceptor error:", error);
-    return Promise.reject(error);
-  }
-);
-
-// Add response interceptors for better error handling
-api.interceptors.response.use(
-  (response) => {
-    // Log successful responses when in development
-    if (import.meta.env.MODE === "development") {
-      console.log(
-        `API Success [${response.config.method}] ${response.config.url}:`,
-        response.data
-      );
-    }
-    return response;
-  },
-  (error) => {
-    // Handle response errors
-    if (error.response) {
-      // Extract the most useful error message
-      let errorMessage = "An unknown error occurred";
-
-      if (error.response.data) {
-        const data = error.response.data;
-
-        // Handle different error formats from Django REST Framework
-        if (data.non_field_errors && data.non_field_errors.length > 0) {
-          errorMessage = data.non_field_errors[0];
-        } else if (data.detail) {
-          errorMessage = data.detail;
-        } else if (data.error) {
-          errorMessage = data.error;
-        } else if (typeof data === "object") {
-          // Try to extract first error message from any field
-          const firstErrorKey = Object.keys(data)[0];
-          if (firstErrorKey && Array.isArray(data[firstErrorKey])) {
-            errorMessage = `${firstErrorKey}: ${data[firstErrorKey][0]}`;
-          }
-        }
-      }
-
-      // Log detailed error information
-      console.error(
-        `API Error [${error.config?.method}] ${error.config?.url}:`,
-        {
-          status: error.response.status,
-          data: error.response.data,
-          message: errorMessage,
-          headers: error.response.headers,
-        }
-      );
-
-      // Attach the extracted error message to the error object for easy access
-      error.errorMessage = errorMessage;
-
-      // Handle specific error status codes
-      switch (error.response.status) {
-        case 401:
-          console.warn("Authentication error - you may need to log in again");
-          break;
-        case 403:
-          console.warn("You don't have permission to access this resource");
-          break;
-        case 400:
-          console.warn(
-            "Invalid request format or validation error:",
-            errorMessage
-          );
-          break;
-      }
-    } else if (error.request) {
-      // Request made but no response received
-      console.error("No response received:", error.request);
-      error.errorMessage =
-        "No response from server - please check your connection";
-    } else {
-      // Something else caused the error
-      console.error("Error setting up request:", error.message);
-      error.errorMessage = "Error connecting to server";
-    }
-
-    return Promise.reject(error);
-  }
-);
-
-// Registration API functions
-<<<<<<< HEAD
-export const registerTherapist = (data) => api.post("/registration/register/therapist/", data);
-export const registerDriver = (data) => api.post("/registration/register/driver/", data);
-export const registerOperator = (data) => api.post("/registration/register/operator/", data);
-export const registerMaterial = (data) => api.post("/registration/register/material/", data);
-export const registerService = (data) => api.post("/registration/register/service/", data);
-export const completeRegistration = (data) => api.post("/registration/complete-registration/", data);
-// Check if an email is registered and eligible for completion
-export const checkEmailExists = (email) =>
-  api.post("/registration/check-email/", { email });
-
-=======
-export const registerTherapist = (data) =>
-  api.post("/registration/register/therapist/", data);
-export const registerDriver = (data) =>
-  api.post("/registration/register/driver/", data);
-export const registerOperator = (data) =>
-  api.post("/registration/register/operator/", data);
-export const registerClient = (data) =>
-  api.post("/registration/register/client/", data);
-export const registerMaterial = (data) =>
-  api.post("/registration/register/material/", data);
-export const registerService = (data) =>
-  api.post("/registration/register/service/", data);
-
->>>>>>> 0fed2964
+import axios from "axios";
+
+// Create the base Axios instance
+export const api = axios.create({
+  baseURL: import.meta.env.VITE_API_BASE_URL,
+  headers: {
+    "Content-Type": "application/json",
+  },
+});
+
+// Import sanitization utilities
+import { sanitizeFormInput } from "../utils/formSanitization";
+
+// Add JWT token and sanitize data in requests
+api.interceptors.request.use(
+  (config) => {
+    // Special handling for auth endpoints
+    if (config.url && config.url.includes("/auth/")) {
+      // Log auth request details in development mode
+      if (import.meta.env.MODE === "development") {
+        console.log(`Auth Request [${config.method}] ${config.url}:`, {
+          headers: config.headers,
+          data: config.data,
+        });
+      }
+
+      // Ensure data is properly formatted for Django REST
+      if (config.method === "post" && config.data) {
+        // Make sure we're sending a proper content type
+        config.headers["Content-Type"] = "application/json";
+      }
+
+      return config;
+    }
+
+    // Sanitize request data for all non-auth endpoints
+    if (config.data && typeof config.data === "object") {
+      // Skip sanitization for these fields
+      const skipFields = ["password", "token", "code", "email"];
+
+      // Create a shallow copy of the data
+      let sanitizedData = { ...config.data };
+
+      // Store the values of fields to skip
+      const skippedValues = {};
+      skipFields.forEach((field) => {
+        if (sanitizedData[field] !== undefined) {
+          skippedValues[field] = sanitizedData[field];
+        }
+      });
+
+      // Only aggressively sanitize the 'description' field
+      if (sanitizedData.description) {
+        sanitizedData.description = sanitizeFormInput(
+          sanitizedData.description
+        );
+      }
+
+      // For all other fields, preserve case and normal characters
+      Object.keys(sanitizedData).forEach((key) => {
+        if (
+          !skipFields.includes(key) &&
+          key !== "description" &&
+          typeof sanitizedData[key] === "string"
+        ) {
+          // Only trim whitespace, do not lowercase or remove characters
+          sanitizedData[key] = sanitizedData[key].trim();
+        }
+      });
+
+      // Restore skipped fields
+      Object.keys(skippedValues).forEach((field) => {
+        sanitizedData[field] = skippedValues[field];
+      });
+
+      config.data = sanitizedData;
+    }
+
+    const token = localStorage.getItem("knoxToken");
+    if (token) config.headers.Authorization = `Token ${token}`;
+    return config;
+  },
+  (error) => {
+    console.error("Request interceptor error:", error);
+    return Promise.reject(error);
+  }
+);
+
+// Add response interceptors for better error handling
+api.interceptors.response.use(
+  (response) => {
+    // Log successful responses when in development
+    if (import.meta.env.MODE === "development") {
+      console.log(
+        `API Success [${response.config.method}] ${response.config.url}:`,
+        response.data
+      );
+    }
+    return response;
+  },
+  (error) => {
+    // Handle response errors
+    if (error.response) {
+      // Extract the most useful error message
+      let errorMessage = "An unknown error occurred";
+
+      if (error.response.data) {
+        const data = error.response.data;
+
+        // Handle different error formats from Django REST Framework
+        if (data.non_field_errors && data.non_field_errors.length > 0) {
+          errorMessage = data.non_field_errors[0];
+        } else if (data.detail) {
+          errorMessage = data.detail;
+        } else if (data.error) {
+          errorMessage = data.error;
+        } else if (typeof data === "object") {
+          // Try to extract first error message from any field
+          const firstErrorKey = Object.keys(data)[0];
+          if (firstErrorKey && Array.isArray(data[firstErrorKey])) {
+            errorMessage = `${firstErrorKey}: ${data[firstErrorKey][0]}`;
+          }
+        }
+      }
+
+      // Log detailed error information
+      console.error(
+        `API Error [${error.config?.method}] ${error.config?.url}:`,
+        {
+          status: error.response.status,
+          data: error.response.data,
+          message: errorMessage,
+          headers: error.response.headers,
+        }
+      );
+
+      // Attach the extracted error message to the error object for easy access
+      error.errorMessage = errorMessage;
+
+      // Handle specific error status codes
+      switch (error.response.status) {
+        case 401:
+          console.warn("Authentication error - you may need to log in again");
+          break;
+        case 403:
+          console.warn("You don't have permission to access this resource");
+          break;
+        case 400:
+          console.warn(
+            "Invalid request format or validation error:",
+            errorMessage
+          );
+          break;
+      }
+    } else if (error.request) {
+      // Request made but no response received
+      console.error("No response received:", error.request);
+      error.errorMessage =
+        "No response from server - please check your connection";
+    } else {
+      // Something else caused the error
+      console.error("Error setting up request:", error.message);
+      error.errorMessage = "Error connecting to server";
+    }
+
+    return Promise.reject(error);
+  }
+);
+
+// Registration API functions
+export const registerTherapist = (data) =>
+  api.post("/registration/register/therapist/", data);
+export const registerDriver = (data) =>
+  api.post("/registration/register/driver/", data);
+export const registerOperator = (data) =>
+  api.post("/registration/register/operator/", data);
+export const registerClient = (data) =>
+  api.post("/registration/register/client/", data);
+export const registerMaterial = (data) =>
+  api.post("/registration/register/material/", data);
+export const registerService = (data) =>
+  api.post("/registration/register/service/", data);
+export const completeRegistration = (data) => api.post("/registration/complete-registration/", data);
+// Check if an email is registered and eligible for completion
+export const checkEmailExists = (email) =>
+  api.post("/registration/check-email/", { email });
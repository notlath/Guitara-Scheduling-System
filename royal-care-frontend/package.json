--- conflicted
+++ resolved
@@ -1,55 +1,52 @@
-{
-  "name": "royal-care-frontend",
-  "private": true,
-  "version": "0.0.0",
-  "type": "module",
-  "scripts": {
-    "dev": "vite",
-    "build": "vite build",
-    "lint": "eslint .",
-    "preview": "vite preview",
-    "test": "jest",
-    "test:watch": "jest --watch",
-    "test:coverage": "jest --coverage"
-  },
-  "dependencies": {
-    "@mui/icons-material": "^7.1.1",
-    "@reduxjs/toolkit": "^2.6.1",
-    "@supabase/supabase-js": "^2.49.3",
-    "axios": "^1.6.2",
-    "file-saver": "^2.0.5",
-    "jspdf": "^3.0.1",
-    "jspdf-autotable": "^5.0.2",
-    "prop-types": "^15.8.1",
-    "react": "^19.0.0",
-    "react-dom": "^19.0.0",
-    "react-icons": "^5.5.0",
-    "react-redux": "^9.1.0",
-    "react-router-dom": "6.22",
-<<<<<<< HEAD
-    "react-select": "^5.10.1"
-=======
-    "xlsx": "^0.18.5"
->>>>>>> 22f6be03
-  },
-  "devDependencies": {
-    "@babel/core": "^7.27.4",
-    "@babel/preset-env": "^7.27.2",
-    "@babel/preset-react": "^7.27.1",
-    "@eslint/js": "^9.21.0",
-    "@testing-library/jest-dom": "^6.6.3",
-    "@testing-library/react": "^16.3.0",
-    "@testing-library/user-event": "^14.6.1",
-    "@types/react": "^19.0.10",
-    "@types/react-dom": "^19.0.4",
-    "@vitejs/plugin-react": "^4.3.4",
-    "babel-jest": "^30.0.0",
-    "eslint": "^9.21.0",
-    "eslint-plugin-react-hooks": "^5.1.0",
-    "eslint-plugin-react-refresh": "^0.4.19",
-    "globals": "^15.15.0",
-    "jest": "^30.0.0",
-    "jest-environment-jsdom": "^30.0.0",
-    "vite": "^6.2.0"
-  }
-}
+{
+  "name": "royal-care-frontend",
+  "private": true,
+  "version": "0.0.0",
+  "type": "module",
+  "scripts": {
+    "dev": "vite",
+    "build": "vite build",
+    "lint": "eslint .",
+    "preview": "vite preview",
+    "test": "jest",
+    "test:watch": "jest --watch",
+    "test:coverage": "jest --coverage"
+  },
+  "dependencies": {
+    "@mui/icons-material": "^7.1.1",
+    "@reduxjs/toolkit": "^2.6.1",
+    "@supabase/supabase-js": "^2.49.3",
+    "axios": "^1.6.2",
+    "file-saver": "^2.0.5",
+    "jspdf": "^3.0.1",
+    "jspdf-autotable": "^5.0.2",
+    "prop-types": "^15.8.1",
+    "react": "^19.0.0",
+    "react-dom": "^19.0.0",
+    "react-icons": "^5.5.0",
+    "react-redux": "^9.1.0",
+    "react-router-dom": "6.22",
+    "react-select": "^5.10.1",
+    "xlsx": "^0.18.5"
+  },
+  "devDependencies": {
+    "@babel/core": "^7.27.4",
+    "@babel/preset-env": "^7.27.2",
+    "@babel/preset-react": "^7.27.1",
+    "@eslint/js": "^9.21.0",
+    "@testing-library/jest-dom": "^6.6.3",
+    "@testing-library/react": "^16.3.0",
+    "@testing-library/user-event": "^14.6.1",
+    "@types/react": "^19.0.10",
+    "@types/react-dom": "^19.0.4",
+    "@vitejs/plugin-react": "^4.3.4",
+    "babel-jest": "^30.0.0",
+    "eslint": "^9.21.0",
+    "eslint-plugin-react-hooks": "^5.1.0",
+    "eslint-plugin-react-refresh": "^0.4.19",
+    "globals": "^15.15.0",
+    "jest": "^30.0.0",
+    "jest-environment-jsdom": "^30.0.0",
+    "vite": "^6.2.0"
+  }
+}
--- conflicted
+++ resolved
@@ -1,18 +1,14 @@
 {
   "dependencies": {
-<<<<<<< HEAD
     "file-saver": "^2.0.5",
     "jspdf": "^3.0.1",
     "jspdf-autotable": "^5.0.2",
-    "prop-types": "^15.8.1",
-    "react-select": "^5.10.1",
-    "xlsx": "^0.18.5"
-=======
     "@emotion/react": "^11.14.0",
     "@emotion/styled": "^11.14.0",
     "@mui/material": "^7.1.1",
     "prop-types": "^15.8.1",
+    "react-select": "^5.10.1",
+    "xlsx": "^0.18.5",
     "recharts": "^2.15.3"
->>>>>>> e62a2b77
   }
 }